--- conflicted
+++ resolved
@@ -22,13 +22,9 @@
 
 def _read_csv_dataset(path, index_col_name):
     return pd.read_csv(path, index_col=index_col_name)
+    
 
-<<<<<<< HEAD
-
-def read_dataset(dataset_filename, index_col_name, target_class_name):
-=======
 def read_dataset(dataset_metadata):
->>>>>>> 1c89ed16
     """ Loads a csv or arff file (provided they are named *.{csv|arff}) """
     dataset_filename = dataset_metadata["filename"]
     target_class_name = dataset_metadata["target_class_name"]
