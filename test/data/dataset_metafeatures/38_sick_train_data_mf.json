--- conflicted
+++ resolved
@@ -468,17 +468,16 @@
         "value": 0.09093279580094993
     },
     "kNN1NKappa": {
-<<<<<<< HEAD
-        "compute_time": 0.2689070701599121,
-        "value": 0.16857512683558584
+        "compute_time": 0.29927492141723633,
+        "value": 0.16702041294319114
     },
     "DecisionTreeAttributeMax": {
         "compute_time": 0.0874476432800293,
-        "value": 52.0
+        "value": 49.0
     },
     "DecisionTreeAttributeMean": {
         "compute_time": 0.0874476432800293,
-        "value": 7.357142857142857
+        "value": 5.705882352941177
     },
     "DecisionTreeAttributeMin" : {
         "compute_time": 0.0874476432800293,
@@ -486,15 +485,15 @@
     },
     "DecisionTreeAttributeStdev" : {
         "compute_time": 0.0874476432800293,
-        "value": 13.471377879713048
+        "value": 11.444238211226388
     },
     "DecisionTreeBranchMax" : {
         "compute_time": 0.10315966606140137,
-        "value": 9.0
+        "value": 10.0
     },
     "DecisionTreeBranchMean" : {
         "compute_time": 0.10315966606140137,
-        "value": 6.1923076923076925
+        "value": 6.26530612244898
     },
     "DecisionTreeBranchMin" : {
         "compute_time": 0.10315966606140137,
@@ -502,23 +501,23 @@
     },
     "DecisionTreeBranchStdev" : {
         "compute_time": 0.10315966606140137, 
-        "value": 1.3141531462140834
+        "value": 1.551551779725726
     },
     "DecisionTreeHeight" : {
         "compute_time": 0.08703327178955078,
-        "value": 10
+        "value": 11
     },
     "DecisionTreeLeafCount" : {
         "compute_time": 0.08703327178955078,
-        "value": 52
+        "value": 49
     },
     "DecisionTreeLevelMax" : {
         "compute_time": 0.08691191673278809,
-        "value": 26.0
+        "value": 22.0
     },
     "DecisionTreeLevelMean" : {
         "compute_time": 0.08691191673278809,
-        "value": 9.363636363636363
+        "value": 8.083333333333334
     },
     "DecisionTreeLevelMin" : {
         "compute_time": 0.08691191673278809,
@@ -526,14 +525,14 @@
     },
     "DecisionTreeLevelStdev" : {
         "compute_time": 0.08691191673278809,
-        "value": 8.857457053497095
+        "value": 7.4888806462203235
     },
     "DecisionTreeNodeCount" : {
         "compute_time": 0.08703327178955078,
-        "value": 103
-=======
-        "compute_time": 0.29927492141723633,
-        "value": 0.16702041294319114
->>>>>>> 88e8041e
+        "value": 97
+    },
+    "DecisionTreeWidth": {
+        "compute_time": 0.03907275199890137,
+        "value": 9
     }
 }