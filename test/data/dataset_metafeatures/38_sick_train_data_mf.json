{
    "CategoricalNoiseToSignalRatio": {
<<<<<<< HEAD
        "compute_time": 0.11250090599060059,
        "value": 65.12375165878576
    },
    "ClassEntropy": {
        "compute_time": 0.0017154216766357422,
        "value": 0.2303678505246139
    },
    "DecisionStumpErrRate": {
        "compute_time": 0.06095004081726074,
        "value": 0.0530205974425042
    },
    "DecisionStumpKappa": {
        "compute_time": 0.06095004081726074,
        "value": 0.6460807839667586
    },
    "Dimensionality": {
        "compute_time": 4.4345855712890625e-05,
        "value": 0.0076882290562036056
    },
    "EquivalentNumberOfCategoricalFeatures": {
        "compute_time": 0.08595490455627441,
        "value": 64.97682682412889
    },
    "EquivalentNumberOfNumericFeatures": {
        "compute_time": 0.1271204948425293,
=======
        "compute_time": 0.0993654727935791,
        "value": 65.12375165878576
    },
    "ClassEntropy": {
        "compute_time": 0.001332998275756836,
        "value": 0.2303678505246139
    },
    "DecisionStumpErrRate": {
        "compute_time": 0.06335306167602539,
        "value": 0.0530205974425042
    },
    "DecisionStumpKappa": {
        "compute_time": 0.06335306167602539,
        "value": 0.6460807839667586
    },
    "Dimensionality": {
        "compute_time": 5.340576171875e-05,
        "value": 0.0076882290562036056
    },
    "EquivalentNumberOfCategoricalFeatures": {
        "compute_time": 0.08071613311767578,
        "value": 64.97682682412889
    },
    "EquivalentNumberOfNumericFeatures": {
        "compute_time": 0.12738943099975586,
>>>>>>> d9eabc77
        "value": 8.265561221791359
    },
    "KurtosisCardinalityOfCategoricalFeatures": {
        "compute_time": 0.003570079803466797,
        "value": 10.626941000939418
    },
    "KurtosisCardinalityOfNumericFeatures": {
        "compute_time": 0.0014336109161376953,
        "value": -1.5824634006168445
    },
    "KurtosisCategoricalAttributeEntropy": {
        "compute_time": 0.02826213836669922,
        "value": 3.6459237447298536
    },
    "KurtosisCategoricalJointEntropy": {
        "compute_time": 0.06697893142700195,
        "value": 3.2709710235309224
    },
    "KurtosisCategoricalMutualInformation": {
        "compute_time": 0.08423805236816406,
        "value": 14.080033213321688
    },
    "KurtosisClassProbability": {
        "compute_time": 0.0012543201446533203,
        "value": -2.0
    },
    "KurtosisKurtosisOfNumericFeatures": {
        "compute_time": 0.0026907920837402344,
        "value": 1.0285691141266575
    },
    "KurtosisMeansOfNumericFeatures": {
        "compute_time": 0.0024678707122802734,
        "value": -1.6406633903613828
    },
    "KurtosisNumericAttributeEntropy": {
        "compute_time": 0.02336716651916504,
        "value": 0.25957571575898
    },
    "KurtosisNumericJointEntropy": {
        "compute_time": 0.057721614837646484,
        "value": 0.18662301318798447
    },
    "KurtosisNumericMutualInformation": {
        "compute_time": 0.12540459632873535,
        "value": 0.7111184356200178
    },
    "KurtosisSkewnessOfNumericFeatures": {
        "compute_time": 0.0024623870849609375,
        "value": 1.1767947825290799
    },
    "KurtosisStdDevOfNumericFeatures": {
        "compute_time": 0.002531766891479492,
        "value": -1.5096852202508921
    },
    "LinearDiscriminantAnalysisErrRate": {
<<<<<<< HEAD
        "compute_time": 0.08060884475708008,
        "value": 0.051166644878612444
    },
    "LinearDiscriminantAnalysisKappa": {
        "compute_time": 0.08060884475708008,
        "value": 0.4417803531046307
    },
    "MajorityClassSize": {
        "compute_time": 0.0012543201446533203,
        "value": 3541
    },
    "MaxCardinalityOfCategoricalFeatures": {
        "compute_time": 0.003570079803466797,
        "value": 5.0
    },
    "MaxCardinalityOfNumericFeatures": {
        "compute_time": 0.0014336109161376953,
        "value": 288.0
    },
    "MaxCategoricalAttributeEntropy": {
        "compute_time": 0.02826213836669922,
        "value": 1.0540619253604604
    },
    "MaxCategoricalJointEntropy": {
        "compute_time": 0.06697893142700195,
        "value": 1.2427930071894404
    },
    "MaxCategoricalMutualInformation": {
        "compute_time": 0.08423805236816406,
        "value": 0.04163676869563335
    },
    "MaxClassProbability": {
        "compute_time": 0.0012543201446533203,
        "value": 0.9387592788971368
    },
    "MaxKurtosisOfNumericFeatures": {
        "compute_time": 0.0026907920837402344,
=======
        "compute_time": 0.06980180740356445,
        "value": 0.051166644878612444
    },
    "LinearDiscriminantAnalysisKappa": {
        "compute_time": 0.06980180740356445,
        "value": 0.4417803531046307
    },
    "MajorityClassSize": {
        "compute_time": 0.0010218620300292969,
        "value": 3541
    },
    "MaxCardinalityOfCategoricalFeatures": {
        "compute_time": 0.003444671630859375,
        "value": 5.0
    },
    "MaxCardinalityOfNumericFeatures": {
        "compute_time": 0.0011987686157226562,
        "value": 288.0
    },
    "MaxCategoricalAttributeEntropy": {
        "compute_time": 0.019983768463134766,
        "value": 1.0540619253604604
    },
    "MaxCategoricalJointEntropy": {
        "compute_time": 0.06360793113708496,
        "value": 1.2427930071894404
    },
    "MaxCategoricalMutualInformation": {
        "compute_time": 0.07938075065612793,
        "value": 0.04163676869563335
    },
    "MaxClassProbability": {
        "compute_time": 0.0010218620300292969,
        "value": 0.9387592788971368
    },
    "MaxKurtosisOfNumericFeatures": {
        "compute_time": 0.0017273426055908203,
>>>>>>> d9eabc77
        "value": 238.18146237806315
    },
    "MaxKurtosisOfStringLengthOfTextFeatures": {
        "compute_time": 4.029273986816406e-05,
        "value": NaN
    },
    "MaxMeansOfNumericFeatures": {
<<<<<<< HEAD
        "compute_time": 0.0024678707122802734,
=======
        "compute_time": 0.001580953598022461,
>>>>>>> d9eabc77
        "value": 110.4696486566283
    },
    "MaxMeansOfStringLengthOfTextFeatures": {
        "compute_time": 4.220008850097656e-05,
        "value": NaN
    },
    "MaxNumericAttributeEntropy": {
<<<<<<< HEAD
        "compute_time": 0.02336716651916504,
        "value": 1.7001812503765323
    },
    "MaxNumericJointEntropy": {
        "compute_time": 0.057721614837646484,
        "value": 1.9127090565977578
    },
    "MaxNumericMutualInformation": {
        "compute_time": 0.12540459632873535,
        "value": 0.10645678195030889
    },
    "MaxSkewnessOfNumericFeatures": {
        "compute_time": 0.0024623870849609375,
=======
        "compute_time": 0.017069101333618164,
        "value": 1.7001812503765323
    },
    "MaxNumericJointEntropy": {
        "compute_time": 0.058182716369628906,
        "value": 1.9127090565977578
    },
    "MaxNumericMutualInformation": {
        "compute_time": 0.12605571746826172,
        "value": 0.10645678195030889
    },
    "MaxSkewnessOfNumericFeatures": {
        "compute_time": 0.0017046928405761719,
>>>>>>> d9eabc77
        "value": 13.882652755041768
    },
    "MaxSkewnessOfStringLengthOfTextFeatures": {
        "compute_time": 4.029273986816406e-05,
        "value": NaN
    },
    "MaxStdDevOfNumericFeatures": {
<<<<<<< HEAD
        "compute_time": 0.002531766891479492,
=======
        "compute_time": 0.0017666816711425781,
>>>>>>> d9eabc77
        "value": 35.60424760764098
    },
    "MaxStdDevOfStringLengthOfTextFeatures": {
        "compute_time": 4.076957702636719e-05,
        "value": NaN
    },
    "MeanCardinalityOfCategoricalFeatures": {
<<<<<<< HEAD
        "compute_time": 0.003570079803466797,
        "value": 2.1363636363636362
    },
    "MeanCardinalityOfNumericFeatures": {
        "compute_time": 0.0014336109161376953,
        "value": 179.33333333333334
    },
    "MeanCategoricalAttributeEntropy": {
        "compute_time": 0.02826213836669922,
        "value": 0.2344341403357237
    },
    "MeanCategoricalJointEntropy": {
        "compute_time": 0.06697893142700195,
        "value": 0.4613654485629755
    },
    "MeanCategoricalMutualInformation": {
        "compute_time": 0.08423805236816406,
        "value": 0.003545384743827898
    },
    "MeanClassProbability": {
        "compute_time": 0.0012543201446533203,
        "value": 0.5
    },
    "MeanKurtosisOfNumericFeatures": {
        "compute_time": 0.0026907920837402344,
=======
        "compute_time": 0.003444671630859375,
        "value": 2.1363636363636362
    },
    "MeanCardinalityOfNumericFeatures": {
        "compute_time": 0.0011987686157226562,
        "value": 179.33333333333334
    },
    "MeanCategoricalAttributeEntropy": {
        "compute_time": 0.019983768463134766,
        "value": 0.2344341403357237
    },
    "MeanCategoricalJointEntropy": {
        "compute_time": 0.06360793113708496,
        "value": 0.4613654485629755
    },
    "MeanCategoricalMutualInformation": {
        "compute_time": 0.07938075065612793,
        "value": 0.003545384743827898
    },
    "MeanClassProbability": {
        "compute_time": 0.0010218620300292969,
        "value": 0.5
    },
    "MeanKurtosisOfNumericFeatures": {
        "compute_time": 0.0017273426055908203,
>>>>>>> d9eabc77
        "value": 51.413135065510026
    },
    "MeanKurtosisOfStringLengthOfTextFeatures": {
        "compute_time": 4.029273986816406e-05,
        "value": NaN
    },
    "MeanMeansOfNumericFeatures": {
<<<<<<< HEAD
        "compute_time": 0.0024678707122802734,
=======
        "compute_time": 0.001580953598022461,
>>>>>>> d9eabc77
        "value": 46.436689696411385
    },
    "MeanMeansOfStringLengthOfTextFeatures": {
        "compute_time": 4.220008850097656e-05,
        "value": NaN
    },
    "MeanNumericAttributeEntropy": {
<<<<<<< HEAD
        "compute_time": 0.02336716651916504,
        "value": 1.240228736551128
    },
    "MeanNumericJointEntropy": {
        "compute_time": 0.057721614837646484,
        "value": 1.4577611891821942
    },
    "MeanNumericMutualInformation": {
        "compute_time": 0.12540459632873535,
        "value": 0.027870805664988743
    },
    "MeanSkewnessOfNumericFeatures": {
        "compute_time": 0.0024623870849609375,
=======
        "compute_time": 0.017069101333618164,
        "value": 1.240228736551128
    },
    "MeanNumericJointEntropy": {
        "compute_time": 0.058182716369628906,
        "value": 1.4577611891821942
    },
    "MeanNumericMutualInformation": {
        "compute_time": 0.12605571746826172,
        "value": 0.027870805664988743
    },
    "MeanSkewnessOfNumericFeatures": {
        "compute_time": 0.0017046928405761719,
>>>>>>> d9eabc77
        "value": 3.5691918824691036
    },
    "MeanSkewnessOfStringLengthOfTextFeatures": {
        "compute_time": 4.029273986816406e-05,
        "value": NaN
    },
    "MeanStdDevOfNumericFeatures": {
<<<<<<< HEAD
        "compute_time": 0.002531766891479492,
=======
        "compute_time": 0.0017666816711425781,
>>>>>>> d9eabc77
        "value": 19.053877588965566
    },
    "MeanStdDevOfStringLengthOfTextFeatures": {
        "compute_time": 4.076957702636719e-05,
        "value": NaN
    },
    "MinCardinalityOfCategoricalFeatures": {
<<<<<<< HEAD
        "compute_time": 0.003570079803466797,
        "value": 1.0
    },
    "MinCardinalityOfNumericFeatures": {
        "compute_time": 0.0014336109161376953,
        "value": 70.0
    },
    "MinCategoricalAttributeEntropy": {
        "compute_time": 0.02826213836669922,
        "value": 0.0
    },
    "MinCategoricalJointEntropy": {
        "compute_time": 0.06697893142700195,
        "value": 0.2303678505246139
    },
    "MinCategoricalMutualInformation": {
        "compute_time": 0.08423805236816406,
        "value": -1.6653345369377348e-15
    },
    "MinClassProbability": {
        "compute_time": 0.0012543201446533203,
        "value": 0.0612407211028632
    },
    "MinKurtosisOfNumericFeatures": {
        "compute_time": 0.0026907920837402344,
=======
        "compute_time": 0.003444671630859375,
        "value": 1.0
    },
    "MinCardinalityOfNumericFeatures": {
        "compute_time": 0.0011987686157226562,
        "value": 70.0
    },
    "MinCategoricalAttributeEntropy": {
        "compute_time": 0.019983768463134766,
        "value": 0.0
    },
    "MinCategoricalJointEntropy": {
        "compute_time": 0.06360793113708496,
        "value": 0.2303678505246139
    },
    "MinCategoricalMutualInformation": {
        "compute_time": 0.07938075065612793,
        "value": -1.6653345369377348e-15
    },
    "MinClassProbability": {
        "compute_time": 0.0010218620300292969,
        "value": 0.0612407211028632
    },
    "MinKurtosisOfNumericFeatures": {
        "compute_time": 0.0017273426055908203,
>>>>>>> d9eabc77
        "value": 4.073471498748891
    },
    "MinKurtosisOfStringLengthOfTextFeatures": {
        "compute_time": 4.029273986816406e-05,
        "value": NaN
    },
    "MinMeansOfNumericFeatures": {
<<<<<<< HEAD
        "compute_time": 0.0024678707122802734,
=======
        "compute_time": 0.001580953598022461,
>>>>>>> d9eabc77
        "value": 0.9949997045790251
    },
    "MinMeansOfStringLengthOfTextFeatures": {
        "compute_time": 4.220008850097656e-05,
        "value": NaN
    },
    "MinNumericAttributeEntropy": {
<<<<<<< HEAD
        "compute_time": 0.02336716651916504,
        "value": 0.14521170237536474
    },
    "MinNumericJointEntropy": {
        "compute_time": 0.057721614837646484,
        "value": 0.39093470087095644
    },
    "MinNumericMutualInformation": {
        "compute_time": 0.12540459632873535,
        "value": 0.0008582987317293472
    },
    "MinSkewnessOfNumericFeatures": {
        "compute_time": 0.0024623870849609375,
=======
        "compute_time": 0.017069101333618164,
        "value": 0.14521170237536474
    },
    "MinNumericJointEntropy": {
        "compute_time": 0.058182716369628906,
        "value": 0.39093470087095644
    },
    "MinNumericMutualInformation": {
        "compute_time": 0.12605571746826172,
        "value": 0.0008582987317293472
    },
    "MinSkewnessOfNumericFeatures": {
        "compute_time": 0.0017046928405761719,
>>>>>>> d9eabc77
        "value": 1.2326742385072778
    },
    "MinSkewnessOfStringLengthOfTextFeatures": {
        "compute_time": 4.029273986816406e-05,
        "value": NaN
    },
    "MinStdDevOfNumericFeatures": {
<<<<<<< HEAD
        "compute_time": 0.002531766891479492,
=======
        "compute_time": 0.0017666816711425781,
>>>>>>> d9eabc77
        "value": 0.1954572751132885
    },
    "MinStdDevOfStringLengthOfTextFeatures": {
        "compute_time": 4.076957702636719e-05,
        "value": NaN
    },
    "MinorityClassSize": {
<<<<<<< HEAD
        "compute_time": 0.0012543201446533203,
        "value": 231
    },
    "NaiveBayesErrRate": {
        "compute_time": 0.06193184852600098,
        "value": 0.6781856595244019
    },
    "NaiveBayesKappa": {
        "compute_time": 0.06193184852600098,
        "value": 0.039699494487290043
    },
    "NumberOfCategoricalFeatures": {
        "compute_time": 2.1696090698242188e-05,
        "value": 22
    },
    "NumberOfClasses": {
        "compute_time": 0.0012543201446533203,
        "value": 2
    },
    "NumberOfFeatures": {
        "compute_time": 2.1696090698242188e-05,
        "value": 29
    },
    "NumberOfFeaturesWithMissingValues": {
        "compute_time": 0.008739709854125977,
        "value": 8
    },
    "NumberOfInstances": {
        "compute_time": 2.1696090698242188e-05,
        "value": 3772
    },
    "NumberOfInstancesWithMissingValues": {
        "compute_time": 0.008739709854125977,
        "value": 3772
    },
    "NumberOfMissingValues": {
        "compute_time": 0.008739709854125977,
        "value": 6064
    },
    "NumberOfNumericFeatures": {
        "compute_time": 2.1696090698242188e-05,
        "value": 7
    },
    "NumericNoiseToSignalRatio": {
        "compute_time": 0.1487722396850586,
        "value": 43.499206497970064
    },
    "PredDet": {
        "compute_time": 0.046567440032958984,
        "value": 8.398206098132145e+47
    },
    "PredEigen1": {
        "compute_time": 0.046567440032958984,
        "value": 2076.9404583335704
    },
    "PredEigen2": {
        "compute_time": 0.046567440032958984,
        "value": 584.6940837111425
    },
    "PredEigen3": {
        "compute_time": 0.046567440032958984,
        "value": 416.0684363789904
    },
    "PredPCA1": {
        "compute_time": 0.046567440032958984,
        "value": 0.6131782342417001
    },
    "PredPCA2": {
        "compute_time": 0.046567440032958984,
        "value": 0.17262010780474007
    },
    "PredPCA3": {
        "compute_time": 0.046567440032958984,
=======
        "compute_time": 0.0010218620300292969,
        "value": 231
    },
    "NaiveBayesErrRate": {
        "compute_time": 0.06722855567932129,
        "value": 0.6781856595244019
    },
    "NaiveBayesKappa": {
        "compute_time": 0.06722855567932129,
        "value": 0.039699494487290043
    },
    "NumberOfCategoricalFeatures": {
        "compute_time": 2.5987625122070312e-05,
        "value": 22
    },
    "NumberOfClasses": {
        "compute_time": 0.0010218620300292969,
        "value": 2
    },
    "NumberOfFeatures": {
        "compute_time": 2.5987625122070312e-05,
        "value": 29
    },
    "NumberOfFeaturesWithMissingValues": {
        "compute_time": 0.008995532989501953,
        "value": 8
    },
    "NumberOfInstances": {
        "compute_time": 2.5987625122070312e-05,
        "value": 3772
    },
    "NumberOfInstancesWithMissingValues": {
        "compute_time": 0.008995532989501953,
        "value": 3772
    },
    "NumberOfMissingValues": {
        "compute_time": 0.008995532989501953,
        "value": 6064
    },
    "NumberOfNumericFeatures": {
        "compute_time": 2.5987625122070312e-05,
        "value": 7
    },
    "NumericNoiseToSignalRatio": {
        "compute_time": 0.1431255340576172,
        "value": 43.499206497970064
    },
    "PredDet": {
        "compute_time": 0.04553651809692383,
        "value": 8.398206098132504e+47
    },
    "PredEigen1": {
        "compute_time": 0.04553651809692383,
        "value": 2076.9404583335704
    },
    "PredEigen2": {
        "compute_time": 0.04553651809692383,
        "value": 584.6940837111425
    },
    "PredEigen3": {
        "compute_time": 0.04553651809692383,
        "value": 416.0684363789904
    },
    "PredPCA1": {
        "compute_time": 0.04553651809692383,
        "value": 0.6131782342417001
    },
    "PredPCA2": {
        "compute_time": 0.04553651809692383,
        "value": 0.17262010780474007
    },
    "PredPCA3": {
        "compute_time": 0.04553651809692383,
>>>>>>> d9eabc77
        "value": 0.12283650603410791
    },
    "Quartile1CardinalityOfCategoricalFeatures": {
        "compute_time": 0.003570079803466797,
        "value": 2.0
    },
    "Quartile1CardinalityOfNumericFeatures": {
        "compute_time": 0.0014336109161376953,
        "value": 107.25
    },
    "Quartile1CategoricalAttributeEntropy": {
<<<<<<< HEAD
        "compute_time": 0.02826213836669922,
        "value": 0.07132665652246652
    },
    "Quartile1CategoricalJointEntropy": {
        "compute_time": 0.06697893142700195,
        "value": 0.3014425793394888
    },
    "Quartile1CategoricalMutualInformation": {
        "compute_time": 0.08423805236816406,
=======
        "compute_time": 0.019983768463134766,
        "value": 0.07132665652246652
    },
    "Quartile1CategoricalJointEntropy": {
        "compute_time": 0.06360793113708496,
        "value": 0.3014425793394888
    },
    "Quartile1CategoricalMutualInformation": {
        "compute_time": 0.07938075065612793,
>>>>>>> d9eabc77
        "value": 0.000401382222092676
    },
    "Quartile1ClassProbability": {
        "compute_time": 0.0012543201446533203,
        "value": 0.2806203605514316
    },
    "Quartile1KurtosisOfNumericFeatures": {
<<<<<<< HEAD
        "compute_time": 0.0026907920837402344,
=======
        "compute_time": 0.0017273426055908203,
>>>>>>> d9eabc77
        "value": 6.9324686702015095
    },
    "Quartile1KurtosisOfStringLengthOfTextFeatures": {
        "compute_time": 4.029273986816406e-05,
        "value": NaN
    },
    "Quartile1MeansOfNumericFeatures": {
<<<<<<< HEAD
        "compute_time": 0.0024678707122802734,
=======
        "compute_time": 0.001580953598022461,
>>>>>>> d9eabc77
        "value": 2.7818163973111814
    },
    "Quartile1MeansOfStringLengthOfTextFeatures": {
        "compute_time": 4.220008850097656e-05,
        "value": NaN
    },
    "Quartile1NumericAttributeEntropy": {
<<<<<<< HEAD
        "compute_time": 0.02336716651916504,
        "value": 1.1599826109278069
    },
    "Quartile1NumericJointEntropy": {
        "compute_time": 0.057721614837646484,
        "value": 1.3652560566996312
    },
    "Quartile1NumericMutualInformation": {
        "compute_time": 0.12540459632873535,
        "value": 0.005350531172490503
    },
    "Quartile1SkewnessOfNumericFeatures": {
        "compute_time": 0.0024623870849609375,
=======
        "compute_time": 0.017069101333618164,
        "value": 1.1599826109278069
    },
    "Quartile1NumericJointEntropy": {
        "compute_time": 0.058182716369628906,
        "value": 1.3652560566996312
    },
    "Quartile1NumericMutualInformation": {
        "compute_time": 0.12605571746826172,
        "value": 0.005350531172490503
    },
    "Quartile1SkewnessOfNumericFeatures": {
        "compute_time": 0.0017046928405761719,
>>>>>>> d9eabc77
        "value": 1.2871359905719386
    },
    "Quartile1SkewnessOfStringLengthOfTextFeatures": {
        "compute_time": 4.029273986816406e-05,
        "value": NaN
    },
    "Quartile1StdDevOfNumericFeatures": {
<<<<<<< HEAD
        "compute_time": 0.002531766891479492,
        "value": 5.641815238818264
    },
    "Quartile2CardinalityOfCategoricalFeatures": {
        "compute_time": 0.003570079803466797,
        "value": 2.0
    },
    "Quartile2CardinalityOfNumericFeatures": {
        "compute_time": 0.0014336109161376953,
        "value": 191.0
    },
    "Quartile2CategoricalAttributeEntropy": {
        "compute_time": 0.02826213836669922,
        "value": 0.17978494759170108
    },
    "Quartile2CategoricalJointEntropy": {
        "compute_time": 0.06697893142700195,
        "value": 0.40854057385576326
    },
    "Quartile2CategoricalMutualInformation": {
        "compute_time": 0.08423805236816406,
=======
        "compute_time": 0.0017666816711425781,
        "value": 5.641815238818264
    },
    "Quartile1StdDevOfStringLengthOfTextFeatures": {
        "compute_time": 4.076957702636719e-05,
        "value": NaN
    },
    "Quartile2CategoricalAttributeEntropy": {
        "compute_time": 0.019983768463134766,
        "value": 0.17978494759170108
    },
    "Quartile2CategoricalJointEntropy": {
        "compute_time": 0.06360793113708496,
        "value": 0.40854057385576326
    },
    "Quartile2CategoricalMutualInformation": {
        "compute_time": 0.07938075065612793,
>>>>>>> d9eabc77
        "value": 0.0008944661141944213
    },
    "Quartile2ClassProbability": {
        "compute_time": 0.0012543201446533203,
        "value": 0.5
    },
    "Quartile2KurtosisOfNumericFeatures": {
<<<<<<< HEAD
        "compute_time": 0.0026907920837402344,
=======
        "compute_time": 0.0017273426055908203,
>>>>>>> d9eabc77
        "value": 8.871303806575874
    },
    "Quartile2KurtosisOfStringLengthOfTextFeatures": {
        "compute_time": 4.029273986816406e-05,
        "value": NaN
    },
    "Quartile2MeansOfNumericFeatures": {
<<<<<<< HEAD
        "compute_time": 0.0024678707122802734,
=======
        "compute_time": 0.001580953598022461,
>>>>>>> d9eabc77
        "value": 28.41132258295654
    },
    "Quartile2MeansOfStringLengthOfTextFeatures": {
        "compute_time": 4.220008850097656e-05,
        "value": NaN
    },
    "Quartile2NumericAttributeEntropy": {
<<<<<<< HEAD
        "compute_time": 0.02336716651916504,
        "value": 1.47782513171791
    },
    "Quartile2NumericJointEntropy": {
        "compute_time": 0.057721614837646484,
        "value": 1.6768594976548352
    },
    "Quartile2NumericMutualInformation": {
        "compute_time": 0.12540459632873535,
        "value": 0.013027973551840908
    },
    "Quartile2SkewnessOfNumericFeatures": {
        "compute_time": 0.0024623870849609375,
=======
        "compute_time": 0.017069101333618164,
        "value": 1.47782513171791
    },
    "Quartile2NumericJointEntropy": {
        "compute_time": 0.058182716369628906,
        "value": 1.6768594976548352
    },
    "Quartile2NumericMutualInformation": {
        "compute_time": 0.12605571746826172,
        "value": 0.013027973551840908
    },
    "Quartile2SkewnessOfNumericFeatures": {
        "compute_time": 0.0017046928405761719,
>>>>>>> d9eabc77
        "value": 1.5381528946216996
    },
    "Quartile2SkewnessOfStringLengthOfTextFeatures": {
        "compute_time": 4.029273986816406e-05,
        "value": NaN
    },
    "Quartile2StdDevOfNumericFeatures": {
<<<<<<< HEAD
        "compute_time": 0.002531766891479492,
        "value": 22.30321439330161
    },
    "Quartile3CardinalityOfCategoricalFeatures": {
        "compute_time": 0.003570079803466797,
        "value": 2.0
    },
    "Quartile3CardinalityOfNumericFeatures": {
        "compute_time": 0.0014336109161376953,
        "value": 240.25
    },
    "Quartile3CategoricalAttributeEntropy": {
        "compute_time": 0.02826213836669922,
        "value": 0.32727219276174513
    },
    "Quartile3CategoricalJointEntropy": {
        "compute_time": 0.06697893142700195,
        "value": 0.5549217204785228
    },
    "Quartile3CategoricalMutualInformation": {
        "compute_time": 0.08423805236816406,
=======
        "compute_time": 0.0017666816711425781,
        "value": 22.30321439330161
    },
    "Quartile2StdDevOfStringLengthOfTextFeatures": {
        "compute_time": 4.076957702636719e-05,
        "value": NaN
    },
    "Quartile3CategoricalAttributeEntropy": {
        "compute_time": 0.019983768463134766,
        "value": 0.32727219276174513
    },
    "Quartile3CategoricalJointEntropy": {
        "compute_time": 0.06360793113708496,
        "value": 0.5549217204785228
    },
    "Quartile3CategoricalMutualInformation": {
        "compute_time": 0.07938075065612793,
>>>>>>> d9eabc77
        "value": 0.0021054152441979074
    },
    "Quartile3ClassProbability": {
        "compute_time": 0.0012543201446533203,
        "value": 0.7193796394485685
    },
    "Quartile3KurtosisOfNumericFeatures": {
<<<<<<< HEAD
        "compute_time": 0.0026907920837402344,
=======
        "compute_time": 0.0017273426055908203,
>>>>>>> d9eabc77
        "value": 33.86413491040868
    },
    "Quartile3KurtosisOfStringLengthOfTextFeatures": {
        "compute_time": 4.029273986816406e-05,
        "value": NaN
    },
    "Quartile3MeansOfNumericFeatures": {
<<<<<<< HEAD
        "compute_time": 0.0024678707122802734,
=======
        "compute_time": 0.001580953598022461,
>>>>>>> d9eabc77
        "value": 94.17347838267801
    },
    "Quartile3MeansOfStringLengthOfTextFeatures": {
        "compute_time": 4.220008850097656e-05,
        "value": NaN
    },
    "Quartile3NumericAttributeEntropy": {
<<<<<<< HEAD
        "compute_time": 0.02336716651916504,
        "value": 1.5591768572704363
    },
    "Quartile3NumericJointEntropy": {
        "compute_time": 0.057721614837646484,
        "value": 1.7900769788638717
    },
    "Quartile3NumericMutualInformation": {
        "compute_time": 0.12540459632873535,
        "value": 0.026553810256589254
    },
    "Quartile3SkewnessOfNumericFeatures": {
        "compute_time": 0.0024623870849609375,
=======
        "compute_time": 0.017069101333618164,
        "value": 1.5591768572704363
    },
    "Quartile3NumericJointEntropy": {
        "compute_time": 0.058182716369628906,
        "value": 1.7900769788638717
    },
    "Quartile3NumericMutualInformation": {
        "compute_time": 0.12605571746826172,
        "value": 0.026553810256589254
    },
    "Quartile3SkewnessOfNumericFeatures": {
        "compute_time": 0.0017046928405761719,
>>>>>>> d9eabc77
        "value": 1.8995793407555395
    },
    "Quartile3SkewnessOfStringLengthOfTextFeatures": {
        "compute_time": 4.029273986816406e-05,
        "value": NaN
    },
    "Quartile3StdDevOfNumericFeatures": {
<<<<<<< HEAD
        "compute_time": 0.002531766891479492,
=======
        "compute_time": 0.0017666816711425781,
>>>>>>> d9eabc77
        "value": 30.947640856159467
    },
    "Quartile3StdDevOfStringLengthOfTextFeatures": {
        "compute_time": 4.076957702636719e-05,
        "value": NaN
    },
    "RandomTreeDepth1ErrRate": {
<<<<<<< HEAD
        "compute_time": 0.05964517593383789,
        "value": 0.061240597751753945
    },
    "RandomTreeDepth1Kappa": {
        "compute_time": 0.05964517593383789,
        "value": 0.0
    },
    "RandomTreeDepth2ErrRate": {
        "compute_time": 0.0602107048034668,
        "value": 0.061240597751753945
    },
    "RandomTreeDepth2Kappa": {
        "compute_time": 0.0602107048034668,
        "value": 0.0
    },
    "RandomTreeDepth3ErrRate": {
        "compute_time": 0.060912370681762695,
        "value": 0.046121234356528484
    },
    "RandomTreeDepth3Kappa": {
        "compute_time": 0.060912370681762695,
        "value": 0.3551191328085659
    },
    "RatioOfCategoricalFeatures": {
        "compute_time": 2.1696090698242188e-05,
        "value": 0.7586206896551724
    },
    "RatioOfFeaturesWithMissingValues": {
        "compute_time": 0.008739709854125977,
        "value": 0.27586206896551724
    },
    "RatioOfInstancesWithMissingValues": {
        "compute_time": 0.008739709854125977,
        "value": 1.0
    },
    "RatioOfMissingValues": {
        "compute_time": 0.008739709854125977,
        "value": 0.05543569678575346
    },
    "RatioOfNumericFeatures": {
        "compute_time": 2.1696090698242188e-05,
=======
        "compute_time": 0.06208658218383789,
        "value": 0.061240597751753945
    },
    "RandomTreeDepth1Kappa": {
        "compute_time": 0.06208658218383789,
        "value": 0.0
    },
    "RandomTreeDepth2ErrRate": {
        "compute_time": 0.06261277198791504,
        "value": 0.061240597751753945
    },
    "RandomTreeDepth2Kappa": {
        "compute_time": 0.06261277198791504,
        "value": 0.0
    },
    "RandomTreeDepth3ErrRate": {
        "compute_time": 0.06341004371643066,
        "value": 0.046121234356528484
    },
    "RandomTreeDepth3Kappa": {
        "compute_time": 0.06341004371643066,
        "value": 0.3551191328085659
    },
    "RatioOfCategoricalFeatures": {
        "compute_time": 2.5987625122070312e-05,
        "value": 0.7586206896551724
    },
    "RatioOfFeaturesWithMissingValues": {
        "compute_time": 0.008995532989501953,
        "value": 0.27586206896551724
    },
    "RatioOfInstancesWithMissingValues": {
        "compute_time": 0.008995532989501953,
        "value": 1.0
    },
    "RatioOfMissingValues": {
        "compute_time": 0.008995532989501953,
        "value": 0.05543569678575346
    },
    "RatioOfNumericFeatures": {
        "compute_time": 2.5987625122070312e-05,
>>>>>>> d9eabc77
        "value": 0.2413793103448276
    },
    "SkewCardinalityOfCategoricalFeatures": {
        "compute_time": 0.003570079803466797,
        "value": 3.077104198750258
    },
    "SkewCardinalityOfNumericFeatures": {
        "compute_time": 0.0014336109161376953,
        "value": -0.08243378475608776
    },
    "SkewCategoricalAttributeEntropy": {
        "compute_time": 0.02826213836669922,
        "value": 1.8559533279845721
    },
    "SkewCategoricalJointEntropy": {
        "compute_time": 0.06697893142700195,
        "value": 1.7769649555998623
    },
    "SkewCategoricalMutualInformation": {
        "compute_time": 0.08423805236816406,
        "value": 3.875490250344927
    },
    "SkewClassProbability": {
        "compute_time": 0.0012543201446533203,
        "value": 2.4645212079004602e-16
    },
    "SkewKurtosisOfNumericFeatures": {
        "compute_time": 0.0026907920837402344,
        "value": 1.7025904731327763
    },
    "SkewMeansOfNumericFeatures": {
        "compute_time": 0.0024678707122802734,
        "value": 0.3777827539698624
    },
    "SkewNumericAttributeEntropy": {
        "compute_time": 0.02336716651916504,
        "value": -1.3148700862947547
    },
    "SkewNumericJointEntropy": {
        "compute_time": 0.057721614837646484,
        "value": -1.268339377641566
    },
    "SkewNumericMutualInformation": {
        "compute_time": 0.12540459632873535,
        "value": 1.5338906741146343
    },
    "SkewSkewnessOfNumericFeatures": {
        "compute_time": 0.0024623870849609375,
        "value": 1.776083146506227
    },
    "SkewStdDevOfNumericFeatures": {
        "compute_time": 0.002531766891479492,
        "value": -0.31628077149128647
    },
    "StdevCardinalityOfCategoricalFeatures": {
<<<<<<< HEAD
        "compute_time": 0.003570079803466797,
        "value": 0.7101612523427369
    },
    "StdevCardinalityOfNumericFeatures": {
        "compute_time": 0.0014336109161376953,
=======
        "compute_time": 0.003444671630859375,
        "value": 0.7101612523427369
    },
    "StdevCardinalityOfNumericFeatures": {
        "compute_time": 0.0011987686157226562,
>>>>>>> d9eabc77
        "value": 88.44810154359824
    },
    "StdevCategoricalAttributeEntropy": {
        "compute_time": 0.02826213836669922,
        "value": 0.24659802585010002
    },
    "StdevCategoricalJointEntropy": {
        "compute_time": 0.06697893142700195,
        "value": 0.23956528678973543
    },
    "StdevCategoricalMutualInformation": {
        "compute_time": 0.08423805236816406,
        "value": 0.00886031490652107
    },
    "StdevClassProbability": {
<<<<<<< HEAD
        "compute_time": 0.0012543201446533203,
        "value": 0.6204993228333702
    },
    "StdevKurtosisOfNumericFeatures": {
        "compute_time": 0.0026907920837402344,
=======
        "compute_time": 0.0010218620300292969,
        "value": 0.6204993228333702
    },
    "StdevKurtosisOfNumericFeatures": {
        "compute_time": 0.0017273426055908203,
>>>>>>> d9eabc77
        "value": 92.56654555918352
    },
    "StdevKurtosisOfStringLengthOfTextFeatures": {
        "compute_time": 4.029273986816406e-05,
        "value": NaN
    },
    "StdevMeansOfNumericFeatures": {
<<<<<<< HEAD
        "compute_time": 0.0024678707122802734,
        "value": 52.35637003353562
    },
    "StdevNumericAttributeEntropy": {
        "compute_time": 0.02336716651916504,
        "value": 0.5768649195847191
    },
    "StdevNumericJointEntropy": {
        "compute_time": 0.057721614837646484,
        "value": 0.56604507540674
    },
    "StdevNumericMutualInformation": {
        "compute_time": 0.12540459632873535,
        "value": 0.039885364866017826
    },
    "StdevSkewnessOfNumericFeatures": {
        "compute_time": 0.0024623870849609375,
=======
        "compute_time": 0.001580953598022461,
        "value": 52.35637003353562
    },
    "StdevMeansOfStringLengthOfTextFeatures": {
        "compute_time": 4.220008850097656e-05,
        "value": NaN
    },
    "StdevSkewnessOfNumericFeatures": {
        "compute_time": 0.0017046928405761719,
>>>>>>> d9eabc77
        "value": 5.060654984907634
    },
    "StdevSkewnessOfStringLengthOfTextFeatures": {
        "compute_time": 4.029273986816406e-05,
        "value": NaN
    },
    "StdevStdDevOfNumericFeatures": {
<<<<<<< HEAD
        "compute_time": 0.002531766891479492,
=======
        "compute_time": 0.0017666816711425781,
>>>>>>> d9eabc77
        "value": 15.425433204049687
    },
    "StdevStdDevOfStringLengthOfTextFeatures": {
        "compute_time": 4.076957702636719e-05,
        "value": NaN
    },
    "kNN1NErrRate": {
<<<<<<< HEAD
        "compute_time": 0.305880069732666,
        "value": 0.09093279580094993
    },
    "kNN1NKappa": {
        "compute_time": 0.305880069732666,
=======
        "compute_time": 0.3409409523010254,
        "value": 0.09093279580094993
    },
    "kNN1NKappa": {
        "compute_time": 0.3409409523010254,
>>>>>>> d9eabc77
        "value": 0.16702041294319114
    },
    "DecisionTreeAttributeMax": {
        "compute_time": 0.0874476432800293,
        "value": 49.0
    },
    "DecisionTreeAttributeMean": {
        "compute_time": 0.0874476432800293,
        "value": 5.705882352941177
    },
    "DecisionTreeAttributeMin" : {
        "compute_time": 0.0874476432800293,
        "value": 1.0
    },
    "DecisionTreeAttributeStdev" : {
        "compute_time": 0.0874476432800293,
        "value": 11.444238211226388
    },
    "DecisionTreeBranchMax" : {
        "compute_time": 0.10315966606140137,
        "value": 10.0
    },
    "DecisionTreeBranchMean" : {
        "compute_time": 0.10315966606140137,
        "value": 6.26530612244898
    },
    "DecisionTreeBranchMin" : {
        "compute_time": 0.10315966606140137,
        "value": 4.0
    },
    "DecisionTreeBranchStdev" : {
        "compute_time": 0.10315966606140137, 
        "value": 1.551551779725726
    },
    "DecisionTreeHeight" : {
        "compute_time": 0.08703327178955078,
        "value": 11
    },
    "DecisionTreeLeafCount" : {
        "compute_time": 0.08703327178955078,
        "value": 49
    },
    "DecisionTreeLevelMax" : {
        "compute_time": 0.08691191673278809,
        "value": 22.0
    },
    "DecisionTreeLevelMean": {
        "compute_time": 0.03972744941711426,
        "value": 8.818181818181818
    },
    "DecisionTreeLevelMin": {
        "compute_time": 0.03972744941711426,
        "value": 1.0
    },
    "DecisionTreeLevelStdev": {
        "compute_time": 0.03972744941711426,
        "value": 7.386720271110607
    },
    "DecisionTreeNodeCount" : {
        "compute_time": 0.08703327178955078,
        "value": 97
    },
    "DecisionTreeWidth": {
        "compute_time": 0.03907275199890137,
        "value": 9
    }
}<|MERGE_RESOLUTION|>--- conflicted
+++ resolved
@@ -1,1286 +1,906 @@
 {
     "CategoricalNoiseToSignalRatio": {
-<<<<<<< HEAD
-        "compute_time": 0.11250090599060059,
+        "compute_time": 0.12964391708374023,
         "value": 65.12375165878576
     },
     "ClassEntropy": {
-        "compute_time": 0.0017154216766357422,
+        "compute_time": 0.0012271404266357422,
         "value": 0.2303678505246139
     },
     "DecisionStumpErrRate": {
-        "compute_time": 0.06095004081726074,
+        "compute_time": 0.06302475929260254,
         "value": 0.0530205974425042
     },
     "DecisionStumpKappa": {
-        "compute_time": 0.06095004081726074,
+        "compute_time": 0.06302475929260254,
         "value": 0.6460807839667586
     },
+    "DecisionTreeHeight": {
+        "compute_time": 0.03927206993103027,
+        "value": 11
+    },
+    "DecisionTreeLeafCount": {
+        "compute_time": 0.03927206993103027,
+        "value": 49
+    },
+    "DecisionTreeNodeCount": {
+        "compute_time": 0.03927206993103027,
+        "value": 97
+    },
+    "DecisionTreeWidth": {
+        "compute_time": 0.03933525085449219,
+        "value": 9
+    },
     "Dimensionality": {
-        "compute_time": 4.4345855712890625e-05,
+        "compute_time": 5.602836608886719e-05,
         "value": 0.0076882290562036056
     },
     "EquivalentNumberOfCategoricalFeatures": {
-        "compute_time": 0.08595490455627441,
+        "compute_time": 0.09499025344848633,
         "value": 64.97682682412889
     },
     "EquivalentNumberOfNumericFeatures": {
-        "compute_time": 0.1271204948425293,
-=======
-        "compute_time": 0.0993654727935791,
-        "value": 65.12375165878576
-    },
-    "ClassEntropy": {
-        "compute_time": 0.001332998275756836,
+        "compute_time": 0.12670660018920898,
+        "value": 8.265561221791359
+    },
+    "KurtosisCardinalityOfCategoricalFeatures": {
+        "compute_time": 0.0038814544677734375,
+        "value": 10.626941000939418
+    },
+    "KurtosisCardinalityOfNumericFeatures": {
+        "compute_time": 0.0015225410461425781,
+        "value": -1.5824634006168445
+    },
+    "KurtosisCategoricalAttributeEntropy": {
+        "compute_time": 0.035881757736206055,
+        "value": 3.6459237447298536
+    },
+    "KurtosisCategoricalJointEntropy": {
+        "compute_time": 0.0881195068359375,
+        "value": 3.2709710235309224
+    },
+    "KurtosisCategoricalMutualInformation": {
+        "compute_time": 0.09376096725463867,
+        "value": 14.080033213321688
+    },
+    "KurtosisClassProbability": {
+        "compute_time": 0.0015499591827392578,
+        "value": -2.0
+    },
+    "KurtosisDecisionTreeAttribute": {
+        "compute_time": 0.039725542068481445,
+        "value": 10.617333960472148
+    },
+    "KurtosisDecisionTreeBranchLength": {
+        "compute_time": 0.039766788482666016,
+        "value": -0.20597828128078532
+    },
+    "KurtosisDecisionTreeLevelSize": {
+        "compute_time": 0.039821624755859375,
+        "value": -1.1570111417931213
+    },
+    "KurtosisKurtosisOfNumericFeatures": {
+        "compute_time": 0.0019981861114501953,
+        "value": 1.0285691141266575
+    },
+    "KurtosisKurtosisOfStringLengthOfTextFeatures": {
+        "compute_time": 4.76837158203125e-05,
+        "value": NaN
+    },
+    "KurtosisMeansOfNumericFeatures": {
+        "compute_time": 0.001874685287475586,
+        "value": -1.6406633903613828
+    },
+    "KurtosisMeansOfStringLengthOfTextFeatures": {
+        "compute_time": 4.887580871582031e-05,
+        "value": NaN
+    },
+    "KurtosisNumericAttributeEntropy": {
+        "compute_time": 0.033533573150634766,
+        "value": 0.25957571575898
+    },
+    "KurtosisNumericJointEntropy": {
+        "compute_time": 0.030194759368896484,
+        "value": 0.18662301318798447
+    },
+    "KurtosisNumericMutualInformation": {
+        "compute_time": 0.12547874450683594,
+        "value": 0.7111184356200178
+    },
+    "KurtosisSkewnessOfNumericFeatures": {
+        "compute_time": 0.001967906951904297,
+        "value": 1.1767947825290799
+    },
+    "KurtosisSkewnessOfStringLengthOfTextFeatures": {
+        "compute_time": 4.76837158203125e-05,
+        "value": NaN
+    },
+    "KurtosisStdDevOfNumericFeatures": {
+        "compute_time": 0.002034425735473633,
+        "value": -1.5096852202508921
+    },
+    "KurtosisStdDevOfStringLengthOfTextFeatures": {
+        "compute_time": 4.792213439941406e-05,
+        "value": NaN
+    },
+    "LinearDiscriminantAnalysisErrRate": {
+        "compute_time": 0.06971073150634766,
+        "value": 0.051166644878612444
+    },
+    "LinearDiscriminantAnalysisKappa": {
+        "compute_time": 0.06971073150634766,
+        "value": 0.4417803531046307
+    },
+    "MajorityClassSize": {
+        "compute_time": 0.0015499591827392578,
+        "value": 3541
+    },
+    "MaxCardinalityOfCategoricalFeatures": {
+        "compute_time": 0.0038814544677734375,
+        "value": 5.0
+    },
+    "MaxCardinalityOfNumericFeatures": {
+        "compute_time": 0.0015225410461425781,
+        "value": 288.0
+    },
+    "MaxCategoricalAttributeEntropy": {
+        "compute_time": 0.035881757736206055,
+        "value": 1.0540619253604604
+    },
+    "MaxCategoricalJointEntropy": {
+        "compute_time": 0.0881195068359375,
+        "value": 1.2427930071894404
+    },
+    "MaxCategoricalMutualInformation": {
+        "compute_time": 0.09376096725463867,
+        "value": 0.04163676869563335
+    },
+    "MaxClassProbability": {
+        "compute_time": 0.0015499591827392578,
+        "value": 0.9387592788971368
+    },
+    "MaxDecisionTreeAttribute": {
+        "compute_time": 0.039725542068481445,
+        "value": 49.0
+    },
+    "MaxDecisionTreeBranchLength": {
+        "compute_time": 0.039766788482666016,
+        "value": 10.0
+    },
+    "MaxDecisionTreeLevelSize": {
+        "compute_time": 0.039821624755859375,
+        "value": 22.0
+    },
+    "MaxKurtosisOfNumericFeatures": {
+        "compute_time": 0.0019981861114501953,
+        "value": 238.18146237806315
+    },
+    "MaxKurtosisOfStringLengthOfTextFeatures": {
+        "compute_time": 4.76837158203125e-05,
+        "value": NaN
+    },
+    "MaxMeansOfNumericFeatures": {
+        "compute_time": 0.001874685287475586,
+        "value": 110.4696486566283
+    },
+    "MaxMeansOfStringLengthOfTextFeatures": {
+        "compute_time": 4.887580871582031e-05,
+        "value": NaN
+    },
+    "MaxNumericAttributeEntropy": {
+        "compute_time": 0.033533573150634766,
+        "value": 1.7001812503765323
+    },
+    "MaxNumericJointEntropy": {
+        "compute_time": 0.030194759368896484,
+        "value": 1.9127090565977578
+    },
+    "MaxNumericMutualInformation": {
+        "compute_time": 0.12547874450683594,
+        "value": 0.10645678195030889
+    },
+    "MaxSkewnessOfNumericFeatures": {
+        "compute_time": 0.001967906951904297,
+        "value": 13.882652755041768
+    },
+    "MaxSkewnessOfStringLengthOfTextFeatures": {
+        "compute_time": 4.76837158203125e-05,
+        "value": NaN
+    },
+    "MaxStdDevOfNumericFeatures": {
+        "compute_time": 0.002034425735473633,
+        "value": 35.60424760764098
+    },
+    "MaxStdDevOfStringLengthOfTextFeatures": {
+        "compute_time": 4.792213439941406e-05,
+        "value": NaN
+    },
+    "MeanCardinalityOfCategoricalFeatures": {
+        "compute_time": 0.0038814544677734375,
+        "value": 2.1363636363636362
+    },
+    "MeanCardinalityOfNumericFeatures": {
+        "compute_time": 0.0015225410461425781,
+        "value": 179.33333333333334
+    },
+    "MeanCategoricalAttributeEntropy": {
+        "compute_time": 0.035881757736206055,
+        "value": 0.2344341403357237
+    },
+    "MeanCategoricalJointEntropy": {
+        "compute_time": 0.0881195068359375,
+        "value": 0.4613654485629755
+    },
+    "MeanCategoricalMutualInformation": {
+        "compute_time": 0.09376096725463867,
+        "value": 0.003545384743827898
+    },
+    "MeanClassProbability": {
+        "compute_time": 0.0015499591827392578,
+        "value": 0.5
+    },
+    "MeanDecisionTreeAttribute": {
+        "compute_time": 0.039725542068481445,
+        "value": 5.705882352941177
+    },
+    "MeanDecisionTreeBranchLength": {
+        "compute_time": 0.039766788482666016,
+        "value": 6.26530612244898
+    },
+    "MeanDecisionTreeLevelSize": {
+        "compute_time": 0.039821624755859375,
+        "value": 8.818181818181818
+    },
+    "MeanKurtosisOfNumericFeatures": {
+        "compute_time": 0.0019981861114501953,
+        "value": 51.413135065510026
+    },
+    "MeanKurtosisOfStringLengthOfTextFeatures": {
+        "compute_time": 4.76837158203125e-05,
+        "value": NaN
+    },
+    "MeanMeansOfNumericFeatures": {
+        "compute_time": 0.001874685287475586,
+        "value": 46.436689696411385
+    },
+    "MeanMeansOfStringLengthOfTextFeatures": {
+        "compute_time": 4.887580871582031e-05,
+        "value": NaN
+    },
+    "MeanNumericAttributeEntropy": {
+        "compute_time": 0.033533573150634766,
+        "value": 1.240228736551128
+    },
+    "MeanNumericJointEntropy": {
+        "compute_time": 0.030194759368896484,
+        "value": 1.4577611891821942
+    },
+    "MeanNumericMutualInformation": {
+        "compute_time": 0.12547874450683594,
+        "value": 0.027870805664988743
+    },
+    "MeanSkewnessOfNumericFeatures": {
+        "compute_time": 0.001967906951904297,
+        "value": 3.5691918824691036
+    },
+    "MeanSkewnessOfStringLengthOfTextFeatures": {
+        "compute_time": 4.76837158203125e-05,
+        "value": NaN
+    },
+    "MeanStdDevOfNumericFeatures": {
+        "compute_time": 0.002034425735473633,
+        "value": 19.053877588965566
+    },
+    "MeanStdDevOfStringLengthOfTextFeatures": {
+        "compute_time": 4.792213439941406e-05,
+        "value": NaN
+    },
+    "MinCardinalityOfCategoricalFeatures": {
+        "compute_time": 0.0038814544677734375,
+        "value": 1.0
+    },
+    "MinCardinalityOfNumericFeatures": {
+        "compute_time": 0.0015225410461425781,
+        "value": 70.0
+    },
+    "MinCategoricalAttributeEntropy": {
+        "compute_time": 0.035881757736206055,
+        "value": 0.0
+    },
+    "MinCategoricalJointEntropy": {
+        "compute_time": 0.0881195068359375,
         "value": 0.2303678505246139
     },
-    "DecisionStumpErrRate": {
-        "compute_time": 0.06335306167602539,
-        "value": 0.0530205974425042
-    },
-    "DecisionStumpKappa": {
-        "compute_time": 0.06335306167602539,
-        "value": 0.6460807839667586
-    },
-    "Dimensionality": {
-        "compute_time": 5.340576171875e-05,
-        "value": 0.0076882290562036056
-    },
-    "EquivalentNumberOfCategoricalFeatures": {
-        "compute_time": 0.08071613311767578,
-        "value": 64.97682682412889
-    },
-    "EquivalentNumberOfNumericFeatures": {
-        "compute_time": 0.12738943099975586,
->>>>>>> d9eabc77
-        "value": 8.265561221791359
-    },
-    "KurtosisCardinalityOfCategoricalFeatures": {
-        "compute_time": 0.003570079803466797,
-        "value": 10.626941000939418
-    },
-    "KurtosisCardinalityOfNumericFeatures": {
-        "compute_time": 0.0014336109161376953,
-        "value": -1.5824634006168445
-    },
-    "KurtosisCategoricalAttributeEntropy": {
-        "compute_time": 0.02826213836669922,
-        "value": 3.6459237447298536
-    },
-    "KurtosisCategoricalJointEntropy": {
-        "compute_time": 0.06697893142700195,
-        "value": 3.2709710235309224
-    },
-    "KurtosisCategoricalMutualInformation": {
-        "compute_time": 0.08423805236816406,
-        "value": 14.080033213321688
-    },
-    "KurtosisClassProbability": {
-        "compute_time": 0.0012543201446533203,
-        "value": -2.0
-    },
-    "KurtosisKurtosisOfNumericFeatures": {
-        "compute_time": 0.0026907920837402344,
-        "value": 1.0285691141266575
-    },
-    "KurtosisMeansOfNumericFeatures": {
-        "compute_time": 0.0024678707122802734,
-        "value": -1.6406633903613828
-    },
-    "KurtosisNumericAttributeEntropy": {
-        "compute_time": 0.02336716651916504,
-        "value": 0.25957571575898
-    },
-    "KurtosisNumericJointEntropy": {
-        "compute_time": 0.057721614837646484,
-        "value": 0.18662301318798447
-    },
-    "KurtosisNumericMutualInformation": {
-        "compute_time": 0.12540459632873535,
-        "value": 0.7111184356200178
-    },
-    "KurtosisSkewnessOfNumericFeatures": {
-        "compute_time": 0.0024623870849609375,
-        "value": 1.1767947825290799
-    },
-    "KurtosisStdDevOfNumericFeatures": {
-        "compute_time": 0.002531766891479492,
-        "value": -1.5096852202508921
-    },
-    "LinearDiscriminantAnalysisErrRate": {
-<<<<<<< HEAD
-        "compute_time": 0.08060884475708008,
-        "value": 0.051166644878612444
-    },
-    "LinearDiscriminantAnalysisKappa": {
-        "compute_time": 0.08060884475708008,
-        "value": 0.4417803531046307
-    },
-    "MajorityClassSize": {
-        "compute_time": 0.0012543201446533203,
-        "value": 3541
-    },
-    "MaxCardinalityOfCategoricalFeatures": {
-        "compute_time": 0.003570079803466797,
+    "MinCategoricalMutualInformation": {
+        "compute_time": 0.09376096725463867,
+        "value": -1.6653345369377348e-15
+    },
+    "MinClassProbability": {
+        "compute_time": 0.0015499591827392578,
+        "value": 0.0612407211028632
+    },
+    "MinDecisionTreeAttribute": {
+        "compute_time": 0.039725542068481445,
+        "value": 1.0
+    },
+    "MinDecisionTreeBranchLength": {
+        "compute_time": 0.039766788482666016,
+        "value": 4.0
+    },
+    "MinDecisionTreeLevelSize": {
+        "compute_time": 0.039821624755859375,
+        "value": 1.0
+    },
+    "MinKurtosisOfNumericFeatures": {
+        "compute_time": 0.0019981861114501953,
+        "value": 4.073471498748891
+    },
+    "MinKurtosisOfStringLengthOfTextFeatures": {
+        "compute_time": 4.76837158203125e-05,
+        "value": NaN
+    },
+    "MinMeansOfNumericFeatures": {
+        "compute_time": 0.001874685287475586,
+        "value": 0.9949997045790251
+    },
+    "MinMeansOfStringLengthOfTextFeatures": {
+        "compute_time": 4.887580871582031e-05,
+        "value": NaN
+    },
+    "MinNumericAttributeEntropy": {
+        "compute_time": 0.033533573150634766,
+        "value": 0.14521170237536474
+    },
+    "MinNumericJointEntropy": {
+        "compute_time": 0.030194759368896484,
+        "value": 0.39093470087095644
+    },
+    "MinNumericMutualInformation": {
+        "compute_time": 0.12547874450683594,
+        "value": 0.0008582987317293472
+    },
+    "MinSkewnessOfNumericFeatures": {
+        "compute_time": 0.001967906951904297,
+        "value": 1.2326742385072778
+    },
+    "MinSkewnessOfStringLengthOfTextFeatures": {
+        "compute_time": 4.76837158203125e-05,
+        "value": NaN
+    },
+    "MinStdDevOfNumericFeatures": {
+        "compute_time": 0.002034425735473633,
+        "value": 0.1954572751132885
+    },
+    "MinStdDevOfStringLengthOfTextFeatures": {
+        "compute_time": 4.792213439941406e-05,
+        "value": NaN
+    },
+    "MinorityClassSize": {
+        "compute_time": 0.0015499591827392578,
+        "value": 231
+    },
+    "NaiveBayesErrRate": {
+        "compute_time": 0.06692075729370117,
+        "value": 0.6781856595244019
+    },
+    "NaiveBayesKappa": {
+        "compute_time": 0.06692075729370117,
+        "value": 0.039699494487290043
+    },
+    "NumberOfCategoricalFeatures": {
+        "compute_time": 2.7418136596679688e-05,
+        "value": 22
+    },
+    "NumberOfClasses": {
+        "compute_time": 0.0015499591827392578,
+        "value": 2
+    },
+    "NumberOfFeatures": {
+        "compute_time": 2.7418136596679688e-05,
+        "value": 29
+    },
+    "NumberOfFeaturesWithMissingValues": {
+        "compute_time": 0.008295059204101562,
+        "value": 8
+    },
+    "NumberOfInstances": {
+        "compute_time": 2.7418136596679688e-05,
+        "value": 3772
+    },
+    "NumberOfInstancesWithMissingValues": {
+        "compute_time": 0.008295059204101562,
+        "value": 3772
+    },
+    "NumberOfMissingValues": {
+        "compute_time": 0.008295059204101562,
+        "value": 6064
+    },
+    "NumberOfNumericFeatures": {
+        "compute_time": 2.7418136596679688e-05,
+        "value": 7
+    },
+    "NumericNoiseToSignalRatio": {
+        "compute_time": 0.159013032913208,
+        "value": 43.499206497970064
+    },
+    "PredDet": {
+        "compute_time": 0.07760787010192871,
+        "value": 8.398206098132504e+47
+    },
+    "PredEigen1": {
+        "compute_time": 0.07760787010192871,
+        "value": 2076.9404583335704
+    },
+    "PredEigen2": {
+        "compute_time": 0.07760787010192871,
+        "value": 584.6940837111425
+    },
+    "PredEigen3": {
+        "compute_time": 0.07760787010192871,
+        "value": 416.0684363789904
+    },
+    "PredPCA1": {
+        "compute_time": 0.07760787010192871,
+        "value": 0.6131782342417001
+    },
+    "PredPCA2": {
+        "compute_time": 0.07760787010192871,
+        "value": 0.17262010780474007
+    },
+    "PredPCA3": {
+        "compute_time": 0.07760787010192871,
+        "value": 0.12283650603410791
+    },
+    "Quartile1CardinalityOfCategoricalFeatures": {
+        "compute_time": 0.0038814544677734375,
+        "value": 2.0
+    },
+    "Quartile1CardinalityOfNumericFeatures": {
+        "compute_time": 0.0015225410461425781,
+        "value": 107.25
+    },
+    "Quartile1CategoricalAttributeEntropy": {
+        "compute_time": 0.035881757736206055,
+        "value": 0.07132665652246652
+    },
+    "Quartile1CategoricalJointEntropy": {
+        "compute_time": 0.0881195068359375,
+        "value": 0.3014425793394888
+    },
+    "Quartile1CategoricalMutualInformation": {
+        "compute_time": 0.09376096725463867,
+        "value": 0.000401382222092676
+    },
+    "Quartile1ClassProbability": {
+        "compute_time": 0.0015499591827392578,
+        "value": 0.2806203605514316
+    },
+    "Quartile1DecisionTreeAttribute": {
+        "compute_time": 0.039725542068481445,
+        "value": 1.0
+    },
+    "Quartile1DecisionTreeBranchLength": {
+        "compute_time": 0.039766788482666016,
         "value": 5.0
     },
-    "MaxCardinalityOfNumericFeatures": {
-        "compute_time": 0.0014336109161376953,
-        "value": 288.0
-    },
-    "MaxCategoricalAttributeEntropy": {
-        "compute_time": 0.02826213836669922,
-        "value": 1.0540619253604604
-    },
-    "MaxCategoricalJointEntropy": {
-        "compute_time": 0.06697893142700195,
-        "value": 1.2427930071894404
-    },
-    "MaxCategoricalMutualInformation": {
-        "compute_time": 0.08423805236816406,
-        "value": 0.04163676869563335
-    },
-    "MaxClassProbability": {
-        "compute_time": 0.0012543201446533203,
-        "value": 0.9387592788971368
-    },
-    "MaxKurtosisOfNumericFeatures": {
-        "compute_time": 0.0026907920837402344,
-=======
-        "compute_time": 0.06980180740356445,
-        "value": 0.051166644878612444
-    },
-    "LinearDiscriminantAnalysisKappa": {
-        "compute_time": 0.06980180740356445,
-        "value": 0.4417803531046307
-    },
-    "MajorityClassSize": {
-        "compute_time": 0.0010218620300292969,
-        "value": 3541
-    },
-    "MaxCardinalityOfCategoricalFeatures": {
-        "compute_time": 0.003444671630859375,
-        "value": 5.0
-    },
-    "MaxCardinalityOfNumericFeatures": {
-        "compute_time": 0.0011987686157226562,
-        "value": 288.0
-    },
-    "MaxCategoricalAttributeEntropy": {
-        "compute_time": 0.019983768463134766,
-        "value": 1.0540619253604604
-    },
-    "MaxCategoricalJointEntropy": {
-        "compute_time": 0.06360793113708496,
-        "value": 1.2427930071894404
-    },
-    "MaxCategoricalMutualInformation": {
-        "compute_time": 0.07938075065612793,
-        "value": 0.04163676869563335
-    },
-    "MaxClassProbability": {
-        "compute_time": 0.0010218620300292969,
-        "value": 0.9387592788971368
-    },
-    "MaxKurtosisOfNumericFeatures": {
-        "compute_time": 0.0017273426055908203,
->>>>>>> d9eabc77
-        "value": 238.18146237806315
-    },
-    "MaxKurtosisOfStringLengthOfTextFeatures": {
-        "compute_time": 4.029273986816406e-05,
-        "value": NaN
-    },
-    "MaxMeansOfNumericFeatures": {
-<<<<<<< HEAD
-        "compute_time": 0.0024678707122802734,
-=======
-        "compute_time": 0.001580953598022461,
->>>>>>> d9eabc77
-        "value": 110.4696486566283
-    },
-    "MaxMeansOfStringLengthOfTextFeatures": {
-        "compute_time": 4.220008850097656e-05,
-        "value": NaN
-    },
-    "MaxNumericAttributeEntropy": {
-<<<<<<< HEAD
-        "compute_time": 0.02336716651916504,
-        "value": 1.7001812503765323
-    },
-    "MaxNumericJointEntropy": {
-        "compute_time": 0.057721614837646484,
-        "value": 1.9127090565977578
-    },
-    "MaxNumericMutualInformation": {
-        "compute_time": 0.12540459632873535,
-        "value": 0.10645678195030889
-    },
-    "MaxSkewnessOfNumericFeatures": {
-        "compute_time": 0.0024623870849609375,
-=======
-        "compute_time": 0.017069101333618164,
-        "value": 1.7001812503765323
-    },
-    "MaxNumericJointEntropy": {
-        "compute_time": 0.058182716369628906,
-        "value": 1.9127090565977578
-    },
-    "MaxNumericMutualInformation": {
-        "compute_time": 0.12605571746826172,
-        "value": 0.10645678195030889
-    },
-    "MaxSkewnessOfNumericFeatures": {
-        "compute_time": 0.0017046928405761719,
->>>>>>> d9eabc77
-        "value": 13.882652755041768
-    },
-    "MaxSkewnessOfStringLengthOfTextFeatures": {
-        "compute_time": 4.029273986816406e-05,
-        "value": NaN
-    },
-    "MaxStdDevOfNumericFeatures": {
-<<<<<<< HEAD
-        "compute_time": 0.002531766891479492,
-=======
-        "compute_time": 0.0017666816711425781,
->>>>>>> d9eabc77
-        "value": 35.60424760764098
-    },
-    "MaxStdDevOfStringLengthOfTextFeatures": {
-        "compute_time": 4.076957702636719e-05,
-        "value": NaN
-    },
-    "MeanCardinalityOfCategoricalFeatures": {
-<<<<<<< HEAD
-        "compute_time": 0.003570079803466797,
-        "value": 2.1363636363636362
-    },
-    "MeanCardinalityOfNumericFeatures": {
-        "compute_time": 0.0014336109161376953,
-        "value": 179.33333333333334
-    },
-    "MeanCategoricalAttributeEntropy": {
-        "compute_time": 0.02826213836669922,
-        "value": 0.2344341403357237
-    },
-    "MeanCategoricalJointEntropy": {
-        "compute_time": 0.06697893142700195,
-        "value": 0.4613654485629755
-    },
-    "MeanCategoricalMutualInformation": {
-        "compute_time": 0.08423805236816406,
-        "value": 0.003545384743827898
-    },
-    "MeanClassProbability": {
-        "compute_time": 0.0012543201446533203,
+    "Quartile1DecisionTreeLevelSize": {
+        "compute_time": 0.039821624755859375,
+        "value": 3.0
+    },
+    "Quartile1KurtosisOfNumericFeatures": {
+        "compute_time": 0.0019981861114501953,
+        "value": 6.9324686702015095
+    },
+    "Quartile1KurtosisOfStringLengthOfTextFeatures": {
+        "compute_time": 4.76837158203125e-05,
+        "value": NaN
+    },
+    "Quartile1MeansOfNumericFeatures": {
+        "compute_time": 0.001874685287475586,
+        "value": 2.7818163973111814
+    },
+    "Quartile1MeansOfStringLengthOfTextFeatures": {
+        "compute_time": 4.887580871582031e-05,
+        "value": NaN
+    },
+    "Quartile1NumericAttributeEntropy": {
+        "compute_time": 0.033533573150634766,
+        "value": 1.1599826109278069
+    },
+    "Quartile1NumericJointEntropy": {
+        "compute_time": 0.030194759368896484,
+        "value": 1.3652560566996312
+    },
+    "Quartile1NumericMutualInformation": {
+        "compute_time": 0.12547874450683594,
+        "value": 0.005350531172490503
+    },
+    "Quartile1SkewnessOfNumericFeatures": {
+        "compute_time": 0.001967906951904297,
+        "value": 1.2871359905719386
+    },
+    "Quartile1SkewnessOfStringLengthOfTextFeatures": {
+        "compute_time": 4.76837158203125e-05,
+        "value": NaN
+    },
+    "Quartile1StdDevOfNumericFeatures": {
+        "compute_time": 0.002034425735473633,
+        "value": 5.641815238818264
+    },
+    "Quartile1StdDevOfStringLengthOfTextFeatures": {
+        "compute_time": 4.792213439941406e-05,
+        "value": NaN
+    },
+    "Quartile2CardinalityOfCategoricalFeatures": {
+        "compute_time": 0.0038814544677734375,
+        "value": 2.0
+    },
+    "Quartile2CardinalityOfNumericFeatures": {
+        "compute_time": 0.0015225410461425781,
+        "value": 191.0
+    },
+    "Quartile2CategoricalAttributeEntropy": {
+        "compute_time": 0.035881757736206055,
+        "value": 0.17978494759170108
+    },
+    "Quartile2CategoricalJointEntropy": {
+        "compute_time": 0.0881195068359375,
+        "value": 0.40854057385576326
+    },
+    "Quartile2CategoricalMutualInformation": {
+        "compute_time": 0.09376096725463867,
+        "value": 0.0008944661141944213
+    },
+    "Quartile2ClassProbability": {
+        "compute_time": 0.0015499591827392578,
         "value": 0.5
     },
-    "MeanKurtosisOfNumericFeatures": {
-        "compute_time": 0.0026907920837402344,
-=======
-        "compute_time": 0.003444671630859375,
-        "value": 2.1363636363636362
-    },
-    "MeanCardinalityOfNumericFeatures": {
-        "compute_time": 0.0011987686157226562,
-        "value": 179.33333333333334
-    },
-    "MeanCategoricalAttributeEntropy": {
-        "compute_time": 0.019983768463134766,
-        "value": 0.2344341403357237
-    },
-    "MeanCategoricalJointEntropy": {
-        "compute_time": 0.06360793113708496,
-        "value": 0.4613654485629755
-    },
-    "MeanCategoricalMutualInformation": {
-        "compute_time": 0.07938075065612793,
-        "value": 0.003545384743827898
-    },
-    "MeanClassProbability": {
-        "compute_time": 0.0010218620300292969,
-        "value": 0.5
-    },
-    "MeanKurtosisOfNumericFeatures": {
-        "compute_time": 0.0017273426055908203,
->>>>>>> d9eabc77
-        "value": 51.413135065510026
-    },
-    "MeanKurtosisOfStringLengthOfTextFeatures": {
-        "compute_time": 4.029273986816406e-05,
-        "value": NaN
-    },
-    "MeanMeansOfNumericFeatures": {
-<<<<<<< HEAD
-        "compute_time": 0.0024678707122802734,
-=======
-        "compute_time": 0.001580953598022461,
->>>>>>> d9eabc77
-        "value": 46.436689696411385
-    },
-    "MeanMeansOfStringLengthOfTextFeatures": {
-        "compute_time": 4.220008850097656e-05,
-        "value": NaN
-    },
-    "MeanNumericAttributeEntropy": {
-<<<<<<< HEAD
-        "compute_time": 0.02336716651916504,
-        "value": 1.240228736551128
-    },
-    "MeanNumericJointEntropy": {
-        "compute_time": 0.057721614837646484,
-        "value": 1.4577611891821942
-    },
-    "MeanNumericMutualInformation": {
-        "compute_time": 0.12540459632873535,
-        "value": 0.027870805664988743
-    },
-    "MeanSkewnessOfNumericFeatures": {
-        "compute_time": 0.0024623870849609375,
-=======
-        "compute_time": 0.017069101333618164,
-        "value": 1.240228736551128
-    },
-    "MeanNumericJointEntropy": {
-        "compute_time": 0.058182716369628906,
-        "value": 1.4577611891821942
-    },
-    "MeanNumericMutualInformation": {
-        "compute_time": 0.12605571746826172,
-        "value": 0.027870805664988743
-    },
-    "MeanSkewnessOfNumericFeatures": {
-        "compute_time": 0.0017046928405761719,
->>>>>>> d9eabc77
-        "value": 3.5691918824691036
-    },
-    "MeanSkewnessOfStringLengthOfTextFeatures": {
-        "compute_time": 4.029273986816406e-05,
-        "value": NaN
-    },
-    "MeanStdDevOfNumericFeatures": {
-<<<<<<< HEAD
-        "compute_time": 0.002531766891479492,
-=======
-        "compute_time": 0.0017666816711425781,
->>>>>>> d9eabc77
-        "value": 19.053877588965566
-    },
-    "MeanStdDevOfStringLengthOfTextFeatures": {
-        "compute_time": 4.076957702636719e-05,
-        "value": NaN
-    },
-    "MinCardinalityOfCategoricalFeatures": {
-<<<<<<< HEAD
-        "compute_time": 0.003570079803466797,
+    "Quartile2DecisionTreeAttribute": {
+        "compute_time": 0.039725542068481445,
+        "value": 2.0
+    },
+    "Quartile2DecisionTreeBranchLength": {
+        "compute_time": 0.039766788482666016,
+        "value": 6.0
+    },
+    "Quartile2DecisionTreeLevelSize": {
+        "compute_time": 0.039821624755859375,
+        "value": 6.0
+    },
+    "Quartile2KurtosisOfNumericFeatures": {
+        "compute_time": 0.0019981861114501953,
+        "value": 8.871303806575874
+    },
+    "Quartile2KurtosisOfStringLengthOfTextFeatures": {
+        "compute_time": 4.76837158203125e-05,
+        "value": NaN
+    },
+    "Quartile2MeansOfNumericFeatures": {
+        "compute_time": 0.001874685287475586,
+        "value": 28.41132258295654
+    },
+    "Quartile2MeansOfStringLengthOfTextFeatures": {
+        "compute_time": 4.887580871582031e-05,
+        "value": NaN
+    },
+    "Quartile2NumericAttributeEntropy": {
+        "compute_time": 0.033533573150634766,
+        "value": 1.47782513171791
+    },
+    "Quartile2NumericJointEntropy": {
+        "compute_time": 0.030194759368896484,
+        "value": 1.6768594976548352
+    },
+    "Quartile2NumericMutualInformation": {
+        "compute_time": 0.12547874450683594,
+        "value": 0.013027973551840908
+    },
+    "Quartile2SkewnessOfNumericFeatures": {
+        "compute_time": 0.001967906951904297,
+        "value": 1.5381528946216996
+    },
+    "Quartile2SkewnessOfStringLengthOfTextFeatures": {
+        "compute_time": 4.76837158203125e-05,
+        "value": NaN
+    },
+    "Quartile2StdDevOfNumericFeatures": {
+        "compute_time": 0.002034425735473633,
+        "value": 22.30321439330161
+    },
+    "Quartile2StdDevOfStringLengthOfTextFeatures": {
+        "compute_time": 4.792213439941406e-05,
+        "value": NaN
+    },
+    "Quartile3CardinalityOfCategoricalFeatures": {
+        "compute_time": 0.0038814544677734375,
+        "value": 2.0
+    },
+    "Quartile3CardinalityOfNumericFeatures": {
+        "compute_time": 0.0015225410461425781,
+        "value": 240.25
+    },
+    "Quartile3CategoricalAttributeEntropy": {
+        "compute_time": 0.035881757736206055,
+        "value": 0.32727219276174513
+    },
+    "Quartile3CategoricalJointEntropy": {
+        "compute_time": 0.0881195068359375,
+        "value": 0.5549217204785228
+    },
+    "Quartile3CategoricalMutualInformation": {
+        "compute_time": 0.09376096725463867,
+        "value": 0.0021054152441979074
+    },
+    "Quartile3ClassProbability": {
+        "compute_time": 0.0015499591827392578,
+        "value": 0.7193796394485685
+    },
+    "Quartile3DecisionTreeAttribute": {
+        "compute_time": 0.039725542068481445,
+        "value": 4.0
+    },
+    "Quartile3DecisionTreeBranchLength": {
+        "compute_time": 0.039766788482666016,
+        "value": 7.0
+    },
+    "Quartile3DecisionTreeLevelSize": {
+        "compute_time": 0.039821624755859375,
+        "value": 15.0
+    },
+    "Quartile3KurtosisOfNumericFeatures": {
+        "compute_time": 0.0019981861114501953,
+        "value": 33.86413491040868
+    },
+    "Quartile3KurtosisOfStringLengthOfTextFeatures": {
+        "compute_time": 4.76837158203125e-05,
+        "value": NaN
+    },
+    "Quartile3MeansOfNumericFeatures": {
+        "compute_time": 0.001874685287475586,
+        "value": 94.17347838267801
+    },
+    "Quartile3MeansOfStringLengthOfTextFeatures": {
+        "compute_time": 4.887580871582031e-05,
+        "value": NaN
+    },
+    "Quartile3NumericAttributeEntropy": {
+        "compute_time": 0.033533573150634766,
+        "value": 1.5591768572704363
+    },
+    "Quartile3NumericJointEntropy": {
+        "compute_time": 0.030194759368896484,
+        "value": 1.7900769788638717
+    },
+    "Quartile3NumericMutualInformation": {
+        "compute_time": 0.12547874450683594,
+        "value": 0.026553810256589254
+    },
+    "Quartile3SkewnessOfNumericFeatures": {
+        "compute_time": 0.001967906951904297,
+        "value": 1.8995793407555395
+    },
+    "Quartile3SkewnessOfStringLengthOfTextFeatures": {
+        "compute_time": 4.76837158203125e-05,
+        "value": NaN
+    },
+    "Quartile3StdDevOfNumericFeatures": {
+        "compute_time": 0.002034425735473633,
+        "value": 30.947640856159467
+    },
+    "Quartile3StdDevOfStringLengthOfTextFeatures": {
+        "compute_time": 4.792213439941406e-05,
+        "value": NaN
+    },
+    "RandomTreeDepth1ErrRate": {
+        "compute_time": 0.06179094314575195,
+        "value": 0.061240597751753945
+    },
+    "RandomTreeDepth1Kappa": {
+        "compute_time": 0.06179094314575195,
+        "value": 0.0
+    },
+    "RandomTreeDepth2ErrRate": {
+        "compute_time": 0.06246376037597656,
+        "value": 0.061240597751753945
+    },
+    "RandomTreeDepth2Kappa": {
+        "compute_time": 0.06246376037597656,
+        "value": 0.0
+    },
+    "RandomTreeDepth3ErrRate": {
+        "compute_time": 0.06325507164001465,
+        "value": 0.046121234356528484
+    },
+    "RandomTreeDepth3Kappa": {
+        "compute_time": 0.06325507164001465,
+        "value": 0.3551191328085659
+    },
+    "RatioOfCategoricalFeatures": {
+        "compute_time": 2.7418136596679688e-05,
+        "value": 0.7586206896551724
+    },
+    "RatioOfFeaturesWithMissingValues": {
+        "compute_time": 0.008295059204101562,
+        "value": 0.27586206896551724
+    },
+    "RatioOfInstancesWithMissingValues": {
+        "compute_time": 0.008295059204101562,
         "value": 1.0
     },
-    "MinCardinalityOfNumericFeatures": {
-        "compute_time": 0.0014336109161376953,
-        "value": 70.0
-    },
-    "MinCategoricalAttributeEntropy": {
-        "compute_time": 0.02826213836669922,
-        "value": 0.0
-    },
-    "MinCategoricalJointEntropy": {
-        "compute_time": 0.06697893142700195,
-        "value": 0.2303678505246139
-    },
-    "MinCategoricalMutualInformation": {
-        "compute_time": 0.08423805236816406,
-        "value": -1.6653345369377348e-15
-    },
-    "MinClassProbability": {
-        "compute_time": 0.0012543201446533203,
-        "value": 0.0612407211028632
-    },
-    "MinKurtosisOfNumericFeatures": {
-        "compute_time": 0.0026907920837402344,
-=======
-        "compute_time": 0.003444671630859375,
-        "value": 1.0
-    },
-    "MinCardinalityOfNumericFeatures": {
-        "compute_time": 0.0011987686157226562,
-        "value": 70.0
-    },
-    "MinCategoricalAttributeEntropy": {
-        "compute_time": 0.019983768463134766,
-        "value": 0.0
-    },
-    "MinCategoricalJointEntropy": {
-        "compute_time": 0.06360793113708496,
-        "value": 0.2303678505246139
-    },
-    "MinCategoricalMutualInformation": {
-        "compute_time": 0.07938075065612793,
-        "value": -1.6653345369377348e-15
-    },
-    "MinClassProbability": {
-        "compute_time": 0.0010218620300292969,
-        "value": 0.0612407211028632
-    },
-    "MinKurtosisOfNumericFeatures": {
-        "compute_time": 0.0017273426055908203,
->>>>>>> d9eabc77
-        "value": 4.073471498748891
-    },
-    "MinKurtosisOfStringLengthOfTextFeatures": {
-        "compute_time": 4.029273986816406e-05,
-        "value": NaN
-    },
-    "MinMeansOfNumericFeatures": {
-<<<<<<< HEAD
-        "compute_time": 0.0024678707122802734,
-=======
-        "compute_time": 0.001580953598022461,
->>>>>>> d9eabc77
-        "value": 0.9949997045790251
-    },
-    "MinMeansOfStringLengthOfTextFeatures": {
-        "compute_time": 4.220008850097656e-05,
-        "value": NaN
-    },
-    "MinNumericAttributeEntropy": {
-<<<<<<< HEAD
-        "compute_time": 0.02336716651916504,
-        "value": 0.14521170237536474
-    },
-    "MinNumericJointEntropy": {
-        "compute_time": 0.057721614837646484,
-        "value": 0.39093470087095644
-    },
-    "MinNumericMutualInformation": {
-        "compute_time": 0.12540459632873535,
-        "value": 0.0008582987317293472
-    },
-    "MinSkewnessOfNumericFeatures": {
-        "compute_time": 0.0024623870849609375,
-=======
-        "compute_time": 0.017069101333618164,
-        "value": 0.14521170237536474
-    },
-    "MinNumericJointEntropy": {
-        "compute_time": 0.058182716369628906,
-        "value": 0.39093470087095644
-    },
-    "MinNumericMutualInformation": {
-        "compute_time": 0.12605571746826172,
-        "value": 0.0008582987317293472
-    },
-    "MinSkewnessOfNumericFeatures": {
-        "compute_time": 0.0017046928405761719,
->>>>>>> d9eabc77
-        "value": 1.2326742385072778
-    },
-    "MinSkewnessOfStringLengthOfTextFeatures": {
-        "compute_time": 4.029273986816406e-05,
-        "value": NaN
-    },
-    "MinStdDevOfNumericFeatures": {
-<<<<<<< HEAD
-        "compute_time": 0.002531766891479492,
-=======
-        "compute_time": 0.0017666816711425781,
->>>>>>> d9eabc77
-        "value": 0.1954572751132885
-    },
-    "MinStdDevOfStringLengthOfTextFeatures": {
-        "compute_time": 4.076957702636719e-05,
-        "value": NaN
-    },
-    "MinorityClassSize": {
-<<<<<<< HEAD
-        "compute_time": 0.0012543201446533203,
-        "value": 231
-    },
-    "NaiveBayesErrRate": {
-        "compute_time": 0.06193184852600098,
-        "value": 0.6781856595244019
-    },
-    "NaiveBayesKappa": {
-        "compute_time": 0.06193184852600098,
-        "value": 0.039699494487290043
-    },
-    "NumberOfCategoricalFeatures": {
-        "compute_time": 2.1696090698242188e-05,
-        "value": 22
-    },
-    "NumberOfClasses": {
-        "compute_time": 0.0012543201446533203,
-        "value": 2
-    },
-    "NumberOfFeatures": {
-        "compute_time": 2.1696090698242188e-05,
-        "value": 29
-    },
-    "NumberOfFeaturesWithMissingValues": {
-        "compute_time": 0.008739709854125977,
-        "value": 8
-    },
-    "NumberOfInstances": {
-        "compute_time": 2.1696090698242188e-05,
-        "value": 3772
-    },
-    "NumberOfInstancesWithMissingValues": {
-        "compute_time": 0.008739709854125977,
-        "value": 3772
-    },
-    "NumberOfMissingValues": {
-        "compute_time": 0.008739709854125977,
-        "value": 6064
-    },
-    "NumberOfNumericFeatures": {
-        "compute_time": 2.1696090698242188e-05,
-        "value": 7
-    },
-    "NumericNoiseToSignalRatio": {
-        "compute_time": 0.1487722396850586,
-        "value": 43.499206497970064
-    },
-    "PredDet": {
-        "compute_time": 0.046567440032958984,
-        "value": 8.398206098132145e+47
-    },
-    "PredEigen1": {
-        "compute_time": 0.046567440032958984,
-        "value": 2076.9404583335704
-    },
-    "PredEigen2": {
-        "compute_time": 0.046567440032958984,
-        "value": 584.6940837111425
-    },
-    "PredEigen3": {
-        "compute_time": 0.046567440032958984,
-        "value": 416.0684363789904
-    },
-    "PredPCA1": {
-        "compute_time": 0.046567440032958984,
-        "value": 0.6131782342417001
-    },
-    "PredPCA2": {
-        "compute_time": 0.046567440032958984,
-        "value": 0.17262010780474007
-    },
-    "PredPCA3": {
-        "compute_time": 0.046567440032958984,
-=======
-        "compute_time": 0.0010218620300292969,
-        "value": 231
-    },
-    "NaiveBayesErrRate": {
-        "compute_time": 0.06722855567932129,
-        "value": 0.6781856595244019
-    },
-    "NaiveBayesKappa": {
-        "compute_time": 0.06722855567932129,
-        "value": 0.039699494487290043
-    },
-    "NumberOfCategoricalFeatures": {
-        "compute_time": 2.5987625122070312e-05,
-        "value": 22
-    },
-    "NumberOfClasses": {
-        "compute_time": 0.0010218620300292969,
-        "value": 2
-    },
-    "NumberOfFeatures": {
-        "compute_time": 2.5987625122070312e-05,
-        "value": 29
-    },
-    "NumberOfFeaturesWithMissingValues": {
-        "compute_time": 0.008995532989501953,
-        "value": 8
-    },
-    "NumberOfInstances": {
-        "compute_time": 2.5987625122070312e-05,
-        "value": 3772
-    },
-    "NumberOfInstancesWithMissingValues": {
-        "compute_time": 0.008995532989501953,
-        "value": 3772
-    },
-    "NumberOfMissingValues": {
-        "compute_time": 0.008995532989501953,
-        "value": 6064
-    },
-    "NumberOfNumericFeatures": {
-        "compute_time": 2.5987625122070312e-05,
-        "value": 7
-    },
-    "NumericNoiseToSignalRatio": {
-        "compute_time": 0.1431255340576172,
-        "value": 43.499206497970064
-    },
-    "PredDet": {
-        "compute_time": 0.04553651809692383,
-        "value": 8.398206098132504e+47
-    },
-    "PredEigen1": {
-        "compute_time": 0.04553651809692383,
-        "value": 2076.9404583335704
-    },
-    "PredEigen2": {
-        "compute_time": 0.04553651809692383,
-        "value": 584.6940837111425
-    },
-    "PredEigen3": {
-        "compute_time": 0.04553651809692383,
-        "value": 416.0684363789904
-    },
-    "PredPCA1": {
-        "compute_time": 0.04553651809692383,
-        "value": 0.6131782342417001
-    },
-    "PredPCA2": {
-        "compute_time": 0.04553651809692383,
-        "value": 0.17262010780474007
-    },
-    "PredPCA3": {
-        "compute_time": 0.04553651809692383,
->>>>>>> d9eabc77
-        "value": 0.12283650603410791
-    },
-    "Quartile1CardinalityOfCategoricalFeatures": {
-        "compute_time": 0.003570079803466797,
-        "value": 2.0
-    },
-    "Quartile1CardinalityOfNumericFeatures": {
-        "compute_time": 0.0014336109161376953,
-        "value": 107.25
-    },
-    "Quartile1CategoricalAttributeEntropy": {
-<<<<<<< HEAD
-        "compute_time": 0.02826213836669922,
-        "value": 0.07132665652246652
-    },
-    "Quartile1CategoricalJointEntropy": {
-        "compute_time": 0.06697893142700195,
-        "value": 0.3014425793394888
-    },
-    "Quartile1CategoricalMutualInformation": {
-        "compute_time": 0.08423805236816406,
-=======
-        "compute_time": 0.019983768463134766,
-        "value": 0.07132665652246652
-    },
-    "Quartile1CategoricalJointEntropy": {
-        "compute_time": 0.06360793113708496,
-        "value": 0.3014425793394888
-    },
-    "Quartile1CategoricalMutualInformation": {
-        "compute_time": 0.07938075065612793,
->>>>>>> d9eabc77
-        "value": 0.000401382222092676
-    },
-    "Quartile1ClassProbability": {
-        "compute_time": 0.0012543201446533203,
-        "value": 0.2806203605514316
-    },
-    "Quartile1KurtosisOfNumericFeatures": {
-<<<<<<< HEAD
-        "compute_time": 0.0026907920837402344,
-=======
-        "compute_time": 0.0017273426055908203,
->>>>>>> d9eabc77
-        "value": 6.9324686702015095
-    },
-    "Quartile1KurtosisOfStringLengthOfTextFeatures": {
-        "compute_time": 4.029273986816406e-05,
-        "value": NaN
-    },
-    "Quartile1MeansOfNumericFeatures": {
-<<<<<<< HEAD
-        "compute_time": 0.0024678707122802734,
-=======
-        "compute_time": 0.001580953598022461,
->>>>>>> d9eabc77
-        "value": 2.7818163973111814
-    },
-    "Quartile1MeansOfStringLengthOfTextFeatures": {
-        "compute_time": 4.220008850097656e-05,
-        "value": NaN
-    },
-    "Quartile1NumericAttributeEntropy": {
-<<<<<<< HEAD
-        "compute_time": 0.02336716651916504,
-        "value": 1.1599826109278069
-    },
-    "Quartile1NumericJointEntropy": {
-        "compute_time": 0.057721614837646484,
-        "value": 1.3652560566996312
-    },
-    "Quartile1NumericMutualInformation": {
-        "compute_time": 0.12540459632873535,
-        "value": 0.005350531172490503
-    },
-    "Quartile1SkewnessOfNumericFeatures": {
-        "compute_time": 0.0024623870849609375,
-=======
-        "compute_time": 0.017069101333618164,
-        "value": 1.1599826109278069
-    },
-    "Quartile1NumericJointEntropy": {
-        "compute_time": 0.058182716369628906,
-        "value": 1.3652560566996312
-    },
-    "Quartile1NumericMutualInformation": {
-        "compute_time": 0.12605571746826172,
-        "value": 0.005350531172490503
-    },
-    "Quartile1SkewnessOfNumericFeatures": {
-        "compute_time": 0.0017046928405761719,
->>>>>>> d9eabc77
-        "value": 1.2871359905719386
-    },
-    "Quartile1SkewnessOfStringLengthOfTextFeatures": {
-        "compute_time": 4.029273986816406e-05,
-        "value": NaN
-    },
-    "Quartile1StdDevOfNumericFeatures": {
-<<<<<<< HEAD
-        "compute_time": 0.002531766891479492,
-        "value": 5.641815238818264
-    },
-    "Quartile2CardinalityOfCategoricalFeatures": {
-        "compute_time": 0.003570079803466797,
-        "value": 2.0
-    },
-    "Quartile2CardinalityOfNumericFeatures": {
-        "compute_time": 0.0014336109161376953,
-        "value": 191.0
-    },
-    "Quartile2CategoricalAttributeEntropy": {
-        "compute_time": 0.02826213836669922,
-        "value": 0.17978494759170108
-    },
-    "Quartile2CategoricalJointEntropy": {
-        "compute_time": 0.06697893142700195,
-        "value": 0.40854057385576326
-    },
-    "Quartile2CategoricalMutualInformation": {
-        "compute_time": 0.08423805236816406,
-=======
-        "compute_time": 0.0017666816711425781,
-        "value": 5.641815238818264
-    },
-    "Quartile1StdDevOfStringLengthOfTextFeatures": {
-        "compute_time": 4.076957702636719e-05,
-        "value": NaN
-    },
-    "Quartile2CategoricalAttributeEntropy": {
-        "compute_time": 0.019983768463134766,
-        "value": 0.17978494759170108
-    },
-    "Quartile2CategoricalJointEntropy": {
-        "compute_time": 0.06360793113708496,
-        "value": 0.40854057385576326
-    },
-    "Quartile2CategoricalMutualInformation": {
-        "compute_time": 0.07938075065612793,
->>>>>>> d9eabc77
-        "value": 0.0008944661141944213
-    },
-    "Quartile2ClassProbability": {
-        "compute_time": 0.0012543201446533203,
-        "value": 0.5
-    },
-    "Quartile2KurtosisOfNumericFeatures": {
-<<<<<<< HEAD
-        "compute_time": 0.0026907920837402344,
-=======
-        "compute_time": 0.0017273426055908203,
->>>>>>> d9eabc77
-        "value": 8.871303806575874
-    },
-    "Quartile2KurtosisOfStringLengthOfTextFeatures": {
-        "compute_time": 4.029273986816406e-05,
-        "value": NaN
-    },
-    "Quartile2MeansOfNumericFeatures": {
-<<<<<<< HEAD
-        "compute_time": 0.0024678707122802734,
-=======
-        "compute_time": 0.001580953598022461,
->>>>>>> d9eabc77
-        "value": 28.41132258295654
-    },
-    "Quartile2MeansOfStringLengthOfTextFeatures": {
-        "compute_time": 4.220008850097656e-05,
-        "value": NaN
-    },
-    "Quartile2NumericAttributeEntropy": {
-<<<<<<< HEAD
-        "compute_time": 0.02336716651916504,
-        "value": 1.47782513171791
-    },
-    "Quartile2NumericJointEntropy": {
-        "compute_time": 0.057721614837646484,
-        "value": 1.6768594976548352
-    },
-    "Quartile2NumericMutualInformation": {
-        "compute_time": 0.12540459632873535,
-        "value": 0.013027973551840908
-    },
-    "Quartile2SkewnessOfNumericFeatures": {
-        "compute_time": 0.0024623870849609375,
-=======
-        "compute_time": 0.017069101333618164,
-        "value": 1.47782513171791
-    },
-    "Quartile2NumericJointEntropy": {
-        "compute_time": 0.058182716369628906,
-        "value": 1.6768594976548352
-    },
-    "Quartile2NumericMutualInformation": {
-        "compute_time": 0.12605571746826172,
-        "value": 0.013027973551840908
-    },
-    "Quartile2SkewnessOfNumericFeatures": {
-        "compute_time": 0.0017046928405761719,
->>>>>>> d9eabc77
-        "value": 1.5381528946216996
-    },
-    "Quartile2SkewnessOfStringLengthOfTextFeatures": {
-        "compute_time": 4.029273986816406e-05,
-        "value": NaN
-    },
-    "Quartile2StdDevOfNumericFeatures": {
-<<<<<<< HEAD
-        "compute_time": 0.002531766891479492,
-        "value": 22.30321439330161
-    },
-    "Quartile3CardinalityOfCategoricalFeatures": {
-        "compute_time": 0.003570079803466797,
-        "value": 2.0
-    },
-    "Quartile3CardinalityOfNumericFeatures": {
-        "compute_time": 0.0014336109161376953,
-        "value": 240.25
-    },
-    "Quartile3CategoricalAttributeEntropy": {
-        "compute_time": 0.02826213836669922,
-        "value": 0.32727219276174513
-    },
-    "Quartile3CategoricalJointEntropy": {
-        "compute_time": 0.06697893142700195,
-        "value": 0.5549217204785228
-    },
-    "Quartile3CategoricalMutualInformation": {
-        "compute_time": 0.08423805236816406,
-=======
-        "compute_time": 0.0017666816711425781,
-        "value": 22.30321439330161
-    },
-    "Quartile2StdDevOfStringLengthOfTextFeatures": {
-        "compute_time": 4.076957702636719e-05,
-        "value": NaN
-    },
-    "Quartile3CategoricalAttributeEntropy": {
-        "compute_time": 0.019983768463134766,
-        "value": 0.32727219276174513
-    },
-    "Quartile3CategoricalJointEntropy": {
-        "compute_time": 0.06360793113708496,
-        "value": 0.5549217204785228
-    },
-    "Quartile3CategoricalMutualInformation": {
-        "compute_time": 0.07938075065612793,
->>>>>>> d9eabc77
-        "value": 0.0021054152441979074
-    },
-    "Quartile3ClassProbability": {
-        "compute_time": 0.0012543201446533203,
-        "value": 0.7193796394485685
-    },
-    "Quartile3KurtosisOfNumericFeatures": {
-<<<<<<< HEAD
-        "compute_time": 0.0026907920837402344,
-=======
-        "compute_time": 0.0017273426055908203,
->>>>>>> d9eabc77
-        "value": 33.86413491040868
-    },
-    "Quartile3KurtosisOfStringLengthOfTextFeatures": {
-        "compute_time": 4.029273986816406e-05,
-        "value": NaN
-    },
-    "Quartile3MeansOfNumericFeatures": {
-<<<<<<< HEAD
-        "compute_time": 0.0024678707122802734,
-=======
-        "compute_time": 0.001580953598022461,
->>>>>>> d9eabc77
-        "value": 94.17347838267801
-    },
-    "Quartile3MeansOfStringLengthOfTextFeatures": {
-        "compute_time": 4.220008850097656e-05,
-        "value": NaN
-    },
-    "Quartile3NumericAttributeEntropy": {
-<<<<<<< HEAD
-        "compute_time": 0.02336716651916504,
-        "value": 1.5591768572704363
-    },
-    "Quartile3NumericJointEntropy": {
-        "compute_time": 0.057721614837646484,
-        "value": 1.7900769788638717
-    },
-    "Quartile3NumericMutualInformation": {
-        "compute_time": 0.12540459632873535,
-        "value": 0.026553810256589254
-    },
-    "Quartile3SkewnessOfNumericFeatures": {
-        "compute_time": 0.0024623870849609375,
-=======
-        "compute_time": 0.017069101333618164,
-        "value": 1.5591768572704363
-    },
-    "Quartile3NumericJointEntropy": {
-        "compute_time": 0.058182716369628906,
-        "value": 1.7900769788638717
-    },
-    "Quartile3NumericMutualInformation": {
-        "compute_time": 0.12605571746826172,
-        "value": 0.026553810256589254
-    },
-    "Quartile3SkewnessOfNumericFeatures": {
-        "compute_time": 0.0017046928405761719,
->>>>>>> d9eabc77
-        "value": 1.8995793407555395
-    },
-    "Quartile3SkewnessOfStringLengthOfTextFeatures": {
-        "compute_time": 4.029273986816406e-05,
-        "value": NaN
-    },
-    "Quartile3StdDevOfNumericFeatures": {
-<<<<<<< HEAD
-        "compute_time": 0.002531766891479492,
-=======
-        "compute_time": 0.0017666816711425781,
->>>>>>> d9eabc77
-        "value": 30.947640856159467
-    },
-    "Quartile3StdDevOfStringLengthOfTextFeatures": {
-        "compute_time": 4.076957702636719e-05,
-        "value": NaN
-    },
-    "RandomTreeDepth1ErrRate": {
-<<<<<<< HEAD
-        "compute_time": 0.05964517593383789,
-        "value": 0.061240597751753945
-    },
-    "RandomTreeDepth1Kappa": {
-        "compute_time": 0.05964517593383789,
-        "value": 0.0
-    },
-    "RandomTreeDepth2ErrRate": {
-        "compute_time": 0.0602107048034668,
-        "value": 0.061240597751753945
-    },
-    "RandomTreeDepth2Kappa": {
-        "compute_time": 0.0602107048034668,
-        "value": 0.0
-    },
-    "RandomTreeDepth3ErrRate": {
-        "compute_time": 0.060912370681762695,
-        "value": 0.046121234356528484
-    },
-    "RandomTreeDepth3Kappa": {
-        "compute_time": 0.060912370681762695,
-        "value": 0.3551191328085659
-    },
-    "RatioOfCategoricalFeatures": {
-        "compute_time": 2.1696090698242188e-05,
-        "value": 0.7586206896551724
-    },
-    "RatioOfFeaturesWithMissingValues": {
-        "compute_time": 0.008739709854125977,
-        "value": 0.27586206896551724
-    },
-    "RatioOfInstancesWithMissingValues": {
-        "compute_time": 0.008739709854125977,
-        "value": 1.0
-    },
     "RatioOfMissingValues": {
-        "compute_time": 0.008739709854125977,
+        "compute_time": 0.008295059204101562,
         "value": 0.05543569678575346
     },
     "RatioOfNumericFeatures": {
-        "compute_time": 2.1696090698242188e-05,
-=======
-        "compute_time": 0.06208658218383789,
-        "value": 0.061240597751753945
-    },
-    "RandomTreeDepth1Kappa": {
-        "compute_time": 0.06208658218383789,
-        "value": 0.0
-    },
-    "RandomTreeDepth2ErrRate": {
-        "compute_time": 0.06261277198791504,
-        "value": 0.061240597751753945
-    },
-    "RandomTreeDepth2Kappa": {
-        "compute_time": 0.06261277198791504,
-        "value": 0.0
-    },
-    "RandomTreeDepth3ErrRate": {
-        "compute_time": 0.06341004371643066,
-        "value": 0.046121234356528484
-    },
-    "RandomTreeDepth3Kappa": {
-        "compute_time": 0.06341004371643066,
-        "value": 0.3551191328085659
-    },
-    "RatioOfCategoricalFeatures": {
-        "compute_time": 2.5987625122070312e-05,
-        "value": 0.7586206896551724
-    },
-    "RatioOfFeaturesWithMissingValues": {
-        "compute_time": 0.008995532989501953,
-        "value": 0.27586206896551724
-    },
-    "RatioOfInstancesWithMissingValues": {
-        "compute_time": 0.008995532989501953,
-        "value": 1.0
-    },
-    "RatioOfMissingValues": {
-        "compute_time": 0.008995532989501953,
-        "value": 0.05543569678575346
-    },
-    "RatioOfNumericFeatures": {
-        "compute_time": 2.5987625122070312e-05,
->>>>>>> d9eabc77
+        "compute_time": 2.7418136596679688e-05,
         "value": 0.2413793103448276
     },
     "SkewCardinalityOfCategoricalFeatures": {
-        "compute_time": 0.003570079803466797,
+        "compute_time": 0.0038814544677734375,
         "value": 3.077104198750258
     },
     "SkewCardinalityOfNumericFeatures": {
-        "compute_time": 0.0014336109161376953,
+        "compute_time": 0.0015225410461425781,
         "value": -0.08243378475608776
     },
     "SkewCategoricalAttributeEntropy": {
-        "compute_time": 0.02826213836669922,
+        "compute_time": 0.035881757736206055,
         "value": 1.8559533279845721
     },
     "SkewCategoricalJointEntropy": {
-        "compute_time": 0.06697893142700195,
+        "compute_time": 0.0881195068359375,
         "value": 1.7769649555998623
     },
     "SkewCategoricalMutualInformation": {
-        "compute_time": 0.08423805236816406,
+        "compute_time": 0.09376096725463867,
         "value": 3.875490250344927
     },
     "SkewClassProbability": {
-        "compute_time": 0.0012543201446533203,
+        "compute_time": 0.0015499591827392578,
         "value": 2.4645212079004602e-16
     },
+    "SkewDecisionTreeAttribute": {
+        "compute_time": 0.039725542068481445,
+        "value": 3.451450787668906
+    },
+    "SkewDecisionTreeBranchLength": {
+        "compute_time": 0.039766788482666016,
+        "value": 0.5980222656789738
+    },
+    "SkewDecisionTreeLevelSize": {
+        "compute_time": 0.039821624755859375,
+        "value": 0.5765667421352726
+    },
     "SkewKurtosisOfNumericFeatures": {
-        "compute_time": 0.0026907920837402344,
+        "compute_time": 0.0019981861114501953,
         "value": 1.7025904731327763
     },
+    "SkewKurtosisOfStringLengthOfTextFeatures": {
+        "compute_time": 4.76837158203125e-05,
+        "value": NaN
+    },
     "SkewMeansOfNumericFeatures": {
-        "compute_time": 0.0024678707122802734,
+        "compute_time": 0.001874685287475586,
         "value": 0.3777827539698624
     },
+    "SkewMeansOfStringLengthOfTextFeatures": {
+        "compute_time": 4.887580871582031e-05,
+        "value": NaN
+    },
     "SkewNumericAttributeEntropy": {
-        "compute_time": 0.02336716651916504,
+        "compute_time": 0.033533573150634766,
         "value": -1.3148700862947547
     },
     "SkewNumericJointEntropy": {
-        "compute_time": 0.057721614837646484,
+        "compute_time": 0.030194759368896484,
         "value": -1.268339377641566
     },
     "SkewNumericMutualInformation": {
-        "compute_time": 0.12540459632873535,
+        "compute_time": 0.12547874450683594,
         "value": 1.5338906741146343
     },
     "SkewSkewnessOfNumericFeatures": {
-        "compute_time": 0.0024623870849609375,
+        "compute_time": 0.001967906951904297,
         "value": 1.776083146506227
     },
+    "SkewSkewnessOfStringLengthOfTextFeatures": {
+        "compute_time": 4.76837158203125e-05,
+        "value": NaN
+    },
     "SkewStdDevOfNumericFeatures": {
-        "compute_time": 0.002531766891479492,
+        "compute_time": 0.002034425735473633,
         "value": -0.31628077149128647
     },
+    "SkewStdDevOfStringLengthOfTextFeatures": {
+        "compute_time": 4.792213439941406e-05,
+        "value": NaN
+    },
     "StdevCardinalityOfCategoricalFeatures": {
-<<<<<<< HEAD
-        "compute_time": 0.003570079803466797,
+        "compute_time": 0.0038814544677734375,
         "value": 0.7101612523427369
     },
     "StdevCardinalityOfNumericFeatures": {
-        "compute_time": 0.0014336109161376953,
-=======
-        "compute_time": 0.003444671630859375,
-        "value": 0.7101612523427369
-    },
-    "StdevCardinalityOfNumericFeatures": {
-        "compute_time": 0.0011987686157226562,
->>>>>>> d9eabc77
+        "compute_time": 0.0015225410461425781,
         "value": 88.44810154359824
     },
     "StdevCategoricalAttributeEntropy": {
-        "compute_time": 0.02826213836669922,
+        "compute_time": 0.035881757736206055,
         "value": 0.24659802585010002
     },
     "StdevCategoricalJointEntropy": {
-        "compute_time": 0.06697893142700195,
+        "compute_time": 0.0881195068359375,
         "value": 0.23956528678973543
     },
     "StdevCategoricalMutualInformation": {
-        "compute_time": 0.08423805236816406,
+        "compute_time": 0.09376096725463867,
         "value": 0.00886031490652107
     },
     "StdevClassProbability": {
-<<<<<<< HEAD
-        "compute_time": 0.0012543201446533203,
+        "compute_time": 0.0015499591827392578,
         "value": 0.6204993228333702
     },
+    "StdevDecisionTreeAttribute": {
+        "compute_time": 0.039725542068481445,
+        "value": 11.444238211226388
+    },
+    "StdevDecisionTreeBranchLength": {
+        "compute_time": 0.039766788482666016,
+        "value": 1.551551779725726
+    },
+    "StdevDecisionTreeLevelSize": {
+        "compute_time": 0.039821624755859375,
+        "value": 7.386720271110607
+    },
     "StdevKurtosisOfNumericFeatures": {
-        "compute_time": 0.0026907920837402344,
-=======
-        "compute_time": 0.0010218620300292969,
-        "value": 0.6204993228333702
-    },
-    "StdevKurtosisOfNumericFeatures": {
-        "compute_time": 0.0017273426055908203,
->>>>>>> d9eabc77
+        "compute_time": 0.0019981861114501953,
         "value": 92.56654555918352
     },
     "StdevKurtosisOfStringLengthOfTextFeatures": {
-        "compute_time": 4.029273986816406e-05,
+        "compute_time": 4.76837158203125e-05,
         "value": NaN
     },
     "StdevMeansOfNumericFeatures": {
-<<<<<<< HEAD
-        "compute_time": 0.0024678707122802734,
+        "compute_time": 0.001874685287475586,
         "value": 52.35637003353562
     },
+    "StdevMeansOfStringLengthOfTextFeatures": {
+        "compute_time": 4.887580871582031e-05,
+        "value": NaN
+    },
     "StdevNumericAttributeEntropy": {
-        "compute_time": 0.02336716651916504,
+        "compute_time": 0.033533573150634766,
         "value": 0.5768649195847191
     },
     "StdevNumericJointEntropy": {
-        "compute_time": 0.057721614837646484,
+        "compute_time": 0.030194759368896484,
         "value": 0.56604507540674
     },
     "StdevNumericMutualInformation": {
-        "compute_time": 0.12540459632873535,
+        "compute_time": 0.12547874450683594,
         "value": 0.039885364866017826
     },
     "StdevSkewnessOfNumericFeatures": {
-        "compute_time": 0.0024623870849609375,
-=======
-        "compute_time": 0.001580953598022461,
-        "value": 52.35637003353562
-    },
-    "StdevMeansOfStringLengthOfTextFeatures": {
-        "compute_time": 4.220008850097656e-05,
-        "value": NaN
-    },
-    "StdevSkewnessOfNumericFeatures": {
-        "compute_time": 0.0017046928405761719,
->>>>>>> d9eabc77
+        "compute_time": 0.001967906951904297,
         "value": 5.060654984907634
     },
     "StdevSkewnessOfStringLengthOfTextFeatures": {
-        "compute_time": 4.029273986816406e-05,
+        "compute_time": 4.76837158203125e-05,
         "value": NaN
     },
     "StdevStdDevOfNumericFeatures": {
-<<<<<<< HEAD
-        "compute_time": 0.002531766891479492,
-=======
-        "compute_time": 0.0017666816711425781,
->>>>>>> d9eabc77
+        "compute_time": 0.002034425735473633,
         "value": 15.425433204049687
     },
     "StdevStdDevOfStringLengthOfTextFeatures": {
-        "compute_time": 4.076957702636719e-05,
+        "compute_time": 4.792213439941406e-05,
         "value": NaN
     },
     "kNN1NErrRate": {
-<<<<<<< HEAD
-        "compute_time": 0.305880069732666,
+        "compute_time": 0.3388497829437256,
         "value": 0.09093279580094993
     },
     "kNN1NKappa": {
-        "compute_time": 0.305880069732666,
-=======
-        "compute_time": 0.3409409523010254,
-        "value": 0.09093279580094993
-    },
-    "kNN1NKappa": {
-        "compute_time": 0.3409409523010254,
->>>>>>> d9eabc77
+        "compute_time": 0.3388497829437256,
         "value": 0.16702041294319114
-    },
-    "DecisionTreeAttributeMax": {
-        "compute_time": 0.0874476432800293,
-        "value": 49.0
-    },
-    "DecisionTreeAttributeMean": {
-        "compute_time": 0.0874476432800293,
-        "value": 5.705882352941177
-    },
-    "DecisionTreeAttributeMin" : {
-        "compute_time": 0.0874476432800293,
-        "value": 1.0
-    },
-    "DecisionTreeAttributeStdev" : {
-        "compute_time": 0.0874476432800293,
-        "value": 11.444238211226388
-    },
-    "DecisionTreeBranchMax" : {
-        "compute_time": 0.10315966606140137,
-        "value": 10.0
-    },
-    "DecisionTreeBranchMean" : {
-        "compute_time": 0.10315966606140137,
-        "value": 6.26530612244898
-    },
-    "DecisionTreeBranchMin" : {
-        "compute_time": 0.10315966606140137,
-        "value": 4.0
-    },
-    "DecisionTreeBranchStdev" : {
-        "compute_time": 0.10315966606140137, 
-        "value": 1.551551779725726
-    },
-    "DecisionTreeHeight" : {
-        "compute_time": 0.08703327178955078,
-        "value": 11
-    },
-    "DecisionTreeLeafCount" : {
-        "compute_time": 0.08703327178955078,
-        "value": 49
-    },
-    "DecisionTreeLevelMax" : {
-        "compute_time": 0.08691191673278809,
-        "value": 22.0
-    },
-    "DecisionTreeLevelMean": {
-        "compute_time": 0.03972744941711426,
-        "value": 8.818181818181818
-    },
-    "DecisionTreeLevelMin": {
-        "compute_time": 0.03972744941711426,
-        "value": 1.0
-    },
-    "DecisionTreeLevelStdev": {
-        "compute_time": 0.03972744941711426,
-        "value": 7.386720271110607
-    },
-    "DecisionTreeNodeCount" : {
-        "compute_time": 0.08703327178955078,
-        "value": 97
-    },
-    "DecisionTreeWidth": {
-        "compute_time": 0.03907275199890137,
-        "value": 9
     }
 }