{
    "CardinalitiesOfCategoricalFeatures": {
        "compute_time": 0.0006771087646484375,
        "value": [
            6,
            2
        ]
    },
    "CardinalitiesOfNumericFeatures": {
        "compute_time": 0.0006403923034667969,
        "value": [
            6,
            9
        ]
    },
    "CategoricalAttributeEntropies": {
        "compute_time": 0.0015900135040283203,
        "value": [
            1.4750763110546947,
            0.6108643020548935
        ]
    },
    "CategoricalJointEntropies": {
        "compute_time": 0.0037813186645507812,
        "value": [
            1.945910149055313,
            1.7480673485460894
        ]
    },
    "CategoricalMutualInformation": {
        "compute_time": 0.0038754940032958984,
        "value": [
            0.8062004214655205,
            0.1949759937189266
        ]
    },
    "CategoricalNoiseToSignalRatio": {
<<<<<<< HEAD
        "compute_time": 0.005031585693359375,
        "value": 1.0834895643494507
    },
    "ClassEntropy": {
        "compute_time": 0.0004374980926513672,
=======
        "compute_time": 0.005466461181640625,
        "value": 1.0834895643494507
    },
    "ClassEntropy": {
        "compute_time": 0.0004425048828125,
>>>>>>> e993523f
        "value": 1.3321790402101223
    },
    "ClassProbabilities": {
        "compute_time": 0.0009427070617675781,
        "value": [
            0.2,
            0.2,
            0.4,
            0.2
        ]
    },
    "DecisionStumpErrRate": {
<<<<<<< HEAD
        "compute_time": 0.00821065902709961,
        "value": 0.7
    },
    "DecisionStumpKappa": {
        "compute_time": 0.00821065902709961,
        "value": 0.05882352941176472
    },
    "DecisionTreeAttributeMax": {
        "compute_time": 0.005025148391723633,
        "value": 5.0
    },
    "DecisionTreeAttributeMean": {
        "compute_time": 0.005025148391723633,
        "value": 2.25
    },
    "DecisionTreeAttributeMin": {
        "compute_time": 0.005025148391723633,
        "value": 1.0
    },
    "DecisionTreeAttributeStdev": {
        "compute_time": 0.005025148391723633,
        "value": 1.8929694486000912
    },
    "DecisionTreeBranchMax": {
        "compute_time": 0.00502777099609375,
        "value": 3.0
    },
    "DecisionTreeBranchMean": {
        "compute_time": 0.00502777099609375,
        "value": 2.6
    },
    "DecisionTreeBranchMin": {
        "compute_time": 0.00502777099609375,
        "value": 1.0
    },
    "DecisionTreeBranchStdev": {
        "compute_time": 0.00502777099609375,
        "value": 0.8944271909999161
    },
    "DecisionTreeHeight": {
        "compute_time": 0.004881620407104492,
        "value": 4
    },
    "DecisionTreeLeafCount": {
        "compute_time": 0.004881620407104492,
        "value": 5
    },
    "DecisionTreeLevelMax": {
        "compute_time": 0.005041599273681641,
        "value": 4.0
    },
    "DecisionTreeLevelMean": {
        "compute_time": 0.005041599273681641,
        "value": 2.25
    },
    "DecisionTreeLevelMin": {
        "compute_time": 0.005041599273681641,
        "value": 1.0
    },
    "DecisionTreeLevelStdev": {
        "compute_time": 0.005041599273681641,
        "value": 1.2583057392117916
    },
    "DecisionTreeNodeCount": {
        "compute_time": 0.004881620407104492,
        "value": 9
    },
    "DecisionTreeWidth": {
        "compute_time": 0.0048978328704833984,
        "value": 4
    },
    "Dimensionality": {
        "compute_time": 4.291534423828125e-05,
        "value": 0.7
    },
    "EquivalentNumberOfCategoricalFeatures": {
        "compute_time": 0.0041828155517578125,
        "value": 2.661227372130404
    },
    "EquivalentNumberOfNumericFeatures": {
        "compute_time": 0.007673740386962891,
=======
        "compute_time": 0.008306264877319336,
        "value": 0.7
    },
    "DecisionStumpKappa": {
        "compute_time": 0.008306264877319336,
        "value": 0.05882352941176472
    },
    "DecisionTreeHeight": {
        "compute_time": 0.004971981048583984,
        "value": 4
    },
    "DecisionTreeLeafCount": {
        "compute_time": 0.004971981048583984,
        "value": 5
    },
    "DecisionTreeNodeCount": {
        "compute_time": 0.004971981048583984,
        "value": 9
    },
    "DecisionTreeWidth": {
        "compute_time": 0.004987239837646484,
        "value": 4
    },
    "Dimensionality": {
        "compute_time": 4.38690185546875e-05,
        "value": 0.7
    },
    "EquivalentNumberOfCategoricalFeatures": {
        "compute_time": 0.004319906234741211,
        "value": 2.661227372130404
    },
    "EquivalentNumberOfNumericFeatures": {
        "compute_time": 0.008033037185668945,
>>>>>>> e993523f
        "value": 3.521069926069284
    },
    "KurtosesOfNumericFeatures": {
        "compute_time": 0.0009257793426513672,
        "value": [
            -1.8653260557311135,
            -0.833323850726984
        ]
    },
    "KurtosesOfStringLengthOfTextFeatures": {
        "compute_time": 0.0012707710266113281,
        "value": [
            -0.7327709457111773,
            -1.043558192010332
        ]
    },
    "KurtosisCardinalityOfCategoricalFeatures": {
        "compute_time": 0.0006771087646484375,
        "value": -2.0
    },
    "KurtosisCardinalityOfNumericFeatures": {
        "compute_time": 0.0006403923034667969,
        "value": -2.0
    },
    "KurtosisCategoricalAttributeEntropy": {
        "compute_time": 0.0015900135040283203,
        "value": -2.0
    },
    "KurtosisCategoricalJointEntropy": {
        "compute_time": 0.0037813186645507812,
        "value": -2.0000000000000004
    },
    "KurtosisCategoricalMutualInformation": {
        "compute_time": 0.0038754940032958984,
        "value": -2.0
    },
    "KurtosisClassProbability": {
        "compute_time": 0.0009427070617675781,
        "value": -0.6666666666666661
    },
    "KurtosisDecisionTreeAttribute": {
        "compute_time": 0.0054242610931396484,
        "value": -0.8512709572742021
    },
    "KurtosisDecisionTreeBranchLength": {
        "compute_time": 0.0054149627685546875,
        "value": 0.24999999999999867
    },
    "KurtosisDecisionTreeLevelSize": {
        "compute_time": 0.00550532341003418,
        "value": -0.9030470914127422
    },
    "KurtosisKurtosisOfNumericFeatures": {
        "compute_time": 0.0009257793426513672,
        "value": -2.0
    },
    "KurtosisKurtosisOfStringLengthOfTextFeatures": {
        "compute_time": 0.0012707710266113281,
        "value": -2.0
    },
    "KurtosisMeansOfNumericFeatures": {
        "compute_time": 0.0009133815765380859,
        "value": -2.0
    },
    "KurtosisMeansOfStringLengthOfTextFeatures": {
        "compute_time": 0.0012705326080322266,
        "value": -2.0
    },
    "KurtosisNumericAttributeEntropy": {
        "compute_time": 0.005334138870239258,
        "value": -2.0
    },
    "KurtosisNumericJointEntropy": {
        "compute_time": 0.0075435638427734375,
        "value": -2.0
    },
    "KurtosisNumericMutualInformation": {
        "compute_time": 0.007589817047119141,
        "value": -2.0
    },
    "KurtosisSkewnessOfNumericFeatures": {
        "compute_time": 0.0009138584136962891,
        "value": -1.9999999999999998
    },
    "KurtosisSkewnessOfStringLengthOfTextFeatures": {
        "compute_time": 0.0012581348419189453,
        "value": -2.0
    },
    "KurtosisStdDevOfNumericFeatures": {
        "compute_time": 0.0009453296661376953,
        "value": -1.9999999999999998
    },
    "KurtosisStdDevOfStringLengthOfTextFeatures": {
        "compute_time": 0.0012900829315185547,
        "value": -2.0
    },
    "LinearDiscriminantAnalysisErrRate": {
<<<<<<< HEAD
        "compute_time": 0.010230541229248047,
        "value": 0.8
    },
    "LinearDiscriminantAnalysisKappa": {
        "compute_time": 0.010230541229248047,
        "value": -0.11111111111111105
    },
    "MajorityClassSize": {
        "compute_time": 0.0006291866302490234,
        "value": 4
    },
    "MaxCardinalityOfCategoricalFeatures": {
        "compute_time": 0.0003643035888671875,
        "value": 6.0
    },
    "MaxCardinalityOfNumericFeatures": {
        "compute_time": 0.00032401084899902344,
        "value": 9.0
    },
    "MaxCategoricalAttributeEntropy": {
        "compute_time": 0.0012874603271484375,
        "value": 1.4750763110546947
    },
    "MaxCategoricalJointEntropy": {
        "compute_time": 0.00363922119140625,
        "value": 1.945910149055313
    },
    "MaxCategoricalMutualInformation": {
        "compute_time": 0.0037429332733154297,
        "value": 0.8062004214655205
    },
    "MaxClassProbability": {
        "compute_time": 0.0006291866302490234,
=======
        "compute_time": 0.010345220565795898,
        "value": 0.8
    },
    "LinearDiscriminantAnalysisKappa": {
        "compute_time": 0.010345220565795898,
        "value": -0.11111111111111105
    },
    "MajorityClassSize": {
        "compute_time": 0.0009427070617675781,
        "value": 4
    },
    "MaxCardinalityOfCategoricalFeatures": {
        "compute_time": 0.0006771087646484375,
        "value": 6.0
    },
    "MaxCardinalityOfNumericFeatures": {
        "compute_time": 0.0006403923034667969,
        "value": 9.0
    },
    "MaxCategoricalAttributeEntropy": {
        "compute_time": 0.0015900135040283203,
        "value": 1.4750763110546947
    },
    "MaxCategoricalJointEntropy": {
        "compute_time": 0.0037813186645507812,
        "value": 1.945910149055313
    },
    "MaxCategoricalMutualInformation": {
        "compute_time": 0.0038754940032958984,
        "value": 0.8062004214655205
    },
    "MaxClassProbability": {
        "compute_time": 0.0009427070617675781,
>>>>>>> e993523f
        "value": 0.4
    },
    "MaxDecisionTreeAttribute": {
        "compute_time": 0.0054242610931396484,
        "value": 5.0
    },
    "MaxDecisionTreeBranchLength": {
        "compute_time": 0.0054149627685546875,
        "value": 3.0
    },
    "MaxDecisionTreeLevelSize": {
        "compute_time": 0.00550532341003418,
        "value": 4.0
    },
    "MaxKurtosisOfNumericFeatures": {
<<<<<<< HEAD
        "compute_time": 0.0006420612335205078,
        "value": -0.833323850726984
    },
    "MaxKurtosisOfStringLengthOfTextFeatures": {
        "compute_time": 0.0010123252868652344,
        "value": -0.7327709457111773
    },
    "MaxMeansOfNumericFeatures": {
        "compute_time": 0.0006189346313476562,
        "value": 0.5714285714285714
    },
    "MaxMeansOfStringLengthOfTextFeatures": {
        "compute_time": 0.000995635986328125,
        "value": 11.444444444444445
    },
    "MaxNumericAttributeEntropy": {
        "compute_time": 0.0050237178802490234,
        "value": 0.6931471805599453
    },
    "MaxNumericJointEntropy": {
        "compute_time": 0.007198810577392578,
        "value": 1.5498260458782016
    },
    "MaxNumericMutualInformation": {
        "compute_time": 0.007235527038574219,
        "value": 0.4101163182884089
    },
    "MaxSkewnessOfNumericFeatures": {
        "compute_time": 0.0006418228149414062,
        "value": 0.5062323443248941
    },
    "MaxSkewnessOfStringLengthOfTextFeatures": {
        "compute_time": 0.0010063648223876953,
        "value": -0.07596711654031493
    },
    "MaxStdDevOfNumericFeatures": {
        "compute_time": 0.0006661415100097656,
        "value": 2.3704530408864084
    },
    "MaxStdDevOfStringLengthOfTextFeatures": {
        "compute_time": 0.0010330677032470703,
        "value": 7.180993431738164
    },
    "MeanCardinalityOfCategoricalFeatures": {
        "compute_time": 0.0003643035888671875,
        "value": 4.0
    },
    "MeanCardinalityOfNumericFeatures": {
        "compute_time": 0.00032401084899902344,
        "value": 7.5
    },
    "MeanCategoricalAttributeEntropy": {
        "compute_time": 0.0012874603271484375,
        "value": 1.0429703065547942
    },
    "MeanCategoricalJointEntropy": {
        "compute_time": 0.00363922119140625,
        "value": 1.846988748800701
    },
    "MeanCategoricalMutualInformation": {
        "compute_time": 0.0037429332733154297,
        "value": 0.5005882075922236
    },
    "MeanClassProbability": {
        "compute_time": 0.0006291866302490234,
=======
        "compute_time": 0.0009257793426513672,
        "value": -0.833323850726984
    },
    "MaxKurtosisOfStringLengthOfTextFeatures": {
        "compute_time": 0.0012707710266113281,
        "value": -0.7327709457111773
    },
    "MaxMeansOfNumericFeatures": {
        "compute_time": 0.0009133815765380859,
        "value": 0.5714285714285714
    },
    "MaxMeansOfStringLengthOfTextFeatures": {
        "compute_time": 0.0012705326080322266,
        "value": 11.444444444444445
    },
    "MaxNumericAttributeEntropy": {
        "compute_time": 0.005334138870239258,
        "value": 0.6931471805599453
    },
    "MaxNumericJointEntropy": {
        "compute_time": 0.0075435638427734375,
        "value": 1.5498260458782016
    },
    "MaxNumericMutualInformation": {
        "compute_time": 0.007589817047119141,
        "value": 0.4101163182884089
    },
    "MaxSkewnessOfNumericFeatures": {
        "compute_time": 0.0009138584136962891,
        "value": 0.5062323443248941
    },
    "MaxSkewnessOfStringLengthOfTextFeatures": {
        "compute_time": 0.0012581348419189453,
        "value": -0.07596711654031493
    },
    "MaxStdDevOfNumericFeatures": {
        "compute_time": 0.0009453296661376953,
        "value": 2.3704530408864084
    },
    "MaxStdDevOfStringLengthOfTextFeatures": {
        "compute_time": 0.0012900829315185547,
        "value": 7.180993431738164
    },
    "MeanCardinalityOfCategoricalFeatures": {
        "compute_time": 0.0006771087646484375,
        "value": 4.0
    },
    "MeanCardinalityOfNumericFeatures": {
        "compute_time": 0.0006403923034667969,
        "value": 7.5
    },
    "MeanCategoricalAttributeEntropy": {
        "compute_time": 0.0015900135040283203,
        "value": 1.0429703065547942
    },
    "MeanCategoricalJointEntropy": {
        "compute_time": 0.0037813186645507812,
        "value": 1.846988748800701
    },
    "MeanCategoricalMutualInformation": {
        "compute_time": 0.0038754940032958984,
        "value": 0.5005882075922236
    },
    "MeanClassProbability": {
        "compute_time": 0.0009427070617675781,
>>>>>>> e993523f
        "value": 0.25
    },
    "MeanDecisionTreeAttribute": {
        "compute_time": 0.0054242610931396484,
        "value": 2.25
    },
    "MeanDecisionTreeBranchLength": {
        "compute_time": 0.0054149627685546875,
        "value": 2.6
    },
    "MeanDecisionTreeLevelSize": {
        "compute_time": 0.00550532341003418,
        "value": 2.25
    },
    "MeanKurtosisOfNumericFeatures": {
<<<<<<< HEAD
        "compute_time": 0.0006420612335205078,
        "value": -1.3493249532290488
    },
    "MeanKurtosisOfStringLengthOfTextFeatures": {
        "compute_time": 0.0010123252868652344,
        "value": -0.8881645688607547
    },
    "MeanMeansOfNumericFeatures": {
        "compute_time": 0.0006189346313476562,
        "value": 0.5505892857142857
    },
    "MeanMeansOfStringLengthOfTextFeatures": {
        "compute_time": 0.000995635986328125,
        "value": 11.372222222222224
    },
    "MeanNumericAttributeEntropy": {
        "compute_time": 0.0050237178802490234,
        "value": 0.6880276426302085
    },
    "MeanNumericJointEntropy": {
        "compute_time": 0.007198810577392578,
        "value": 1.468060203499046
    },
    "MeanNumericMutualInformation": {
        "compute_time": 0.007235527038574219,
        "value": 0.3783449542841908
    },
    "MeanSkewnessOfNumericFeatures": {
        "compute_time": 0.0006418228149414062,
        "value": 0.42456949227053975
    },
    "MeanSkewnessOfStringLengthOfTextFeatures": {
        "compute_time": 0.0010063648223876953,
        "value": -0.31046540734232103
    },
    "MeanStdDevOfNumericFeatures": {
        "compute_time": 0.0006661415100097656,
        "value": 1.306626611641099
    },
    "MeanStdDevOfStringLengthOfTextFeatures": {
        "compute_time": 0.0010330677032470703,
=======
        "compute_time": 0.0009257793426513672,
        "value": -1.3493249532290488
    },
    "MeanKurtosisOfStringLengthOfTextFeatures": {
        "compute_time": 0.0012707710266113281,
        "value": -0.8881645688607547
    },
    "MeanMeansOfNumericFeatures": {
        "compute_time": 0.0009133815765380859,
        "value": 0.5505892857142857
    },
    "MeanMeansOfStringLengthOfTextFeatures": {
        "compute_time": 0.0012705326080322266,
        "value": 11.372222222222224
    },
    "MeanNumericAttributeEntropy": {
        "compute_time": 0.005334138870239258,
        "value": 0.6880276426302085
    },
    "MeanNumericJointEntropy": {
        "compute_time": 0.0075435638427734375,
        "value": 1.468060203499046
    },
    "MeanNumericMutualInformation": {
        "compute_time": 0.007589817047119141,
        "value": 0.3783449542841908
    },
    "MeanSkewnessOfNumericFeatures": {
        "compute_time": 0.0009138584136962891,
        "value": 0.42456949227053975
    },
    "MeanSkewnessOfStringLengthOfTextFeatures": {
        "compute_time": 0.0012581348419189453,
        "value": -0.31046540734232103
    },
    "MeanStdDevOfNumericFeatures": {
        "compute_time": 0.0009453296661376953,
        "value": 1.306626611641099
    },
    "MeanStdDevOfStringLengthOfTextFeatures": {
        "compute_time": 0.0012900829315185547,
>>>>>>> e993523f
        "value": 6.002849186890771
    },
    "MeansOfNumericFeatures": {
        "compute_time": 0.0009133815765380859,
        "value": [
            0.5714285714285714,
            0.5297499999999999
        ]
    },
    "MeansOfStringLengthOfTextFeatures": {
        "compute_time": 0.0012705326080322266,
        "value": [
            11.444444444444445,
            11.3
        ]
    },
    "MinCardinalityOfCategoricalFeatures": {
<<<<<<< HEAD
        "compute_time": 0.0003643035888671875,
        "value": 2.0
    },
    "MinCardinalityOfNumericFeatures": {
        "compute_time": 0.00032401084899902344,
        "value": 6.0
    },
    "MinCategoricalAttributeEntropy": {
        "compute_time": 0.0012874603271484375,
        "value": 0.6108643020548935
    },
    "MinCategoricalJointEntropy": {
        "compute_time": 0.00363922119140625,
        "value": 1.7480673485460894
    },
    "MinCategoricalMutualInformation": {
        "compute_time": 0.0037429332733154297,
        "value": 0.1949759937189266
    },
    "MinClassProbability": {
        "compute_time": 0.0006291866302490234,
=======
        "compute_time": 0.0006771087646484375,
        "value": 2.0
    },
    "MinCardinalityOfNumericFeatures": {
        "compute_time": 0.0006403923034667969,
        "value": 6.0
    },
    "MinCategoricalAttributeEntropy": {
        "compute_time": 0.0015900135040283203,
        "value": 0.6108643020548935
    },
    "MinCategoricalJointEntropy": {
        "compute_time": 0.0037813186645507812,
        "value": 1.7480673485460894
    },
    "MinCategoricalMutualInformation": {
        "compute_time": 0.0038754940032958984,
        "value": 0.1949759937189266
    },
    "MinClassProbability": {
        "compute_time": 0.0009427070617675781,
>>>>>>> e993523f
        "value": 0.2
    },
    "MinDecisionTreeAttribute": {
        "compute_time": 0.0054242610931396484,
        "value": 1.0
    },
    "MinDecisionTreeBranchLength": {
        "compute_time": 0.0054149627685546875,
        "value": 1.0
    },
    "MinDecisionTreeLevelSize": {
        "compute_time": 0.00550532341003418,
        "value": 1.0
    },
    "MinKurtosisOfNumericFeatures": {
<<<<<<< HEAD
        "compute_time": 0.0006420612335205078,
        "value": -1.8653260557311135
    },
    "MinKurtosisOfStringLengthOfTextFeatures": {
        "compute_time": 0.0010123252868652344,
        "value": -1.043558192010332
    },
    "MinMeansOfNumericFeatures": {
        "compute_time": 0.0006189346313476562,
        "value": 0.5297499999999999
    },
    "MinMeansOfStringLengthOfTextFeatures": {
        "compute_time": 0.000995635986328125,
        "value": 11.3
    },
    "MinNumericAttributeEntropy": {
        "compute_time": 0.0050237178802490234,
        "value": 0.6829081047004717
    },
    "MinNumericJointEntropy": {
        "compute_time": 0.007198810577392578,
        "value": 1.3862943611198906
    },
    "MinNumericMutualInformation": {
        "compute_time": 0.007235527038574219,
        "value": 0.3465735902799727
    },
    "MinSkewnessOfNumericFeatures": {
        "compute_time": 0.0006418228149414062,
        "value": 0.3429066402161854
    },
    "MinSkewnessOfStringLengthOfTextFeatures": {
        "compute_time": 0.0010063648223876953,
        "value": -0.5449636981443271
    },
    "MinStdDevOfNumericFeatures": {
        "compute_time": 0.0006661415100097656,
        "value": 0.24280018239578932
    },
    "MinStdDevOfStringLengthOfTextFeatures": {
        "compute_time": 0.0010330677032470703,
        "value": 4.824704942043376
    },
    "MinorityClassSize": {
        "compute_time": 0.0006291866302490234,
        "value": 2
    },
    "NaiveBayesErrRate": {
        "compute_time": 0.00910496711730957,
        "value": 0.7
    },
    "NaiveBayesKappa": {
        "compute_time": 0.00910496711730957,
        "value": -0.05555555555555547
    },
    "NumberOfCategoricalFeatures": {
        "compute_time": 2.09808349609375e-05,
        "value": 4
    },
    "NumberOfClasses": {
        "compute_time": 0.0006291866302490234,
=======
        "compute_time": 0.0009257793426513672,
        "value": -1.8653260557311135
    },
    "MinKurtosisOfStringLengthOfTextFeatures": {
        "compute_time": 0.0012707710266113281,
        "value": -1.043558192010332
    },
    "MinMeansOfNumericFeatures": {
        "compute_time": 0.0009133815765380859,
        "value": 0.5297499999999999
    },
    "MinMeansOfStringLengthOfTextFeatures": {
        "compute_time": 0.0012705326080322266,
        "value": 11.3
    },
    "MinNumericAttributeEntropy": {
        "compute_time": 0.005334138870239258,
        "value": 0.6829081047004717
    },
    "MinNumericJointEntropy": {
        "compute_time": 0.0075435638427734375,
        "value": 1.3862943611198906
    },
    "MinNumericMutualInformation": {
        "compute_time": 0.007589817047119141,
        "value": 0.3465735902799727
    },
    "MinSkewnessOfNumericFeatures": {
        "compute_time": 0.0009138584136962891,
        "value": 0.3429066402161854
    },
    "MinSkewnessOfStringLengthOfTextFeatures": {
        "compute_time": 0.0012581348419189453,
        "value": -0.5449636981443271
    },
    "MinStdDevOfNumericFeatures": {
        "compute_time": 0.0009453296661376953,
        "value": 0.24280018239578932
    },
    "MinStdDevOfStringLengthOfTextFeatures": {
        "compute_time": 0.0012900829315185547,
        "value": 4.824704942043376
    },
    "MinorityClassSize": {
        "compute_time": 0.0009427070617675781,
        "value": 2
    },
    "NaiveBayesErrRate": {
        "compute_time": 0.009183406829833984,
        "value": 0.7
    },
    "NaiveBayesKappa": {
        "compute_time": 0.009183406829833984,
        "value": -0.05555555555555547
    },
    "NumberOfCategoricalFeatures": {
        "compute_time": 2.1457672119140625e-05,
        "value": 4
    },
    "NumberOfClasses": {
        "compute_time": 0.0009427070617675781,
>>>>>>> e993523f
        "value": 4
    },
    "NumberOfDistinctTokens": {
        "compute_time": 0.0005238056182861328,
        "value": 19
    },
    "NumberOfFeatures": {
<<<<<<< HEAD
        "compute_time": 2.09808349609375e-05,
        "value": 7
    },
    "NumberOfFeaturesWithMissingValues": {
        "compute_time": 0.0014426708221435547,
        "value": 5
    },
    "NumberOfInstances": {
        "compute_time": 2.09808349609375e-05,
        "value": 10
    },
    "NumberOfInstancesWithMissingValues": {
        "compute_time": 0.0014426708221435547,
        "value": 10
    },
    "NumberOfMissingValues": {
        "compute_time": 0.0014426708221435547,
        "value": 19
    },
    "NumberOfNumericFeatures": {
        "compute_time": 2.09808349609375e-05,
        "value": 3
    },
    "NumberOfTokens": {
        "compute_time": 0.0005238056182861328,
        "value": 46
    },
    "NumberOfTokensContainingNumericChar": {
        "compute_time": 0.0005238056182861328,
        "value": 2
    },
    "NumericNoiseToSignalRatio": {
        "compute_time": 0.012259721755981445,
        "value": 0.8185194089132799
    },
    "PredDet": {
        "compute_time": 0.0049283504486083984,
        "value": 1.0271201550018805e-08
    },
    "PredEigen1": {
        "compute_time": 0.0049283504486083984,
        "value": 6.114621511001614
    },
    "PredEigen2": {
        "compute_time": 0.0049283504486083984,
        "value": 0.39471862161052784
    },
    "PredEigen3": {
        "compute_time": 0.0049283504486083984,
        "value": 0.2437796639097066
    },
    "PredPCA1": {
        "compute_time": 0.0049283504486083984,
        "value": 0.8662514396391524
    },
    "PredPCA2": {
        "compute_time": 0.0049283504486083984,
        "value": 0.05591933590775793
    },
    "PredPCA3": {
        "compute_time": 0.0049283504486083984,
=======
        "compute_time": 2.1457672119140625e-05,
        "value": 7
    },
    "NumberOfFeaturesWithMissingValues": {
        "compute_time": 0.0014696121215820312,
        "value": 5
    },
    "NumberOfInstances": {
        "compute_time": 2.1457672119140625e-05,
        "value": 10
    },
    "NumberOfInstancesWithMissingValues": {
        "compute_time": 0.0014696121215820312,
        "value": 10
    },
    "NumberOfMissingValues": {
        "compute_time": 0.0014696121215820312,
        "value": 19
    },
    "NumberOfNumericFeatures": {
        "compute_time": 2.1457672119140625e-05,
        "value": 3
    },
    "NumericAttributeEntropies": {
        "compute_time": 0.005334138870239258,
        "value": [
            0.6829081047004717,
            0.6931471805599453
        ]
    },
    "NumericJointEntropies": {
        "compute_time": 0.0075435638427734375,
        "value": [
            1.5498260458782016,
            1.3862943611198906
        ]
    },
    "NumericMutualInformation": {
        "compute_time": 0.007589817047119141,
        "value": [
            0.4101163182884089,
            0.3465735902799727
        ]
    },
    "NumericNoiseToSignalRatio": {
        "compute_time": 0.012924671173095703,
        "value": 0.8185194089132799
    },
    "PredDet": {
        "compute_time": 0.005015373229980469,
        "value": 1.0271201550018805e-08
    },
    "PredEigen1": {
        "compute_time": 0.005015373229980469,
        "value": 6.114621511001614
    },
    "PredEigen2": {
        "compute_time": 0.005015373229980469,
        "value": 0.39471862161052784
    },
    "PredEigen3": {
        "compute_time": 0.005015373229980469,
        "value": 0.2437796639097066
    },
    "PredPCA1": {
        "compute_time": 0.005015373229980469,
        "value": 0.8662514396391524
    },
    "PredPCA2": {
        "compute_time": 0.005015373229980469,
        "value": 0.05591933590775793
    },
    "PredPCA3": {
        "compute_time": 0.005015373229980469,
>>>>>>> e993523f
        "value": 0.03453598631355685
    },
    "Quartile1CardinalityOfCategoricalFeatures": {
        "compute_time": 0.0006771087646484375,
        "value": 3.0
    },
    "Quartile1CardinalityOfNumericFeatures": {
        "compute_time": 0.0006403923034667969,
        "value": 6.75
    },
    "Quartile1CategoricalAttributeEntropy": {
<<<<<<< HEAD
        "compute_time": 0.0012874603271484375,
        "value": 0.8269173043048439
    },
    "Quartile1CategoricalJointEntropy": {
        "compute_time": 0.00363922119140625,
        "value": 1.7975280486733953
    },
    "Quartile1CategoricalMutualInformation": {
        "compute_time": 0.0037429332733154297,
=======
        "compute_time": 0.0015900135040283203,
        "value": 0.8269173043048439
    },
    "Quartile1CategoricalJointEntropy": {
        "compute_time": 0.0037813186645507812,
        "value": 1.7975280486733953
    },
    "Quartile1CategoricalMutualInformation": {
        "compute_time": 0.0038754940032958984,
>>>>>>> e993523f
        "value": 0.3477821006555751
    },
    "Quartile1ClassProbability": {
        "compute_time": 0.0009427070617675781,
        "value": 0.2
    },
    "Quartile1DecisionTreeAttribute": {
        "compute_time": 0.0054242610931396484,
        "value": 1.0
    },
    "Quartile1DecisionTreeBranchLength": {
        "compute_time": 0.0054149627685546875,
        "value": 3.0
    },
    "Quartile1DecisionTreeLevelSize": {
        "compute_time": 0.00550532341003418,
        "value": 1.75
    },
    "Quartile1KurtosisOfNumericFeatures": {
<<<<<<< HEAD
        "compute_time": 0.0006420612335205078,
        "value": -1.6073255044800812
    },
    "Quartile1KurtosisOfStringLengthOfTextFeatures": {
        "compute_time": 0.0010123252868652344,
        "value": -0.9658613804355434
    },
    "Quartile1MeansOfNumericFeatures": {
        "compute_time": 0.0006189346313476562,
        "value": 0.5401696428571428
    },
    "Quartile1MeansOfStringLengthOfTextFeatures": {
        "compute_time": 0.000995635986328125,
        "value": 11.336111111111112
    },
    "Quartile1NumericAttributeEntropy": {
        "compute_time": 0.0050237178802490234,
        "value": 0.6854678736653401
    },
    "Quartile1NumericJointEntropy": {
        "compute_time": 0.007198810577392578,
        "value": 1.4271772823094682
    },
    "Quartile1NumericMutualInformation": {
        "compute_time": 0.007235527038574219,
        "value": 0.36245927228208175
    },
    "Quartile1SkewnessOfNumericFeatures": {
        "compute_time": 0.0006418228149414062,
        "value": 0.3837380662433626
    },
    "Quartile1SkewnessOfStringLengthOfTextFeatures": {
        "compute_time": 0.0010063648223876953,
        "value": -0.42771455274332404
    },
    "Quartile1StdDevOfNumericFeatures": {
        "compute_time": 0.0006661415100097656,
        "value": 0.7747133970184441
    },
    "Quartile1StdDevOfStringLengthOfTextFeatures": {
        "compute_time": 0.0010330677032470703,
=======
        "compute_time": 0.0009257793426513672,
        "value": -1.6073255044800812
    },
    "Quartile1KurtosisOfStringLengthOfTextFeatures": {
        "compute_time": 0.0012707710266113281,
        "value": -0.9658613804355434
    },
    "Quartile1MeansOfNumericFeatures": {
        "compute_time": 0.0009133815765380859,
        "value": 0.5401696428571428
    },
    "Quartile1MeansOfStringLengthOfTextFeatures": {
        "compute_time": 0.0012705326080322266,
        "value": 11.336111111111112
    },
    "Quartile1NumericAttributeEntropy": {
        "compute_time": 0.005334138870239258,
        "value": 0.6854678736653401
    },
    "Quartile1NumericJointEntropy": {
        "compute_time": 0.0075435638427734375,
        "value": 1.4271772823094682
    },
    "Quartile1NumericMutualInformation": {
        "compute_time": 0.007589817047119141,
        "value": 0.36245927228208175
    },
    "Quartile1SkewnessOfNumericFeatures": {
        "compute_time": 0.0009138584136962891,
        "value": 0.3837380662433626
    },
    "Quartile1SkewnessOfStringLengthOfTextFeatures": {
        "compute_time": 0.0012581348419189453,
        "value": -0.42771455274332404
    },
    "Quartile1StdDevOfNumericFeatures": {
        "compute_time": 0.0009453296661376953,
        "value": 0.7747133970184441
    },
    "Quartile1StdDevOfStringLengthOfTextFeatures": {
        "compute_time": 0.0012900829315185547,
>>>>>>> e993523f
        "value": 5.413777064467073
    },
    "Quartile2CardinalityOfCategoricalFeatures": {
        "compute_time": 0.0006771087646484375,
        "value": 4.0
    },
    "Quartile2CardinalityOfNumericFeatures": {
        "compute_time": 0.0006403923034667969,
        "value": 7.5
    },
    "Quartile2CategoricalAttributeEntropy": {
<<<<<<< HEAD
        "compute_time": 0.0012874603271484375,
        "value": 1.0429703065547942
    },
    "Quartile2CategoricalJointEntropy": {
        "compute_time": 0.00363922119140625,
        "value": 1.846988748800701
    },
    "Quartile2CategoricalMutualInformation": {
        "compute_time": 0.0037429332733154297,
=======
        "compute_time": 0.0015900135040283203,
        "value": 1.0429703065547942
    },
    "Quartile2CategoricalJointEntropy": {
        "compute_time": 0.0037813186645507812,
        "value": 1.846988748800701
    },
    "Quartile2CategoricalMutualInformation": {
        "compute_time": 0.0038754940032958984,
>>>>>>> e993523f
        "value": 0.5005882075922236
    },
    "Quartile2ClassProbability": {
        "compute_time": 0.0009427070617675781,
        "value": 0.2
    },
    "Quartile2DecisionTreeAttribute": {
        "compute_time": 0.0054242610931396484,
        "value": 1.5
    },
    "Quartile2DecisionTreeBranchLength": {
        "compute_time": 0.0054149627685546875,
        "value": 3.0
    },
    "Quartile2DecisionTreeLevelSize": {
        "compute_time": 0.00550532341003418,
        "value": 2.0
    },
    "Quartile2KurtosisOfNumericFeatures": {
<<<<<<< HEAD
        "compute_time": 0.0006420612335205078,
        "value": -1.3493249532290488
    },
    "Quartile2KurtosisOfStringLengthOfTextFeatures": {
        "compute_time": 0.0010123252868652344,
        "value": -0.8881645688607547
    },
    "Quartile2MeansOfNumericFeatures": {
        "compute_time": 0.0006189346313476562,
        "value": 0.5505892857142857
    },
    "Quartile2MeansOfStringLengthOfTextFeatures": {
        "compute_time": 0.000995635986328125,
        "value": 11.372222222222224
    },
    "Quartile2NumericAttributeEntropy": {
        "compute_time": 0.0050237178802490234,
        "value": 0.6880276426302085
    },
    "Quartile2NumericJointEntropy": {
        "compute_time": 0.007198810577392578,
        "value": 1.468060203499046
    },
    "Quartile2NumericMutualInformation": {
        "compute_time": 0.007235527038574219,
        "value": 0.3783449542841908
    },
    "Quartile2SkewnessOfNumericFeatures": {
        "compute_time": 0.0006418228149414062,
        "value": 0.42456949227053975
    },
    "Quartile2SkewnessOfStringLengthOfTextFeatures": {
        "compute_time": 0.0010063648223876953,
        "value": -0.31046540734232103
    },
    "Quartile2StdDevOfNumericFeatures": {
        "compute_time": 0.0006661415100097656,
        "value": 1.306626611641099
    },
    "Quartile2StdDevOfStringLengthOfTextFeatures": {
        "compute_time": 0.0010330677032470703,
=======
        "compute_time": 0.0009257793426513672,
        "value": -1.3493249532290488
    },
    "Quartile2KurtosisOfStringLengthOfTextFeatures": {
        "compute_time": 0.0012707710266113281,
        "value": -0.8881645688607547
    },
    "Quartile2MeansOfNumericFeatures": {
        "compute_time": 0.0009133815765380859,
        "value": 0.5505892857142857
    },
    "Quartile2MeansOfStringLengthOfTextFeatures": {
        "compute_time": 0.0012705326080322266,
        "value": 11.372222222222224
    },
    "Quartile2NumericAttributeEntropy": {
        "compute_time": 0.005334138870239258,
        "value": 0.6880276426302085
    },
    "Quartile2NumericJointEntropy": {
        "compute_time": 0.0075435638427734375,
        "value": 1.468060203499046
    },
    "Quartile2NumericMutualInformation": {
        "compute_time": 0.007589817047119141,
        "value": 0.3783449542841908
    },
    "Quartile2SkewnessOfNumericFeatures": {
        "compute_time": 0.0009138584136962891,
        "value": 0.42456949227053975
    },
    "Quartile2SkewnessOfStringLengthOfTextFeatures": {
        "compute_time": 0.0012581348419189453,
        "value": -0.31046540734232103
    },
    "Quartile2StdDevOfNumericFeatures": {
        "compute_time": 0.0009453296661376953,
        "value": 1.306626611641099
    },
    "Quartile2StdDevOfStringLengthOfTextFeatures": {
        "compute_time": 0.0012900829315185547,
>>>>>>> e993523f
        "value": 6.002849186890771
    },
    "Quartile3CardinalityOfCategoricalFeatures": {
        "compute_time": 0.0006771087646484375,
        "value": 5.0
    },
    "Quartile3CardinalityOfNumericFeatures": {
        "compute_time": 0.0006403923034667969,
        "value": 8.25
    },
    "Quartile3CategoricalAttributeEntropy": {
<<<<<<< HEAD
        "compute_time": 0.0012874603271484375,
        "value": 1.2590233088047444
    },
    "Quartile3CategoricalJointEntropy": {
        "compute_time": 0.00363922119140625,
        "value": 1.896449448928007
    },
    "Quartile3CategoricalMutualInformation": {
        "compute_time": 0.0037429332733154297,
=======
        "compute_time": 0.0015900135040283203,
        "value": 1.2590233088047444
    },
    "Quartile3CategoricalJointEntropy": {
        "compute_time": 0.0037813186645507812,
        "value": 1.896449448928007
    },
    "Quartile3CategoricalMutualInformation": {
        "compute_time": 0.0038754940032958984,
>>>>>>> e993523f
        "value": 0.653394314528872
    },
    "Quartile3ClassProbability": {
        "compute_time": 0.0009427070617675781,
        "value": 0.25
    },
    "Quartile3DecisionTreeAttribute": {
        "compute_time": 0.0054242610931396484,
        "value": 2.75
    },
    "Quartile3DecisionTreeBranchLength": {
        "compute_time": 0.0054149627685546875,
        "value": 3.0
    },
    "Quartile3DecisionTreeLevelSize": {
        "compute_time": 0.00550532341003418,
        "value": 2.5
    },
    "Quartile3KurtosisOfNumericFeatures": {
<<<<<<< HEAD
        "compute_time": 0.0006420612335205078,
        "value": -1.0913244019780164
    },
    "Quartile3KurtosisOfStringLengthOfTextFeatures": {
        "compute_time": 0.0010123252868652344,
        "value": -0.810467757285966
    },
    "Quartile3MeansOfNumericFeatures": {
        "compute_time": 0.0006189346313476562,
        "value": 0.5610089285714286
    },
    "Quartile3MeansOfStringLengthOfTextFeatures": {
        "compute_time": 0.000995635986328125,
        "value": 11.408333333333335
    },
    "Quartile3NumericAttributeEntropy": {
        "compute_time": 0.0050237178802490234,
        "value": 0.6905874115950769
    },
    "Quartile3NumericJointEntropy": {
        "compute_time": 0.007198810577392578,
        "value": 1.5089431246886238
    },
    "Quartile3NumericMutualInformation": {
        "compute_time": 0.007235527038574219,
        "value": 0.39423063628629984
    },
    "Quartile3SkewnessOfNumericFeatures": {
        "compute_time": 0.0006418228149414062,
        "value": 0.46540091829771685
    },
    "Quartile3SkewnessOfStringLengthOfTextFeatures": {
        "compute_time": 0.0010063648223876953,
        "value": -0.19321626194131797
    },
    "Quartile3StdDevOfNumericFeatures": {
        "compute_time": 0.0006661415100097656,
        "value": 1.8385398262637536
    },
    "Quartile3StdDevOfStringLengthOfTextFeatures": {
        "compute_time": 0.0010330677032470703,
        "value": 6.591921309314467
    },
    "RandomTreeDepth1ErrRate": {
        "compute_time": 0.008206844329833984,
        "value": 0.8
    },
    "RandomTreeDepth1Kappa": {
        "compute_time": 0.008206844329833984,
        "value": -0.1356209150326797
    },
    "RandomTreeDepth2ErrRate": {
        "compute_time": 0.008179426193237305,
        "value": 0.8
    },
    "RandomTreeDepth2Kappa": {
        "compute_time": 0.008179426193237305,
        "value": -0.08187134502923976
    },
    "RandomTreeDepth3ErrRate": {
        "compute_time": 0.008180618286132812,
        "value": 0.8
    },
    "RandomTreeDepth3Kappa": {
        "compute_time": 0.008180618286132812,
        "value": -0.02631578947368418
    },
    "RatioOfCategoricalFeatures": {
        "compute_time": 2.09808349609375e-05,
=======
        "compute_time": 0.0009257793426513672,
        "value": -1.0913244019780164
    },
    "Quartile3KurtosisOfStringLengthOfTextFeatures": {
        "compute_time": 0.0012707710266113281,
        "value": -0.810467757285966
    },
    "Quartile3MeansOfNumericFeatures": {
        "compute_time": 0.0009133815765380859,
        "value": 0.5610089285714286
    },
    "Quartile3MeansOfStringLengthOfTextFeatures": {
        "compute_time": 0.0012705326080322266,
        "value": 11.408333333333335
    },
    "Quartile3NumericAttributeEntropy": {
        "compute_time": 0.005334138870239258,
        "value": 0.6905874115950769
    },
    "Quartile3NumericJointEntropy": {
        "compute_time": 0.0075435638427734375,
        "value": 1.5089431246886238
    },
    "Quartile3NumericMutualInformation": {
        "compute_time": 0.007589817047119141,
        "value": 0.39423063628629984
    },
    "Quartile3SkewnessOfNumericFeatures": {
        "compute_time": 0.0009138584136962891,
        "value": 0.46540091829771685
    },
    "Quartile3SkewnessOfStringLengthOfTextFeatures": {
        "compute_time": 0.0012581348419189453,
        "value": -0.19321626194131797
    },
    "Quartile3StdDevOfNumericFeatures": {
        "compute_time": 0.0009453296661376953,
        "value": 1.8385398262637536
    },
    "Quartile3StdDevOfStringLengthOfTextFeatures": {
        "compute_time": 0.0012900829315185547,
        "value": 6.591921309314467
    },
    "RandomTreeDepth1ErrRate": {
        "compute_time": 0.008292913436889648,
        "value": 0.8
    },
    "RandomTreeDepth1Kappa": {
        "compute_time": 0.008292913436889648,
        "value": -0.1356209150326797
    },
    "RandomTreeDepth2ErrRate": {
        "compute_time": 0.008280038833618164,
        "value": 0.8
    },
    "RandomTreeDepth2Kappa": {
        "compute_time": 0.008280038833618164,
        "value": -0.08187134502923976
    },
    "RandomTreeDepth3ErrRate": {
        "compute_time": 0.008269309997558594,
        "value": 0.8
    },
    "RandomTreeDepth3Kappa": {
        "compute_time": 0.008269309997558594,
        "value": -0.02631578947368418
    },
    "RatioOfCategoricalFeatures": {
        "compute_time": 2.1457672119140625e-05,
>>>>>>> e993523f
        "value": 0.5714285714285714
    },
    "RatioOfDistinctTokens": {
        "compute_time": 0.0005238056182861328,
        "value": 0.41304347826086957
    },
    "RatioOfFeaturesWithMissingValues": {
<<<<<<< HEAD
        "compute_time": 0.0014426708221435547,
        "value": 0.7142857142857143
    },
    "RatioOfInstancesWithMissingValues": {
        "compute_time": 0.0014426708221435547,
        "value": 1.0
    },
    "RatioOfMissingValues": {
        "compute_time": 0.0014426708221435547,
        "value": 0.2714285714285714
    },
    "RatioOfNumericFeatures": {
        "compute_time": 2.09808349609375e-05,
        "value": 0.42857142857142855
    },
    "RatioOfTokensContainingNumericChar": {
        "compute_time": 0.0005238056182861328,
        "value": 0.043478260869565216
    },
    "StdevCardinalityOfCategoricalFeatures": {
        "compute_time": 0.0003643035888671875,
        "value": 2.8284271247461903
    },
    "StdevCardinalityOfNumericFeatures": {
        "compute_time": 0.00032401084899902344,
=======
        "compute_time": 0.0014696121215820312,
        "value": 0.7142857142857143
    },
    "RatioOfInstancesWithMissingValues": {
        "compute_time": 0.0014696121215820312,
        "value": 1.0
    },
    "RatioOfMissingValues": {
        "compute_time": 0.0014696121215820312,
        "value": 0.2714285714285714
    },
    "RatioOfNumericFeatures": {
        "compute_time": 2.1457672119140625e-05,
        "value": 0.42857142857142855
    },
    "SkewCardinalityOfCategoricalFeatures": {
        "compute_time": 0.0006771087646484375,
        "value": 0.0
    },
    "SkewCardinalityOfNumericFeatures": {
        "compute_time": 0.0006403923034667969,
        "value": 0.0
    },
    "SkewCategoricalAttributeEntropy": {
        "compute_time": 0.0015900135040283203,
        "value": -4.3002068602548916e-16
    },
    "SkewCategoricalJointEntropy": {
        "compute_time": 0.0037813186645507812,
        "value": 3.360166224435086e-15
    },
    "SkewCategoricalMutualInformation": {
        "compute_time": 0.0038754940032958984,
        "value": 0.0
    },
    "SkewClassProbability": {
        "compute_time": 0.0009427070617675781,
        "value": 1.154700538379252
    },
    "SkewDecisionTreeAttribute": {
        "compute_time": 0.0054242610931396484,
        "value": 0.9575491625535641
    },
    "SkewDecisionTreeBranchLength": {
        "compute_time": 0.0054149627685546875,
        "value": -1.4999999999999996
    },
    "SkewDecisionTreeLevelSize": {
        "compute_time": 0.00550532341003418,
        "value": 0.6520236646847545
    },
    "SkewKurtosisOfNumericFeatures": {
        "compute_time": 0.0009257793426513672,
        "value": 0.0
    },
    "SkewKurtosisOfStringLengthOfTextFeatures": {
        "compute_time": 0.0012707710266113281,
        "value": 0.0
    },
    "SkewMeansOfNumericFeatures": {
        "compute_time": 0.0009133815765380859,
        "value": 0.0
    },
    "SkewMeansOfStringLengthOfTextFeatures": {
        "compute_time": 0.0012705326080322266,
        "value": -3.6910939996323705e-14
    },
    "SkewNumericAttributeEntropy": {
        "compute_time": 0.005334138870239258,
        "value": -3.2549324088873523e-14
    },
    "SkewNumericJointEntropy": {
        "compute_time": 0.0075435638427734375,
        "value": 4.065822249747896e-15
    },
    "SkewNumericMutualInformation": {
        "compute_time": 0.007589817047119141,
        "value": 0.0
    },
    "SkewSkewnessOfNumericFeatures": {
        "compute_time": 0.0009138584136962891,
        "value": -9.954206526050281e-16
    },
    "SkewSkewnessOfStringLengthOfTextFeatures": {
        "compute_time": 0.0012581348419189453,
        "value": 2.0179131481261978e-16
    },
    "SkewStdDevOfNumericFeatures": {
        "compute_time": 0.0009453296661376953,
        "value": -2.7664266387282363e-16
    },
    "SkewStdDevOfStringLengthOfTextFeatures": {
        "compute_time": 0.0012900829315185547,
        "value": -1.0862625678401797e-15
    },
    "SkewnessesOfNumericFeatures": {
        "compute_time": 0.0009138584136962891,
        "value": [
            0.5062323443248941,
            0.3429066402161854
        ]
    },
    "SkewnessesOfStringLengthOfTextFeatures": {
        "compute_time": 0.0012581348419189453,
        "value": [
            -0.07596711654031493,
            -0.5449636981443271
        ]
    },
    "StdDevsOfNumericFeatures": {
        "compute_time": 0.0009453296661376953,
        "value": [
            2.3704530408864084,
            0.24280018239578932
        ]
    },
    "StdDevsOfStringLengthOfTextFeatures": {
        "compute_time": 0.0012900829315185547,
        "value": [
            4.824704942043376,
            7.180993431738164
        ]
    },
    "StdevCardinalityOfCategoricalFeatures": {
        "compute_time": 0.0006771087646484375,
        "value": 2.8284271247461903
    },
    "StdevCardinalityOfNumericFeatures": {
        "compute_time": 0.0006403923034667969,
>>>>>>> e993523f
        "value": 2.1213203435596424
    },
    "StdevCategoricalAttributeEntropy": {
        "compute_time": 0.0015900135040283203,
        "value": 0.6110901719466091
    },
    "StdevCategoricalJointEntropy": {
        "compute_time": 0.0037813186645507812,
        "value": 0.1398959858490094
    },
    "StdevCategoricalMutualInformation": {
        "compute_time": 0.0038754940032958984,
        "value": 0.4322009376864835
    },
    "StdevClassProbability": {
<<<<<<< HEAD
        "compute_time": 0.0006291866302490234,
=======
        "compute_time": 0.0009427070617675781,
>>>>>>> e993523f
        "value": 0.1
    },
    "StdevDecisionTreeAttribute": {
        "compute_time": 0.0054242610931396484,
        "value": 1.8929694486000912
    },
    "StdevDecisionTreeBranchLength": {
        "compute_time": 0.0054149627685546875,
        "value": 0.8944271909999161
    },
    "StdevDecisionTreeLevelSize": {
        "compute_time": 0.00550532341003418,
        "value": 1.2583057392117916
    },
    "StdevKurtosisOfNumericFeatures": {
<<<<<<< HEAD
        "compute_time": 0.0006420612335205078,
        "value": 0.7297357573578896
    },
    "StdevKurtosisOfStringLengthOfTextFeatures": {
        "compute_time": 0.0010123252868652344,
        "value": 0.2197597693644261
    },
    "StdevMeansOfNumericFeatures": {
        "compute_time": 0.0006189346313476562,
        "value": 0.029471200487310768
    },
    "StdevMeansOfStringLengthOfTextFeatures": {
        "compute_time": 0.000995635986328125,
=======
        "compute_time": 0.0009257793426513672,
        "value": 0.7297357573578896
    },
    "StdevKurtosisOfStringLengthOfTextFeatures": {
        "compute_time": 0.0012707710266113281,
        "value": 0.2197597693644261
    },
    "StdevMeansOfNumericFeatures": {
        "compute_time": 0.0009133815765380859,
        "value": 0.029471200487310768
    },
    "StdevMeansOfStringLengthOfTextFeatures": {
        "compute_time": 0.0012705326080322266,
>>>>>>> e993523f
        "value": 0.10213764617138983
    },
    "StdevNumericAttributeEntropy": {
        "compute_time": 0.005334138870239258,
        "value": 0.007240119973317253
    },
    "StdevNumericJointEntropy": {
        "compute_time": 0.0075435638427734375,
        "value": 0.1156343632314625
    },
    "StdevNumericMutualInformation": {
        "compute_time": 0.007589817047119141,
        "value": 0.04493149386985759
    },
    "StdevSkewnessOfNumericFeatures": {
<<<<<<< HEAD
        "compute_time": 0.0006418228149414062,
        "value": 0.11548871291733546
    },
    "StdevSkewnessOfStringLengthOfTextFeatures": {
        "compute_time": 0.0010063648223876953,
        "value": 0.331630663205507
    },
    "StdevStdDevOfNumericFeatures": {
        "compute_time": 0.0006661415100097656,
        "value": 1.5044777642496585
    },
    "StdevStdDevOfStringLengthOfTextFeatures": {
        "compute_time": 0.0010330677032470703,
        "value": 1.666147569494993
    },
    "kNN1NErrRate": {
        "compute_time": 0.00998067855834961,
        "value": 0.8
    },
    "kNN1NKappa": {
        "compute_time": 0.00998067855834961,
=======
        "compute_time": 0.0009138584136962891,
        "value": 0.11548871291733546
    },
    "StdevSkewnessOfStringLengthOfTextFeatures": {
        "compute_time": 0.0012581348419189453,
        "value": 0.331630663205507
    },
    "StdevStdDevOfNumericFeatures": {
        "compute_time": 0.0009453296661376953,
        "value": 1.5044777642496585
    },
    "StdevStdDevOfStringLengthOfTextFeatures": {
        "compute_time": 0.0012900829315185547,
        "value": 1.666147569494993
    },
    "kNN1NErrRate": {
        "compute_time": 0.010026693344116211,
        "value": 0.8
    },
    "kNN1NKappa": {
        "compute_time": 0.010026693344116211,
>>>>>>> e993523f
        "value": -0.02631578947368407
    }
}<|MERGE_RESOLUTION|>--- conflicted
+++ resolved
@@ -1,57 +1,49 @@
 {
     "CardinalitiesOfCategoricalFeatures": {
-        "compute_time": 0.0006771087646484375,
+        "compute_time": 0.0011205673217773438,
         "value": [
             6,
             2
         ]
     },
     "CardinalitiesOfNumericFeatures": {
-        "compute_time": 0.0006403923034667969,
+        "compute_time": 0.0009925365447998047,
         "value": [
             6,
             9
         ]
     },
     "CategoricalAttributeEntropies": {
-        "compute_time": 0.0015900135040283203,
+        "compute_time": 0.002538919448852539,
         "value": [
             1.4750763110546947,
             0.6108643020548935
         ]
     },
     "CategoricalJointEntropies": {
-        "compute_time": 0.0037813186645507812,
+        "compute_time": 0.00630497932434082,
         "value": [
             1.945910149055313,
             1.7480673485460894
         ]
     },
     "CategoricalMutualInformation": {
-        "compute_time": 0.0038754940032958984,
+        "compute_time": 0.006590366363525391,
         "value": [
             0.8062004214655205,
             0.1949759937189266
         ]
     },
     "CategoricalNoiseToSignalRatio": {
-<<<<<<< HEAD
-        "compute_time": 0.005031585693359375,
+        "compute_time": 0.009130716323852539,
         "value": 1.0834895643494507
     },
     "ClassEntropy": {
-        "compute_time": 0.0004374980926513672,
-=======
-        "compute_time": 0.005466461181640625,
-        "value": 1.0834895643494507
-    },
-    "ClassEntropy": {
-        "compute_time": 0.0004425048828125,
->>>>>>> e993523f
+        "compute_time": 0.000701904296875,
         "value": 1.3321790402101223
     },
     "ClassProbabilities": {
-        "compute_time": 0.0009427070617675781,
+        "compute_time": 0.0015053749084472656,
         "value": [
             0.2,
             0.2,
@@ -60,1636 +52,996 @@
         ]
     },
     "DecisionStumpErrRate": {
-<<<<<<< HEAD
-        "compute_time": 0.00821065902709961,
+        "compute_time": 0.014385461807250977,
         "value": 0.7
     },
     "DecisionStumpKappa": {
-        "compute_time": 0.00821065902709961,
+        "compute_time": 0.014385461807250977,
         "value": 0.05882352941176472
     },
-    "DecisionTreeAttributeMax": {
-        "compute_time": 0.005025148391723633,
-        "value": 5.0
-    },
-    "DecisionTreeAttributeMean": {
-        "compute_time": 0.005025148391723633,
-        "value": 2.25
-    },
-    "DecisionTreeAttributeMin": {
-        "compute_time": 0.005025148391723633,
-        "value": 1.0
-    },
-    "DecisionTreeAttributeStdev": {
-        "compute_time": 0.005025148391723633,
-        "value": 1.8929694486000912
-    },
-    "DecisionTreeBranchMax": {
-        "compute_time": 0.00502777099609375,
-        "value": 3.0
-    },
-    "DecisionTreeBranchMean": {
-        "compute_time": 0.00502777099609375,
-        "value": 2.6
-    },
-    "DecisionTreeBranchMin": {
-        "compute_time": 0.00502777099609375,
-        "value": 1.0
-    },
-    "DecisionTreeBranchStdev": {
-        "compute_time": 0.00502777099609375,
-        "value": 0.8944271909999161
-    },
     "DecisionTreeHeight": {
-        "compute_time": 0.004881620407104492,
+        "compute_time": 0.009207725524902344,
         "value": 4
     },
     "DecisionTreeLeafCount": {
-        "compute_time": 0.004881620407104492,
+        "compute_time": 0.009207725524902344,
         "value": 5
     },
-    "DecisionTreeLevelMax": {
-        "compute_time": 0.005041599273681641,
-        "value": 4.0
-    },
-    "DecisionTreeLevelMean": {
-        "compute_time": 0.005041599273681641,
-        "value": 2.25
-    },
-    "DecisionTreeLevelMin": {
-        "compute_time": 0.005041599273681641,
-        "value": 1.0
-    },
-    "DecisionTreeLevelStdev": {
-        "compute_time": 0.005041599273681641,
-        "value": 1.2583057392117916
-    },
     "DecisionTreeNodeCount": {
-        "compute_time": 0.004881620407104492,
+        "compute_time": 0.009207725524902344,
         "value": 9
     },
     "DecisionTreeWidth": {
-        "compute_time": 0.0048978328704833984,
+        "compute_time": 0.009233713150024414,
         "value": 4
     },
     "Dimensionality": {
-        "compute_time": 4.291534423828125e-05,
+        "compute_time": 7.05718994140625e-05,
         "value": 0.7
     },
     "EquivalentNumberOfCategoricalFeatures": {
-        "compute_time": 0.0041828155517578125,
+        "compute_time": 0.007295131683349609,
         "value": 2.661227372130404
     },
     "EquivalentNumberOfNumericFeatures": {
-        "compute_time": 0.007673740386962891,
-=======
-        "compute_time": 0.008306264877319336,
-        "value": 0.7
-    },
-    "DecisionStumpKappa": {
-        "compute_time": 0.008306264877319336,
-        "value": 0.05882352941176472
-    },
-    "DecisionTreeHeight": {
-        "compute_time": 0.004971981048583984,
-        "value": 4
-    },
-    "DecisionTreeLeafCount": {
-        "compute_time": 0.004971981048583984,
-        "value": 5
-    },
-    "DecisionTreeNodeCount": {
-        "compute_time": 0.004971981048583984,
-        "value": 9
-    },
-    "DecisionTreeWidth": {
-        "compute_time": 0.004987239837646484,
-        "value": 4
-    },
-    "Dimensionality": {
-        "compute_time": 4.38690185546875e-05,
-        "value": 0.7
-    },
-    "EquivalentNumberOfCategoricalFeatures": {
-        "compute_time": 0.004319906234741211,
-        "value": 2.661227372130404
-    },
-    "EquivalentNumberOfNumericFeatures": {
-        "compute_time": 0.008033037185668945,
->>>>>>> e993523f
+        "compute_time": 0.014460563659667969,
         "value": 3.521069926069284
     },
     "KurtosesOfNumericFeatures": {
-        "compute_time": 0.0009257793426513672,
+        "compute_time": 0.001453399658203125,
         "value": [
             -1.8653260557311135,
             -0.833323850726984
         ]
     },
     "KurtosesOfStringLengthOfTextFeatures": {
-        "compute_time": 0.0012707710266113281,
+        "compute_time": 0.0022249221801757812,
         "value": [
             -0.7327709457111773,
             -1.043558192010332
         ]
     },
     "KurtosisCardinalityOfCategoricalFeatures": {
-        "compute_time": 0.0006771087646484375,
+        "compute_time": 0.0011205673217773438,
         "value": -2.0
     },
     "KurtosisCardinalityOfNumericFeatures": {
-        "compute_time": 0.0006403923034667969,
+        "compute_time": 0.0009925365447998047,
         "value": -2.0
     },
     "KurtosisCategoricalAttributeEntropy": {
-        "compute_time": 0.0015900135040283203,
+        "compute_time": 0.002538919448852539,
         "value": -2.0
     },
     "KurtosisCategoricalJointEntropy": {
-        "compute_time": 0.0037813186645507812,
+        "compute_time": 0.00630497932434082,
         "value": -2.0000000000000004
     },
     "KurtosisCategoricalMutualInformation": {
-        "compute_time": 0.0038754940032958984,
+        "compute_time": 0.006590366363525391,
         "value": -2.0
     },
     "KurtosisClassProbability": {
-        "compute_time": 0.0009427070617675781,
+        "compute_time": 0.0015053749084472656,
         "value": -0.6666666666666661
     },
     "KurtosisDecisionTreeAttribute": {
-        "compute_time": 0.0054242610931396484,
+        "compute_time": 0.009964227676391602,
         "value": -0.8512709572742021
     },
     "KurtosisDecisionTreeBranchLength": {
-        "compute_time": 0.0054149627685546875,
+        "compute_time": 0.009941339492797852,
         "value": 0.24999999999999867
     },
     "KurtosisDecisionTreeLevelSize": {
-        "compute_time": 0.00550532341003418,
+        "compute_time": 0.009993553161621094,
         "value": -0.9030470914127422
     },
     "KurtosisKurtosisOfNumericFeatures": {
-        "compute_time": 0.0009257793426513672,
+        "compute_time": 0.001453399658203125,
         "value": -2.0
     },
     "KurtosisKurtosisOfStringLengthOfTextFeatures": {
-        "compute_time": 0.0012707710266113281,
+        "compute_time": 0.0022249221801757812,
         "value": -2.0
     },
     "KurtosisMeansOfNumericFeatures": {
-        "compute_time": 0.0009133815765380859,
+        "compute_time": 0.0014204978942871094,
         "value": -2.0
     },
     "KurtosisMeansOfStringLengthOfTextFeatures": {
-        "compute_time": 0.0012705326080322266,
+        "compute_time": 0.0022156238555908203,
         "value": -2.0
     },
     "KurtosisNumericAttributeEntropy": {
-        "compute_time": 0.005334138870239258,
+        "compute_time": 0.009178400039672852,
         "value": -2.0
     },
     "KurtosisNumericJointEntropy": {
-        "compute_time": 0.0075435638427734375,
+        "compute_time": 0.013699531555175781,
         "value": -2.0
     },
     "KurtosisNumericMutualInformation": {
-        "compute_time": 0.007589817047119141,
+        "compute_time": 0.013757467269897461,
         "value": -2.0
     },
     "KurtosisSkewnessOfNumericFeatures": {
-        "compute_time": 0.0009138584136962891,
+        "compute_time": 0.0015637874603271484,
         "value": -1.9999999999999998
     },
     "KurtosisSkewnessOfStringLengthOfTextFeatures": {
-        "compute_time": 0.0012581348419189453,
+        "compute_time": 0.002193927764892578,
         "value": -2.0
     },
     "KurtosisStdDevOfNumericFeatures": {
-        "compute_time": 0.0009453296661376953,
+        "compute_time": 0.0014748573303222656,
         "value": -1.9999999999999998
     },
     "KurtosisStdDevOfStringLengthOfTextFeatures": {
-        "compute_time": 0.0012900829315185547,
+        "compute_time": 0.0022487640380859375,
         "value": -2.0
     },
     "LinearDiscriminantAnalysisErrRate": {
-<<<<<<< HEAD
-        "compute_time": 0.010230541229248047,
+        "compute_time": 0.01982593536376953,
         "value": 0.8
     },
     "LinearDiscriminantAnalysisKappa": {
-        "compute_time": 0.010230541229248047,
+        "compute_time": 0.01982593536376953,
         "value": -0.11111111111111105
     },
     "MajorityClassSize": {
-        "compute_time": 0.0006291866302490234,
+        "compute_time": 0.0015053749084472656,
         "value": 4
     },
     "MaxCardinalityOfCategoricalFeatures": {
-        "compute_time": 0.0003643035888671875,
+        "compute_time": 0.0011205673217773438,
         "value": 6.0
     },
     "MaxCardinalityOfNumericFeatures": {
-        "compute_time": 0.00032401084899902344,
+        "compute_time": 0.0009925365447998047,
         "value": 9.0
     },
     "MaxCategoricalAttributeEntropy": {
-        "compute_time": 0.0012874603271484375,
+        "compute_time": 0.002538919448852539,
         "value": 1.4750763110546947
     },
     "MaxCategoricalJointEntropy": {
-        "compute_time": 0.00363922119140625,
+        "compute_time": 0.00630497932434082,
         "value": 1.945910149055313
     },
     "MaxCategoricalMutualInformation": {
-        "compute_time": 0.0037429332733154297,
+        "compute_time": 0.006590366363525391,
         "value": 0.8062004214655205
     },
     "MaxClassProbability": {
-        "compute_time": 0.0006291866302490234,
-=======
-        "compute_time": 0.010345220565795898,
-        "value": 0.8
-    },
-    "LinearDiscriminantAnalysisKappa": {
-        "compute_time": 0.010345220565795898,
-        "value": -0.11111111111111105
-    },
-    "MajorityClassSize": {
-        "compute_time": 0.0009427070617675781,
-        "value": 4
-    },
-    "MaxCardinalityOfCategoricalFeatures": {
-        "compute_time": 0.0006771087646484375,
-        "value": 6.0
-    },
-    "MaxCardinalityOfNumericFeatures": {
-        "compute_time": 0.0006403923034667969,
-        "value": 9.0
-    },
-    "MaxCategoricalAttributeEntropy": {
-        "compute_time": 0.0015900135040283203,
-        "value": 1.4750763110546947
-    },
-    "MaxCategoricalJointEntropy": {
-        "compute_time": 0.0037813186645507812,
-        "value": 1.945910149055313
-    },
-    "MaxCategoricalMutualInformation": {
-        "compute_time": 0.0038754940032958984,
-        "value": 0.8062004214655205
-    },
-    "MaxClassProbability": {
-        "compute_time": 0.0009427070617675781,
->>>>>>> e993523f
+        "compute_time": 0.0015053749084472656,
         "value": 0.4
     },
     "MaxDecisionTreeAttribute": {
-        "compute_time": 0.0054242610931396484,
+        "compute_time": 0.009964227676391602,
         "value": 5.0
     },
     "MaxDecisionTreeBranchLength": {
-        "compute_time": 0.0054149627685546875,
+        "compute_time": 0.009941339492797852,
         "value": 3.0
     },
     "MaxDecisionTreeLevelSize": {
-        "compute_time": 0.00550532341003418,
+        "compute_time": 0.009993553161621094,
         "value": 4.0
     },
     "MaxKurtosisOfNumericFeatures": {
-<<<<<<< HEAD
-        "compute_time": 0.0006420612335205078,
+        "compute_time": 0.001453399658203125,
         "value": -0.833323850726984
     },
     "MaxKurtosisOfStringLengthOfTextFeatures": {
-        "compute_time": 0.0010123252868652344,
+        "compute_time": 0.0022249221801757812,
         "value": -0.7327709457111773
     },
     "MaxMeansOfNumericFeatures": {
-        "compute_time": 0.0006189346313476562,
+        "compute_time": 0.0014204978942871094,
         "value": 0.5714285714285714
     },
     "MaxMeansOfStringLengthOfTextFeatures": {
-        "compute_time": 0.000995635986328125,
+        "compute_time": 0.0022156238555908203,
         "value": 11.444444444444445
     },
     "MaxNumericAttributeEntropy": {
-        "compute_time": 0.0050237178802490234,
+        "compute_time": 0.009178400039672852,
         "value": 0.6931471805599453
     },
     "MaxNumericJointEntropy": {
-        "compute_time": 0.007198810577392578,
+        "compute_time": 0.013699531555175781,
         "value": 1.5498260458782016
     },
     "MaxNumericMutualInformation": {
-        "compute_time": 0.007235527038574219,
+        "compute_time": 0.013757467269897461,
         "value": 0.4101163182884089
     },
     "MaxSkewnessOfNumericFeatures": {
-        "compute_time": 0.0006418228149414062,
+        "compute_time": 0.0015637874603271484,
         "value": 0.5062323443248941
     },
     "MaxSkewnessOfStringLengthOfTextFeatures": {
-        "compute_time": 0.0010063648223876953,
+        "compute_time": 0.002193927764892578,
         "value": -0.07596711654031493
     },
     "MaxStdDevOfNumericFeatures": {
-        "compute_time": 0.0006661415100097656,
+        "compute_time": 0.0014748573303222656,
         "value": 2.3704530408864084
     },
     "MaxStdDevOfStringLengthOfTextFeatures": {
-        "compute_time": 0.0010330677032470703,
+        "compute_time": 0.0022487640380859375,
         "value": 7.180993431738164
     },
     "MeanCardinalityOfCategoricalFeatures": {
-        "compute_time": 0.0003643035888671875,
+        "compute_time": 0.0011205673217773438,
         "value": 4.0
     },
     "MeanCardinalityOfNumericFeatures": {
-        "compute_time": 0.00032401084899902344,
+        "compute_time": 0.0009925365447998047,
         "value": 7.5
     },
     "MeanCategoricalAttributeEntropy": {
-        "compute_time": 0.0012874603271484375,
+        "compute_time": 0.002538919448852539,
         "value": 1.0429703065547942
     },
     "MeanCategoricalJointEntropy": {
-        "compute_time": 0.00363922119140625,
+        "compute_time": 0.00630497932434082,
         "value": 1.846988748800701
     },
     "MeanCategoricalMutualInformation": {
-        "compute_time": 0.0037429332733154297,
+        "compute_time": 0.006590366363525391,
         "value": 0.5005882075922236
     },
     "MeanClassProbability": {
-        "compute_time": 0.0006291866302490234,
-=======
-        "compute_time": 0.0009257793426513672,
-        "value": -0.833323850726984
-    },
-    "MaxKurtosisOfStringLengthOfTextFeatures": {
-        "compute_time": 0.0012707710266113281,
-        "value": -0.7327709457111773
-    },
-    "MaxMeansOfNumericFeatures": {
-        "compute_time": 0.0009133815765380859,
-        "value": 0.5714285714285714
-    },
-    "MaxMeansOfStringLengthOfTextFeatures": {
-        "compute_time": 0.0012705326080322266,
-        "value": 11.444444444444445
-    },
-    "MaxNumericAttributeEntropy": {
-        "compute_time": 0.005334138870239258,
-        "value": 0.6931471805599453
-    },
-    "MaxNumericJointEntropy": {
-        "compute_time": 0.0075435638427734375,
-        "value": 1.5498260458782016
-    },
-    "MaxNumericMutualInformation": {
-        "compute_time": 0.007589817047119141,
-        "value": 0.4101163182884089
-    },
-    "MaxSkewnessOfNumericFeatures": {
-        "compute_time": 0.0009138584136962891,
-        "value": 0.5062323443248941
-    },
-    "MaxSkewnessOfStringLengthOfTextFeatures": {
-        "compute_time": 0.0012581348419189453,
-        "value": -0.07596711654031493
-    },
-    "MaxStdDevOfNumericFeatures": {
-        "compute_time": 0.0009453296661376953,
-        "value": 2.3704530408864084
-    },
-    "MaxStdDevOfStringLengthOfTextFeatures": {
-        "compute_time": 0.0012900829315185547,
-        "value": 7.180993431738164
-    },
-    "MeanCardinalityOfCategoricalFeatures": {
-        "compute_time": 0.0006771087646484375,
-        "value": 4.0
-    },
-    "MeanCardinalityOfNumericFeatures": {
-        "compute_time": 0.0006403923034667969,
-        "value": 7.5
-    },
-    "MeanCategoricalAttributeEntropy": {
-        "compute_time": 0.0015900135040283203,
-        "value": 1.0429703065547942
-    },
-    "MeanCategoricalJointEntropy": {
-        "compute_time": 0.0037813186645507812,
-        "value": 1.846988748800701
-    },
-    "MeanCategoricalMutualInformation": {
-        "compute_time": 0.0038754940032958984,
-        "value": 0.5005882075922236
-    },
-    "MeanClassProbability": {
-        "compute_time": 0.0009427070617675781,
->>>>>>> e993523f
+        "compute_time": 0.0015053749084472656,
         "value": 0.25
     },
     "MeanDecisionTreeAttribute": {
-        "compute_time": 0.0054242610931396484,
+        "compute_time": 0.009964227676391602,
         "value": 2.25
     },
     "MeanDecisionTreeBranchLength": {
-        "compute_time": 0.0054149627685546875,
+        "compute_time": 0.009941339492797852,
         "value": 2.6
     },
     "MeanDecisionTreeLevelSize": {
-        "compute_time": 0.00550532341003418,
+        "compute_time": 0.009993553161621094,
         "value": 2.25
     },
     "MeanKurtosisOfNumericFeatures": {
-<<<<<<< HEAD
-        "compute_time": 0.0006420612335205078,
+        "compute_time": 0.001453399658203125,
         "value": -1.3493249532290488
     },
     "MeanKurtosisOfStringLengthOfTextFeatures": {
-        "compute_time": 0.0010123252868652344,
+        "compute_time": 0.0022249221801757812,
         "value": -0.8881645688607547
     },
     "MeanMeansOfNumericFeatures": {
-        "compute_time": 0.0006189346313476562,
+        "compute_time": 0.0014204978942871094,
         "value": 0.5505892857142857
     },
     "MeanMeansOfStringLengthOfTextFeatures": {
-        "compute_time": 0.000995635986328125,
+        "compute_time": 0.0022156238555908203,
         "value": 11.372222222222224
     },
     "MeanNumericAttributeEntropy": {
-        "compute_time": 0.0050237178802490234,
+        "compute_time": 0.009178400039672852,
         "value": 0.6880276426302085
     },
     "MeanNumericJointEntropy": {
-        "compute_time": 0.007198810577392578,
+        "compute_time": 0.013699531555175781,
         "value": 1.468060203499046
     },
     "MeanNumericMutualInformation": {
-        "compute_time": 0.007235527038574219,
+        "compute_time": 0.013757467269897461,
         "value": 0.3783449542841908
     },
     "MeanSkewnessOfNumericFeatures": {
-        "compute_time": 0.0006418228149414062,
+        "compute_time": 0.0015637874603271484,
         "value": 0.42456949227053975
     },
     "MeanSkewnessOfStringLengthOfTextFeatures": {
-        "compute_time": 0.0010063648223876953,
+        "compute_time": 0.002193927764892578,
         "value": -0.31046540734232103
     },
     "MeanStdDevOfNumericFeatures": {
-        "compute_time": 0.0006661415100097656,
+        "compute_time": 0.0014748573303222656,
         "value": 1.306626611641099
     },
     "MeanStdDevOfStringLengthOfTextFeatures": {
-        "compute_time": 0.0010330677032470703,
-=======
-        "compute_time": 0.0009257793426513672,
-        "value": -1.3493249532290488
-    },
-    "MeanKurtosisOfStringLengthOfTextFeatures": {
-        "compute_time": 0.0012707710266113281,
-        "value": -0.8881645688607547
-    },
-    "MeanMeansOfNumericFeatures": {
-        "compute_time": 0.0009133815765380859,
-        "value": 0.5505892857142857
-    },
-    "MeanMeansOfStringLengthOfTextFeatures": {
-        "compute_time": 0.0012705326080322266,
-        "value": 11.372222222222224
-    },
-    "MeanNumericAttributeEntropy": {
-        "compute_time": 0.005334138870239258,
-        "value": 0.6880276426302085
-    },
-    "MeanNumericJointEntropy": {
-        "compute_time": 0.0075435638427734375,
-        "value": 1.468060203499046
-    },
-    "MeanNumericMutualInformation": {
-        "compute_time": 0.007589817047119141,
-        "value": 0.3783449542841908
-    },
-    "MeanSkewnessOfNumericFeatures": {
-        "compute_time": 0.0009138584136962891,
-        "value": 0.42456949227053975
-    },
-    "MeanSkewnessOfStringLengthOfTextFeatures": {
-        "compute_time": 0.0012581348419189453,
-        "value": -0.31046540734232103
-    },
-    "MeanStdDevOfNumericFeatures": {
-        "compute_time": 0.0009453296661376953,
-        "value": 1.306626611641099
-    },
-    "MeanStdDevOfStringLengthOfTextFeatures": {
-        "compute_time": 0.0012900829315185547,
->>>>>>> e993523f
+        "compute_time": 0.0022487640380859375,
         "value": 6.002849186890771
     },
     "MeansOfNumericFeatures": {
-        "compute_time": 0.0009133815765380859,
+        "compute_time": 0.0014204978942871094,
         "value": [
             0.5714285714285714,
             0.5297499999999999
         ]
     },
     "MeansOfStringLengthOfTextFeatures": {
-        "compute_time": 0.0012705326080322266,
+        "compute_time": 0.0022156238555908203,
         "value": [
             11.444444444444445,
             11.3
         ]
     },
     "MinCardinalityOfCategoricalFeatures": {
-<<<<<<< HEAD
-        "compute_time": 0.0003643035888671875,
+        "compute_time": 0.0011205673217773438,
         "value": 2.0
     },
     "MinCardinalityOfNumericFeatures": {
-        "compute_time": 0.00032401084899902344,
+        "compute_time": 0.0009925365447998047,
         "value": 6.0
     },
     "MinCategoricalAttributeEntropy": {
-        "compute_time": 0.0012874603271484375,
+        "compute_time": 0.002538919448852539,
         "value": 0.6108643020548935
     },
     "MinCategoricalJointEntropy": {
-        "compute_time": 0.00363922119140625,
+        "compute_time": 0.00630497932434082,
         "value": 1.7480673485460894
     },
     "MinCategoricalMutualInformation": {
-        "compute_time": 0.0037429332733154297,
+        "compute_time": 0.006590366363525391,
         "value": 0.1949759937189266
     },
     "MinClassProbability": {
-        "compute_time": 0.0006291866302490234,
-=======
-        "compute_time": 0.0006771087646484375,
-        "value": 2.0
-    },
-    "MinCardinalityOfNumericFeatures": {
-        "compute_time": 0.0006403923034667969,
-        "value": 6.0
-    },
-    "MinCategoricalAttributeEntropy": {
-        "compute_time": 0.0015900135040283203,
-        "value": 0.6108643020548935
-    },
-    "MinCategoricalJointEntropy": {
-        "compute_time": 0.0037813186645507812,
-        "value": 1.7480673485460894
-    },
-    "MinCategoricalMutualInformation": {
-        "compute_time": 0.0038754940032958984,
-        "value": 0.1949759937189266
-    },
-    "MinClassProbability": {
-        "compute_time": 0.0009427070617675781,
->>>>>>> e993523f
+        "compute_time": 0.0015053749084472656,
         "value": 0.2
     },
     "MinDecisionTreeAttribute": {
-        "compute_time": 0.0054242610931396484,
+        "compute_time": 0.009964227676391602,
         "value": 1.0
     },
     "MinDecisionTreeBranchLength": {
-        "compute_time": 0.0054149627685546875,
+        "compute_time": 0.009941339492797852,
         "value": 1.0
     },
     "MinDecisionTreeLevelSize": {
-        "compute_time": 0.00550532341003418,
+        "compute_time": 0.009993553161621094,
         "value": 1.0
     },
     "MinKurtosisOfNumericFeatures": {
-<<<<<<< HEAD
-        "compute_time": 0.0006420612335205078,
+        "compute_time": 0.001453399658203125,
         "value": -1.8653260557311135
     },
     "MinKurtosisOfStringLengthOfTextFeatures": {
-        "compute_time": 0.0010123252868652344,
+        "compute_time": 0.0022249221801757812,
         "value": -1.043558192010332
     },
     "MinMeansOfNumericFeatures": {
-        "compute_time": 0.0006189346313476562,
+        "compute_time": 0.0014204978942871094,
         "value": 0.5297499999999999
     },
     "MinMeansOfStringLengthOfTextFeatures": {
-        "compute_time": 0.000995635986328125,
+        "compute_time": 0.0022156238555908203,
         "value": 11.3
     },
     "MinNumericAttributeEntropy": {
-        "compute_time": 0.0050237178802490234,
+        "compute_time": 0.009178400039672852,
         "value": 0.6829081047004717
     },
     "MinNumericJointEntropy": {
-        "compute_time": 0.007198810577392578,
+        "compute_time": 0.013699531555175781,
         "value": 1.3862943611198906
     },
     "MinNumericMutualInformation": {
-        "compute_time": 0.007235527038574219,
+        "compute_time": 0.013757467269897461,
         "value": 0.3465735902799727
     },
     "MinSkewnessOfNumericFeatures": {
-        "compute_time": 0.0006418228149414062,
+        "compute_time": 0.0015637874603271484,
         "value": 0.3429066402161854
     },
     "MinSkewnessOfStringLengthOfTextFeatures": {
-        "compute_time": 0.0010063648223876953,
+        "compute_time": 0.002193927764892578,
         "value": -0.5449636981443271
     },
     "MinStdDevOfNumericFeatures": {
-        "compute_time": 0.0006661415100097656,
+        "compute_time": 0.0014748573303222656,
         "value": 0.24280018239578932
     },
     "MinStdDevOfStringLengthOfTextFeatures": {
-        "compute_time": 0.0010330677032470703,
+        "compute_time": 0.0022487640380859375,
         "value": 4.824704942043376
     },
     "MinorityClassSize": {
-        "compute_time": 0.0006291866302490234,
+        "compute_time": 0.0015053749084472656,
         "value": 2
     },
     "NaiveBayesErrRate": {
-        "compute_time": 0.00910496711730957,
+        "compute_time": 0.016451358795166016,
         "value": 0.7
     },
     "NaiveBayesKappa": {
-        "compute_time": 0.00910496711730957,
+        "compute_time": 0.016451358795166016,
         "value": -0.05555555555555547
     },
     "NumberOfCategoricalFeatures": {
-        "compute_time": 2.09808349609375e-05,
+        "compute_time": 3.457069396972656e-05,
         "value": 4
     },
     "NumberOfClasses": {
-        "compute_time": 0.0006291866302490234,
-=======
-        "compute_time": 0.0009257793426513672,
-        "value": -1.8653260557311135
-    },
-    "MinKurtosisOfStringLengthOfTextFeatures": {
-        "compute_time": 0.0012707710266113281,
-        "value": -1.043558192010332
-    },
-    "MinMeansOfNumericFeatures": {
-        "compute_time": 0.0009133815765380859,
-        "value": 0.5297499999999999
-    },
-    "MinMeansOfStringLengthOfTextFeatures": {
-        "compute_time": 0.0012705326080322266,
-        "value": 11.3
-    },
-    "MinNumericAttributeEntropy": {
-        "compute_time": 0.005334138870239258,
-        "value": 0.6829081047004717
-    },
-    "MinNumericJointEntropy": {
-        "compute_time": 0.0075435638427734375,
-        "value": 1.3862943611198906
-    },
-    "MinNumericMutualInformation": {
-        "compute_time": 0.007589817047119141,
-        "value": 0.3465735902799727
-    },
-    "MinSkewnessOfNumericFeatures": {
-        "compute_time": 0.0009138584136962891,
-        "value": 0.3429066402161854
-    },
-    "MinSkewnessOfStringLengthOfTextFeatures": {
-        "compute_time": 0.0012581348419189453,
-        "value": -0.5449636981443271
-    },
-    "MinStdDevOfNumericFeatures": {
-        "compute_time": 0.0009453296661376953,
-        "value": 0.24280018239578932
-    },
-    "MinStdDevOfStringLengthOfTextFeatures": {
-        "compute_time": 0.0012900829315185547,
-        "value": 4.824704942043376
-    },
-    "MinorityClassSize": {
-        "compute_time": 0.0009427070617675781,
+        "compute_time": 0.0015053749084472656,
+        "value": 4
+    },
+    "NumberOfDistinctTokens": {
+        "compute_time": 0.0008971691131591797,
+        "value": 19
+    },
+    "NumberOfFeatures": {
+        "compute_time": 3.457069396972656e-05,
+        "value": 7
+    },
+    "NumberOfFeaturesWithMissingValues": {
+        "compute_time": 0.0023009777069091797,
+        "value": 5
+    },
+    "NumberOfInstances": {
+        "compute_time": 3.457069396972656e-05,
+        "value": 10
+    },
+    "NumberOfInstancesWithMissingValues": {
+        "compute_time": 0.0023009777069091797,
+        "value": 10
+    },
+    "NumberOfMissingValues": {
+        "compute_time": 0.0023009777069091797,
+        "value": 19
+    },
+    "NumberOfNumericFeatures": {
+        "compute_time": 3.457069396972656e-05,
+        "value": 3
+    },
+    "NumberOfTokens": {
+        "compute_time": 0.0008971691131591797,
+        "value": 46
+    },
+    "NumberOfTokensContainingNumericChar": {
+        "compute_time": 0.0008971691131591797,
         "value": 2
     },
-    "NaiveBayesErrRate": {
-        "compute_time": 0.009183406829833984,
-        "value": 0.7
-    },
-    "NaiveBayesKappa": {
-        "compute_time": 0.009183406829833984,
-        "value": -0.05555555555555547
-    },
-    "NumberOfCategoricalFeatures": {
-        "compute_time": 2.1457672119140625e-05,
-        "value": 4
-    },
-    "NumberOfClasses": {
-        "compute_time": 0.0009427070617675781,
->>>>>>> e993523f
-        "value": 4
-    },
-    "NumberOfDistinctTokens": {
-        "compute_time": 0.0005238056182861328,
-        "value": 19
-    },
-    "NumberOfFeatures": {
-<<<<<<< HEAD
-        "compute_time": 2.09808349609375e-05,
-        "value": 7
-    },
-    "NumberOfFeaturesWithMissingValues": {
-        "compute_time": 0.0014426708221435547,
-        "value": 5
-    },
-    "NumberOfInstances": {
-        "compute_time": 2.09808349609375e-05,
-        "value": 10
-    },
-    "NumberOfInstancesWithMissingValues": {
-        "compute_time": 0.0014426708221435547,
-        "value": 10
-    },
-    "NumberOfMissingValues": {
-        "compute_time": 0.0014426708221435547,
-        "value": 19
-    },
-    "NumberOfNumericFeatures": {
-        "compute_time": 2.09808349609375e-05,
-        "value": 3
-    },
-    "NumberOfTokens": {
-        "compute_time": 0.0005238056182861328,
-        "value": 46
-    },
-    "NumberOfTokensContainingNumericChar": {
-        "compute_time": 0.0005238056182861328,
-        "value": 2
-    },
-    "NumericNoiseToSignalRatio": {
-        "compute_time": 0.012259721755981445,
-        "value": 0.8185194089132799
-    },
-    "PredDet": {
-        "compute_time": 0.0049283504486083984,
-        "value": 1.0271201550018805e-08
-    },
-    "PredEigen1": {
-        "compute_time": 0.0049283504486083984,
-        "value": 6.114621511001614
-    },
-    "PredEigen2": {
-        "compute_time": 0.0049283504486083984,
-        "value": 0.39471862161052784
-    },
-    "PredEigen3": {
-        "compute_time": 0.0049283504486083984,
-        "value": 0.2437796639097066
-    },
-    "PredPCA1": {
-        "compute_time": 0.0049283504486083984,
-        "value": 0.8662514396391524
-    },
-    "PredPCA2": {
-        "compute_time": 0.0049283504486083984,
-        "value": 0.05591933590775793
-    },
-    "PredPCA3": {
-        "compute_time": 0.0049283504486083984,
-=======
-        "compute_time": 2.1457672119140625e-05,
-        "value": 7
-    },
-    "NumberOfFeaturesWithMissingValues": {
-        "compute_time": 0.0014696121215820312,
-        "value": 5
-    },
-    "NumberOfInstances": {
-        "compute_time": 2.1457672119140625e-05,
-        "value": 10
-    },
-    "NumberOfInstancesWithMissingValues": {
-        "compute_time": 0.0014696121215820312,
-        "value": 10
-    },
-    "NumberOfMissingValues": {
-        "compute_time": 0.0014696121215820312,
-        "value": 19
-    },
-    "NumberOfNumericFeatures": {
-        "compute_time": 2.1457672119140625e-05,
-        "value": 3
-    },
     "NumericAttributeEntropies": {
-        "compute_time": 0.005334138870239258,
+        "compute_time": 0.009178400039672852,
         "value": [
             0.6829081047004717,
             0.6931471805599453
         ]
     },
     "NumericJointEntropies": {
-        "compute_time": 0.0075435638427734375,
+        "compute_time": 0.013699531555175781,
         "value": [
             1.5498260458782016,
             1.3862943611198906
         ]
     },
     "NumericMutualInformation": {
-        "compute_time": 0.007589817047119141,
+        "compute_time": 0.013757467269897461,
         "value": [
             0.4101163182884089,
             0.3465735902799727
         ]
     },
     "NumericNoiseToSignalRatio": {
-        "compute_time": 0.012924671173095703,
+        "compute_time": 0.022936582565307617,
         "value": 0.8185194089132799
     },
     "PredDet": {
-        "compute_time": 0.005015373229980469,
-        "value": 1.0271201550018805e-08
+        "compute_time": 0.008877754211425781,
+        "value": 1.0271201550018733e-08
     },
     "PredEigen1": {
-        "compute_time": 0.005015373229980469,
-        "value": 6.114621511001614
+        "compute_time": 0.008877754211425781,
+        "value": 6.114621511001612
     },
     "PredEigen2": {
-        "compute_time": 0.005015373229980469,
-        "value": 0.39471862161052784
+        "compute_time": 0.008877754211425781,
+        "value": 0.39471862161052756
     },
     "PredEigen3": {
-        "compute_time": 0.005015373229980469,
-        "value": 0.2437796639097066
+        "compute_time": 0.008877754211425781,
+        "value": 0.24377966390970598
     },
     "PredPCA1": {
-        "compute_time": 0.005015373229980469,
-        "value": 0.8662514396391524
+        "compute_time": 0.008877754211425781,
+        "value": 0.8662514396391525
     },
     "PredPCA2": {
-        "compute_time": 0.005015373229980469,
-        "value": 0.05591933590775793
+        "compute_time": 0.008877754211425781,
+        "value": 0.05591933590775791
     },
     "PredPCA3": {
-        "compute_time": 0.005015373229980469,
->>>>>>> e993523f
-        "value": 0.03453598631355685
+        "compute_time": 0.008877754211425781,
+        "value": 0.03453598631355678
     },
     "Quartile1CardinalityOfCategoricalFeatures": {
-        "compute_time": 0.0006771087646484375,
+        "compute_time": 0.0011205673217773438,
         "value": 3.0
     },
     "Quartile1CardinalityOfNumericFeatures": {
-        "compute_time": 0.0006403923034667969,
+        "compute_time": 0.0009925365447998047,
         "value": 6.75
     },
     "Quartile1CategoricalAttributeEntropy": {
-<<<<<<< HEAD
-        "compute_time": 0.0012874603271484375,
+        "compute_time": 0.002538919448852539,
         "value": 0.8269173043048439
     },
     "Quartile1CategoricalJointEntropy": {
-        "compute_time": 0.00363922119140625,
+        "compute_time": 0.00630497932434082,
         "value": 1.7975280486733953
     },
     "Quartile1CategoricalMutualInformation": {
-        "compute_time": 0.0037429332733154297,
-=======
-        "compute_time": 0.0015900135040283203,
-        "value": 0.8269173043048439
-    },
-    "Quartile1CategoricalJointEntropy": {
-        "compute_time": 0.0037813186645507812,
-        "value": 1.7975280486733953
-    },
-    "Quartile1CategoricalMutualInformation": {
-        "compute_time": 0.0038754940032958984,
->>>>>>> e993523f
+        "compute_time": 0.006590366363525391,
         "value": 0.3477821006555751
     },
     "Quartile1ClassProbability": {
-        "compute_time": 0.0009427070617675781,
+        "compute_time": 0.0015053749084472656,
         "value": 0.2
     },
     "Quartile1DecisionTreeAttribute": {
-        "compute_time": 0.0054242610931396484,
+        "compute_time": 0.009964227676391602,
         "value": 1.0
     },
     "Quartile1DecisionTreeBranchLength": {
-        "compute_time": 0.0054149627685546875,
+        "compute_time": 0.009941339492797852,
         "value": 3.0
     },
     "Quartile1DecisionTreeLevelSize": {
-        "compute_time": 0.00550532341003418,
+        "compute_time": 0.009993553161621094,
         "value": 1.75
     },
     "Quartile1KurtosisOfNumericFeatures": {
-<<<<<<< HEAD
-        "compute_time": 0.0006420612335205078,
+        "compute_time": 0.001453399658203125,
         "value": -1.6073255044800812
     },
     "Quartile1KurtosisOfStringLengthOfTextFeatures": {
-        "compute_time": 0.0010123252868652344,
+        "compute_time": 0.0022249221801757812,
         "value": -0.9658613804355434
     },
     "Quartile1MeansOfNumericFeatures": {
-        "compute_time": 0.0006189346313476562,
+        "compute_time": 0.0014204978942871094,
         "value": 0.5401696428571428
     },
     "Quartile1MeansOfStringLengthOfTextFeatures": {
-        "compute_time": 0.000995635986328125,
+        "compute_time": 0.0022156238555908203,
         "value": 11.336111111111112
     },
     "Quartile1NumericAttributeEntropy": {
-        "compute_time": 0.0050237178802490234,
+        "compute_time": 0.009178400039672852,
         "value": 0.6854678736653401
     },
     "Quartile1NumericJointEntropy": {
-        "compute_time": 0.007198810577392578,
+        "compute_time": 0.013699531555175781,
         "value": 1.4271772823094682
     },
     "Quartile1NumericMutualInformation": {
-        "compute_time": 0.007235527038574219,
+        "compute_time": 0.013757467269897461,
         "value": 0.36245927228208175
     },
     "Quartile1SkewnessOfNumericFeatures": {
-        "compute_time": 0.0006418228149414062,
+        "compute_time": 0.0015637874603271484,
         "value": 0.3837380662433626
     },
     "Quartile1SkewnessOfStringLengthOfTextFeatures": {
-        "compute_time": 0.0010063648223876953,
+        "compute_time": 0.002193927764892578,
         "value": -0.42771455274332404
     },
     "Quartile1StdDevOfNumericFeatures": {
-        "compute_time": 0.0006661415100097656,
+        "compute_time": 0.0014748573303222656,
         "value": 0.7747133970184441
     },
     "Quartile1StdDevOfStringLengthOfTextFeatures": {
-        "compute_time": 0.0010330677032470703,
-=======
-        "compute_time": 0.0009257793426513672,
-        "value": -1.6073255044800812
-    },
-    "Quartile1KurtosisOfStringLengthOfTextFeatures": {
-        "compute_time": 0.0012707710266113281,
-        "value": -0.9658613804355434
-    },
-    "Quartile1MeansOfNumericFeatures": {
-        "compute_time": 0.0009133815765380859,
-        "value": 0.5401696428571428
-    },
-    "Quartile1MeansOfStringLengthOfTextFeatures": {
-        "compute_time": 0.0012705326080322266,
-        "value": 11.336111111111112
-    },
-    "Quartile1NumericAttributeEntropy": {
-        "compute_time": 0.005334138870239258,
-        "value": 0.6854678736653401
-    },
-    "Quartile1NumericJointEntropy": {
-        "compute_time": 0.0075435638427734375,
-        "value": 1.4271772823094682
-    },
-    "Quartile1NumericMutualInformation": {
-        "compute_time": 0.007589817047119141,
-        "value": 0.36245927228208175
-    },
-    "Quartile1SkewnessOfNumericFeatures": {
-        "compute_time": 0.0009138584136962891,
-        "value": 0.3837380662433626
-    },
-    "Quartile1SkewnessOfStringLengthOfTextFeatures": {
-        "compute_time": 0.0012581348419189453,
-        "value": -0.42771455274332404
-    },
-    "Quartile1StdDevOfNumericFeatures": {
-        "compute_time": 0.0009453296661376953,
-        "value": 0.7747133970184441
-    },
-    "Quartile1StdDevOfStringLengthOfTextFeatures": {
-        "compute_time": 0.0012900829315185547,
->>>>>>> e993523f
+        "compute_time": 0.0022487640380859375,
         "value": 5.413777064467073
     },
     "Quartile2CardinalityOfCategoricalFeatures": {
-        "compute_time": 0.0006771087646484375,
+        "compute_time": 0.0011205673217773438,
         "value": 4.0
     },
     "Quartile2CardinalityOfNumericFeatures": {
-        "compute_time": 0.0006403923034667969,
+        "compute_time": 0.0009925365447998047,
         "value": 7.5
     },
     "Quartile2CategoricalAttributeEntropy": {
-<<<<<<< HEAD
-        "compute_time": 0.0012874603271484375,
+        "compute_time": 0.002538919448852539,
         "value": 1.0429703065547942
     },
     "Quartile2CategoricalJointEntropy": {
-        "compute_time": 0.00363922119140625,
+        "compute_time": 0.00630497932434082,
         "value": 1.846988748800701
     },
     "Quartile2CategoricalMutualInformation": {
-        "compute_time": 0.0037429332733154297,
-=======
-        "compute_time": 0.0015900135040283203,
-        "value": 1.0429703065547942
-    },
-    "Quartile2CategoricalJointEntropy": {
-        "compute_time": 0.0037813186645507812,
-        "value": 1.846988748800701
-    },
-    "Quartile2CategoricalMutualInformation": {
-        "compute_time": 0.0038754940032958984,
->>>>>>> e993523f
+        "compute_time": 0.006590366363525391,
         "value": 0.5005882075922236
     },
     "Quartile2ClassProbability": {
-        "compute_time": 0.0009427070617675781,
+        "compute_time": 0.0015053749084472656,
         "value": 0.2
     },
     "Quartile2DecisionTreeAttribute": {
-        "compute_time": 0.0054242610931396484,
+        "compute_time": 0.009964227676391602,
         "value": 1.5
     },
     "Quartile2DecisionTreeBranchLength": {
-        "compute_time": 0.0054149627685546875,
+        "compute_time": 0.009941339492797852,
         "value": 3.0
     },
     "Quartile2DecisionTreeLevelSize": {
-        "compute_time": 0.00550532341003418,
+        "compute_time": 0.009993553161621094,
         "value": 2.0
     },
     "Quartile2KurtosisOfNumericFeatures": {
-<<<<<<< HEAD
-        "compute_time": 0.0006420612335205078,
+        "compute_time": 0.001453399658203125,
         "value": -1.3493249532290488
     },
     "Quartile2KurtosisOfStringLengthOfTextFeatures": {
-        "compute_time": 0.0010123252868652344,
+        "compute_time": 0.0022249221801757812,
         "value": -0.8881645688607547
     },
     "Quartile2MeansOfNumericFeatures": {
-        "compute_time": 0.0006189346313476562,
+        "compute_time": 0.0014204978942871094,
         "value": 0.5505892857142857
     },
     "Quartile2MeansOfStringLengthOfTextFeatures": {
-        "compute_time": 0.000995635986328125,
+        "compute_time": 0.0022156238555908203,
         "value": 11.372222222222224
     },
     "Quartile2NumericAttributeEntropy": {
-        "compute_time": 0.0050237178802490234,
+        "compute_time": 0.009178400039672852,
         "value": 0.6880276426302085
     },
     "Quartile2NumericJointEntropy": {
-        "compute_time": 0.007198810577392578,
+        "compute_time": 0.013699531555175781,
         "value": 1.468060203499046
     },
     "Quartile2NumericMutualInformation": {
-        "compute_time": 0.007235527038574219,
+        "compute_time": 0.013757467269897461,
         "value": 0.3783449542841908
     },
     "Quartile2SkewnessOfNumericFeatures": {
-        "compute_time": 0.0006418228149414062,
+        "compute_time": 0.0015637874603271484,
         "value": 0.42456949227053975
     },
     "Quartile2SkewnessOfStringLengthOfTextFeatures": {
-        "compute_time": 0.0010063648223876953,
+        "compute_time": 0.002193927764892578,
         "value": -0.31046540734232103
     },
     "Quartile2StdDevOfNumericFeatures": {
-        "compute_time": 0.0006661415100097656,
+        "compute_time": 0.0014748573303222656,
         "value": 1.306626611641099
     },
     "Quartile2StdDevOfStringLengthOfTextFeatures": {
-        "compute_time": 0.0010330677032470703,
-=======
-        "compute_time": 0.0009257793426513672,
-        "value": -1.3493249532290488
-    },
-    "Quartile2KurtosisOfStringLengthOfTextFeatures": {
-        "compute_time": 0.0012707710266113281,
-        "value": -0.8881645688607547
-    },
-    "Quartile2MeansOfNumericFeatures": {
-        "compute_time": 0.0009133815765380859,
-        "value": 0.5505892857142857
-    },
-    "Quartile2MeansOfStringLengthOfTextFeatures": {
-        "compute_time": 0.0012705326080322266,
-        "value": 11.372222222222224
-    },
-    "Quartile2NumericAttributeEntropy": {
-        "compute_time": 0.005334138870239258,
-        "value": 0.6880276426302085
-    },
-    "Quartile2NumericJointEntropy": {
-        "compute_time": 0.0075435638427734375,
-        "value": 1.468060203499046
-    },
-    "Quartile2NumericMutualInformation": {
-        "compute_time": 0.007589817047119141,
-        "value": 0.3783449542841908
-    },
-    "Quartile2SkewnessOfNumericFeatures": {
-        "compute_time": 0.0009138584136962891,
-        "value": 0.42456949227053975
-    },
-    "Quartile2SkewnessOfStringLengthOfTextFeatures": {
-        "compute_time": 0.0012581348419189453,
-        "value": -0.31046540734232103
-    },
-    "Quartile2StdDevOfNumericFeatures": {
-        "compute_time": 0.0009453296661376953,
-        "value": 1.306626611641099
-    },
-    "Quartile2StdDevOfStringLengthOfTextFeatures": {
-        "compute_time": 0.0012900829315185547,
->>>>>>> e993523f
+        "compute_time": 0.0022487640380859375,
         "value": 6.002849186890771
     },
     "Quartile3CardinalityOfCategoricalFeatures": {
-        "compute_time": 0.0006771087646484375,
+        "compute_time": 0.0011205673217773438,
         "value": 5.0
     },
     "Quartile3CardinalityOfNumericFeatures": {
-        "compute_time": 0.0006403923034667969,
+        "compute_time": 0.0009925365447998047,
         "value": 8.25
     },
     "Quartile3CategoricalAttributeEntropy": {
-<<<<<<< HEAD
-        "compute_time": 0.0012874603271484375,
+        "compute_time": 0.002538919448852539,
         "value": 1.2590233088047444
     },
     "Quartile3CategoricalJointEntropy": {
-        "compute_time": 0.00363922119140625,
+        "compute_time": 0.00630497932434082,
         "value": 1.896449448928007
     },
     "Quartile3CategoricalMutualInformation": {
-        "compute_time": 0.0037429332733154297,
-=======
-        "compute_time": 0.0015900135040283203,
-        "value": 1.2590233088047444
-    },
-    "Quartile3CategoricalJointEntropy": {
-        "compute_time": 0.0037813186645507812,
-        "value": 1.896449448928007
-    },
-    "Quartile3CategoricalMutualInformation": {
-        "compute_time": 0.0038754940032958984,
->>>>>>> e993523f
+        "compute_time": 0.006590366363525391,
         "value": 0.653394314528872
     },
     "Quartile3ClassProbability": {
-        "compute_time": 0.0009427070617675781,
+        "compute_time": 0.0015053749084472656,
         "value": 0.25
     },
     "Quartile3DecisionTreeAttribute": {
-        "compute_time": 0.0054242610931396484,
+        "compute_time": 0.009964227676391602,
         "value": 2.75
     },
     "Quartile3DecisionTreeBranchLength": {
-        "compute_time": 0.0054149627685546875,
+        "compute_time": 0.009941339492797852,
         "value": 3.0
     },
     "Quartile3DecisionTreeLevelSize": {
-        "compute_time": 0.00550532341003418,
+        "compute_time": 0.009993553161621094,
         "value": 2.5
     },
     "Quartile3KurtosisOfNumericFeatures": {
-<<<<<<< HEAD
-        "compute_time": 0.0006420612335205078,
+        "compute_time": 0.001453399658203125,
         "value": -1.0913244019780164
     },
     "Quartile3KurtosisOfStringLengthOfTextFeatures": {
-        "compute_time": 0.0010123252868652344,
+        "compute_time": 0.0022249221801757812,
         "value": -0.810467757285966
     },
     "Quartile3MeansOfNumericFeatures": {
-        "compute_time": 0.0006189346313476562,
+        "compute_time": 0.0014204978942871094,
         "value": 0.5610089285714286
     },
     "Quartile3MeansOfStringLengthOfTextFeatures": {
-        "compute_time": 0.000995635986328125,
+        "compute_time": 0.0022156238555908203,
         "value": 11.408333333333335
     },
     "Quartile3NumericAttributeEntropy": {
-        "compute_time": 0.0050237178802490234,
+        "compute_time": 0.009178400039672852,
         "value": 0.6905874115950769
     },
     "Quartile3NumericJointEntropy": {
-        "compute_time": 0.007198810577392578,
+        "compute_time": 0.013699531555175781,
         "value": 1.5089431246886238
     },
     "Quartile3NumericMutualInformation": {
-        "compute_time": 0.007235527038574219,
+        "compute_time": 0.013757467269897461,
         "value": 0.39423063628629984
     },
     "Quartile3SkewnessOfNumericFeatures": {
-        "compute_time": 0.0006418228149414062,
+        "compute_time": 0.0015637874603271484,
         "value": 0.46540091829771685
     },
     "Quartile3SkewnessOfStringLengthOfTextFeatures": {
-        "compute_time": 0.0010063648223876953,
+        "compute_time": 0.002193927764892578,
         "value": -0.19321626194131797
     },
     "Quartile3StdDevOfNumericFeatures": {
-        "compute_time": 0.0006661415100097656,
+        "compute_time": 0.0014748573303222656,
         "value": 1.8385398262637536
     },
     "Quartile3StdDevOfStringLengthOfTextFeatures": {
-        "compute_time": 0.0010330677032470703,
+        "compute_time": 0.0022487640380859375,
         "value": 6.591921309314467
     },
     "RandomTreeDepth1ErrRate": {
-        "compute_time": 0.008206844329833984,
+        "compute_time": 0.014311552047729492,
         "value": 0.8
     },
     "RandomTreeDepth1Kappa": {
-        "compute_time": 0.008206844329833984,
+        "compute_time": 0.014311552047729492,
         "value": -0.1356209150326797
     },
     "RandomTreeDepth2ErrRate": {
-        "compute_time": 0.008179426193237305,
+        "compute_time": 0.0143585205078125,
         "value": 0.8
     },
     "RandomTreeDepth2Kappa": {
-        "compute_time": 0.008179426193237305,
+        "compute_time": 0.0143585205078125,
         "value": -0.08187134502923976
     },
     "RandomTreeDepth3ErrRate": {
-        "compute_time": 0.008180618286132812,
+        "compute_time": 0.014327287673950195,
         "value": 0.8
     },
     "RandomTreeDepth3Kappa": {
-        "compute_time": 0.008180618286132812,
+        "compute_time": 0.014327287673950195,
         "value": -0.02631578947368418
     },
     "RatioOfCategoricalFeatures": {
-        "compute_time": 2.09808349609375e-05,
-=======
-        "compute_time": 0.0009257793426513672,
-        "value": -1.0913244019780164
-    },
-    "Quartile3KurtosisOfStringLengthOfTextFeatures": {
-        "compute_time": 0.0012707710266113281,
-        "value": -0.810467757285966
-    },
-    "Quartile3MeansOfNumericFeatures": {
-        "compute_time": 0.0009133815765380859,
-        "value": 0.5610089285714286
-    },
-    "Quartile3MeansOfStringLengthOfTextFeatures": {
-        "compute_time": 0.0012705326080322266,
-        "value": 11.408333333333335
-    },
-    "Quartile3NumericAttributeEntropy": {
-        "compute_time": 0.005334138870239258,
-        "value": 0.6905874115950769
-    },
-    "Quartile3NumericJointEntropy": {
-        "compute_time": 0.0075435638427734375,
-        "value": 1.5089431246886238
-    },
-    "Quartile3NumericMutualInformation": {
-        "compute_time": 0.007589817047119141,
-        "value": 0.39423063628629984
-    },
-    "Quartile3SkewnessOfNumericFeatures": {
-        "compute_time": 0.0009138584136962891,
-        "value": 0.46540091829771685
-    },
-    "Quartile3SkewnessOfStringLengthOfTextFeatures": {
-        "compute_time": 0.0012581348419189453,
-        "value": -0.19321626194131797
-    },
-    "Quartile3StdDevOfNumericFeatures": {
-        "compute_time": 0.0009453296661376953,
-        "value": 1.8385398262637536
-    },
-    "Quartile3StdDevOfStringLengthOfTextFeatures": {
-        "compute_time": 0.0012900829315185547,
-        "value": 6.591921309314467
-    },
-    "RandomTreeDepth1ErrRate": {
-        "compute_time": 0.008292913436889648,
-        "value": 0.8
-    },
-    "RandomTreeDepth1Kappa": {
-        "compute_time": 0.008292913436889648,
-        "value": -0.1356209150326797
-    },
-    "RandomTreeDepth2ErrRate": {
-        "compute_time": 0.008280038833618164,
-        "value": 0.8
-    },
-    "RandomTreeDepth2Kappa": {
-        "compute_time": 0.008280038833618164,
-        "value": -0.08187134502923976
-    },
-    "RandomTreeDepth3ErrRate": {
-        "compute_time": 0.008269309997558594,
-        "value": 0.8
-    },
-    "RandomTreeDepth3Kappa": {
-        "compute_time": 0.008269309997558594,
-        "value": -0.02631578947368418
-    },
-    "RatioOfCategoricalFeatures": {
-        "compute_time": 2.1457672119140625e-05,
->>>>>>> e993523f
+        "compute_time": 3.457069396972656e-05,
         "value": 0.5714285714285714
     },
     "RatioOfDistinctTokens": {
-        "compute_time": 0.0005238056182861328,
+        "compute_time": 0.0008971691131591797,
         "value": 0.41304347826086957
     },
     "RatioOfFeaturesWithMissingValues": {
-<<<<<<< HEAD
-        "compute_time": 0.0014426708221435547,
+        "compute_time": 0.0023009777069091797,
         "value": 0.7142857142857143
     },
     "RatioOfInstancesWithMissingValues": {
-        "compute_time": 0.0014426708221435547,
+        "compute_time": 0.0023009777069091797,
         "value": 1.0
     },
     "RatioOfMissingValues": {
-        "compute_time": 0.0014426708221435547,
+        "compute_time": 0.0023009777069091797,
         "value": 0.2714285714285714
     },
     "RatioOfNumericFeatures": {
-        "compute_time": 2.09808349609375e-05,
+        "compute_time": 3.457069396972656e-05,
         "value": 0.42857142857142855
     },
     "RatioOfTokensContainingNumericChar": {
-        "compute_time": 0.0005238056182861328,
+        "compute_time": 0.0008971691131591797,
         "value": 0.043478260869565216
     },
-    "StdevCardinalityOfCategoricalFeatures": {
-        "compute_time": 0.0003643035888671875,
-        "value": 2.8284271247461903
-    },
-    "StdevCardinalityOfNumericFeatures": {
-        "compute_time": 0.00032401084899902344,
-=======
-        "compute_time": 0.0014696121215820312,
-        "value": 0.7142857142857143
-    },
-    "RatioOfInstancesWithMissingValues": {
-        "compute_time": 0.0014696121215820312,
-        "value": 1.0
-    },
-    "RatioOfMissingValues": {
-        "compute_time": 0.0014696121215820312,
-        "value": 0.2714285714285714
-    },
-    "RatioOfNumericFeatures": {
-        "compute_time": 2.1457672119140625e-05,
-        "value": 0.42857142857142855
-    },
     "SkewCardinalityOfCategoricalFeatures": {
-        "compute_time": 0.0006771087646484375,
+        "compute_time": 0.0011205673217773438,
         "value": 0.0
     },
     "SkewCardinalityOfNumericFeatures": {
-        "compute_time": 0.0006403923034667969,
+        "compute_time": 0.0009925365447998047,
         "value": 0.0
     },
     "SkewCategoricalAttributeEntropy": {
-        "compute_time": 0.0015900135040283203,
+        "compute_time": 0.002538919448852539,
         "value": -4.3002068602548916e-16
     },
     "SkewCategoricalJointEntropy": {
-        "compute_time": 0.0037813186645507812,
+        "compute_time": 0.00630497932434082,
         "value": 3.360166224435086e-15
     },
     "SkewCategoricalMutualInformation": {
-        "compute_time": 0.0038754940032958984,
+        "compute_time": 0.006590366363525391,
         "value": 0.0
     },
     "SkewClassProbability": {
-        "compute_time": 0.0009427070617675781,
+        "compute_time": 0.0015053749084472656,
         "value": 1.154700538379252
     },
     "SkewDecisionTreeAttribute": {
-        "compute_time": 0.0054242610931396484,
+        "compute_time": 0.009964227676391602,
         "value": 0.9575491625535641
     },
     "SkewDecisionTreeBranchLength": {
-        "compute_time": 0.0054149627685546875,
+        "compute_time": 0.009941339492797852,
         "value": -1.4999999999999996
     },
     "SkewDecisionTreeLevelSize": {
-        "compute_time": 0.00550532341003418,
+        "compute_time": 0.009993553161621094,
         "value": 0.6520236646847545
     },
     "SkewKurtosisOfNumericFeatures": {
-        "compute_time": 0.0009257793426513672,
+        "compute_time": 0.001453399658203125,
         "value": 0.0
     },
     "SkewKurtosisOfStringLengthOfTextFeatures": {
-        "compute_time": 0.0012707710266113281,
+        "compute_time": 0.0022249221801757812,
         "value": 0.0
     },
     "SkewMeansOfNumericFeatures": {
-        "compute_time": 0.0009133815765380859,
+        "compute_time": 0.0014204978942871094,
         "value": 0.0
     },
     "SkewMeansOfStringLengthOfTextFeatures": {
-        "compute_time": 0.0012705326080322266,
+        "compute_time": 0.0022156238555908203,
         "value": -3.6910939996323705e-14
     },
     "SkewNumericAttributeEntropy": {
-        "compute_time": 0.005334138870239258,
+        "compute_time": 0.009178400039672852,
         "value": -3.2549324088873523e-14
     },
     "SkewNumericJointEntropy": {
-        "compute_time": 0.0075435638427734375,
+        "compute_time": 0.013699531555175781,
         "value": 4.065822249747896e-15
     },
     "SkewNumericMutualInformation": {
-        "compute_time": 0.007589817047119141,
+        "compute_time": 0.013757467269897461,
         "value": 0.0
     },
     "SkewSkewnessOfNumericFeatures": {
-        "compute_time": 0.0009138584136962891,
+        "compute_time": 0.0015637874603271484,
         "value": -9.954206526050281e-16
     },
     "SkewSkewnessOfStringLengthOfTextFeatures": {
-        "compute_time": 0.0012581348419189453,
+        "compute_time": 0.002193927764892578,
         "value": 2.0179131481261978e-16
     },
     "SkewStdDevOfNumericFeatures": {
-        "compute_time": 0.0009453296661376953,
+        "compute_time": 0.0014748573303222656,
         "value": -2.7664266387282363e-16
     },
     "SkewStdDevOfStringLengthOfTextFeatures": {
-        "compute_time": 0.0012900829315185547,
+        "compute_time": 0.0022487640380859375,
         "value": -1.0862625678401797e-15
     },
     "SkewnessesOfNumericFeatures": {
-        "compute_time": 0.0009138584136962891,
+        "compute_time": 0.0015637874603271484,
         "value": [
             0.5062323443248941,
             0.3429066402161854
         ]
     },
     "SkewnessesOfStringLengthOfTextFeatures": {
-        "compute_time": 0.0012581348419189453,
+        "compute_time": 0.002193927764892578,
         "value": [
             -0.07596711654031493,
             -0.5449636981443271
         ]
     },
     "StdDevsOfNumericFeatures": {
-        "compute_time": 0.0009453296661376953,
+        "compute_time": 0.0014748573303222656,
         "value": [
             2.3704530408864084,
             0.24280018239578932
         ]
     },
     "StdDevsOfStringLengthOfTextFeatures": {
-        "compute_time": 0.0012900829315185547,
+        "compute_time": 0.0022487640380859375,
         "value": [
             4.824704942043376,
             7.180993431738164
         ]
     },
     "StdevCardinalityOfCategoricalFeatures": {
-        "compute_time": 0.0006771087646484375,
+        "compute_time": 0.0011205673217773438,
         "value": 2.8284271247461903
     },
     "StdevCardinalityOfNumericFeatures": {
-        "compute_time": 0.0006403923034667969,
->>>>>>> e993523f
+        "compute_time": 0.0009925365447998047,
         "value": 2.1213203435596424
     },
     "StdevCategoricalAttributeEntropy": {
-        "compute_time": 0.0015900135040283203,
+        "compute_time": 0.002538919448852539,
         "value": 0.6110901719466091
     },
     "StdevCategoricalJointEntropy": {
-        "compute_time": 0.0037813186645507812,
+        "compute_time": 0.00630497932434082,
         "value": 0.1398959858490094
     },
     "StdevCategoricalMutualInformation": {
-        "compute_time": 0.0038754940032958984,
+        "compute_time": 0.006590366363525391,
         "value": 0.4322009376864835
     },
     "StdevClassProbability": {
-<<<<<<< HEAD
-        "compute_time": 0.0006291866302490234,
-=======
-        "compute_time": 0.0009427070617675781,
->>>>>>> e993523f
+        "compute_time": 0.0015053749084472656,
         "value": 0.1
     },
     "StdevDecisionTreeAttribute": {
-        "compute_time": 0.0054242610931396484,
+        "compute_time": 0.009964227676391602,
         "value": 1.8929694486000912
     },
     "StdevDecisionTreeBranchLength": {
-        "compute_time": 0.0054149627685546875,
+        "compute_time": 0.009941339492797852,
         "value": 0.8944271909999161
     },
     "StdevDecisionTreeLevelSize": {
-        "compute_time": 0.00550532341003418,
+        "compute_time": 0.009993553161621094,
         "value": 1.2583057392117916
     },
     "StdevKurtosisOfNumericFeatures": {
-<<<<<<< HEAD
-        "compute_time": 0.0006420612335205078,
+        "compute_time": 0.001453399658203125,
         "value": 0.7297357573578896
     },
     "StdevKurtosisOfStringLengthOfTextFeatures": {
-        "compute_time": 0.0010123252868652344,
+        "compute_time": 0.0022249221801757812,
         "value": 0.2197597693644261
     },
     "StdevMeansOfNumericFeatures": {
-        "compute_time": 0.0006189346313476562,
+        "compute_time": 0.0014204978942871094,
         "value": 0.029471200487310768
     },
     "StdevMeansOfStringLengthOfTextFeatures": {
-        "compute_time": 0.000995635986328125,
-=======
-        "compute_time": 0.0009257793426513672,
-        "value": 0.7297357573578896
-    },
-    "StdevKurtosisOfStringLengthOfTextFeatures": {
-        "compute_time": 0.0012707710266113281,
-        "value": 0.2197597693644261
-    },
-    "StdevMeansOfNumericFeatures": {
-        "compute_time": 0.0009133815765380859,
-        "value": 0.029471200487310768
-    },
-    "StdevMeansOfStringLengthOfTextFeatures": {
-        "compute_time": 0.0012705326080322266,
->>>>>>> e993523f
+        "compute_time": 0.0022156238555908203,
         "value": 0.10213764617138983
     },
     "StdevNumericAttributeEntropy": {
-        "compute_time": 0.005334138870239258,
+        "compute_time": 0.009178400039672852,
         "value": 0.007240119973317253
     },
     "StdevNumericJointEntropy": {
-        "compute_time": 0.0075435638427734375,
+        "compute_time": 0.013699531555175781,
         "value": 0.1156343632314625
     },
     "StdevNumericMutualInformation": {
-        "compute_time": 0.007589817047119141,
+        "compute_time": 0.013757467269897461,
         "value": 0.04493149386985759
     },
     "StdevSkewnessOfNumericFeatures": {
-<<<<<<< HEAD
-        "compute_time": 0.0006418228149414062,
+        "compute_time": 0.0015637874603271484,
         "value": 0.11548871291733546
     },
     "StdevSkewnessOfStringLengthOfTextFeatures": {
-        "compute_time": 0.0010063648223876953,
+        "compute_time": 0.002193927764892578,
         "value": 0.331630663205507
     },
     "StdevStdDevOfNumericFeatures": {
-        "compute_time": 0.0006661415100097656,
+        "compute_time": 0.0014748573303222656,
         "value": 1.5044777642496585
     },
     "StdevStdDevOfStringLengthOfTextFeatures": {
-        "compute_time": 0.0010330677032470703,
+        "compute_time": 0.0022487640380859375,
         "value": 1.666147569494993
     },
     "kNN1NErrRate": {
-        "compute_time": 0.00998067855834961,
+        "compute_time": 0.018326759338378906,
         "value": 0.8
     },
     "kNN1NKappa": {
-        "compute_time": 0.00998067855834961,
-=======
-        "compute_time": 0.0009138584136962891,
-        "value": 0.11548871291733546
-    },
-    "StdevSkewnessOfStringLengthOfTextFeatures": {
-        "compute_time": 0.0012581348419189453,
-        "value": 0.331630663205507
-    },
-    "StdevStdDevOfNumericFeatures": {
-        "compute_time": 0.0009453296661376953,
-        "value": 1.5044777642496585
-    },
-    "StdevStdDevOfStringLengthOfTextFeatures": {
-        "compute_time": 0.0012900829315185547,
-        "value": 1.666147569494993
-    },
-    "kNN1NErrRate": {
-        "compute_time": 0.010026693344116211,
-        "value": 0.8
-    },
-    "kNN1NKappa": {
-        "compute_time": 0.010026693344116211,
->>>>>>> e993523f
+        "compute_time": 0.018326759338378906,
         "value": -0.02631578947368407
     }
 }