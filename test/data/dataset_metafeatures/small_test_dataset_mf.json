{
    "CategoricalNoiseToSignalRatio": {
<<<<<<< HEAD
        "compute_time": 0.005612373352050781,
        "value": 1.0834895643494507
    },
    "ClassEntropy": {
        "compute_time": 0.0004143714904785156,
        "value": 1.3321790402101223
    },
    "DecisionStumpErrRate": {
        "compute_time": 0.006948947906494141,
        "value": 0.7
    },
    "DecisionStumpKappa": {
        "compute_time": 0.006948947906494141,
        "value": 0.05882352941176472
    },
    "Dimensionality": {
        "compute_time": 4.482269287109375e-05,
        "value": 0.5
    },
    "EquivalentNumberOfCategoricalFeatures": {
        "compute_time": 0.004511356353759766,
        "value": 2.661227372130404
    },
    "EquivalentNumberOfNumericFeatures": {
        "compute_time": 0.007768392562866211,
=======
        "compute_time": 0.004906892776489258,
        "value": 1.0834895643494507
    },
    "ClassEntropy": {
        "compute_time": 0.00041961669921875,
        "value": 1.3321790402101223
    },
    "DecisionStumpErrRate": {
        "compute_time": 0.006947517395019531,
        "value": 0.7
    },
    "DecisionStumpKappa": {
        "compute_time": 0.006947517395019531,
        "value": 0.05882352941176472
    },
    "Dimensionality": {
        "compute_time": 4.4345855712890625e-05,
        "value": 0.5
    },
    "EquivalentNumberOfCategoricalFeatures": {
        "compute_time": 0.004080533981323242,
        "value": 2.661227372130404
    },
    "EquivalentNumberOfNumericFeatures": {
        "compute_time": 0.00758814811706543,
>>>>>>> d9eabc77
        "value": 3.521069926069284
    },
    "KurtosisCardinalityOfCategoricalFeatures": {
        "compute_time": 0.0006542205810546875,
        "value": -2.0
    },
    "KurtosisCardinalityOfNumericFeatures": {
        "compute_time": 0.0005807876586914062,
        "value": -2.0
    },
    "KurtosisCategoricalAttributeEntropy": {
        "compute_time": 0.0015163421630859375,
        "value": -2.0
    },
    "KurtosisCategoricalJointEntropy": {
        "compute_time": 0.004261016845703125,
        "value": -2.0000000000000004
    },
    "KurtosisCategoricalMutualInformation": {
        "compute_time": 0.004095315933227539,
        "value": -2.0
    },
    "KurtosisClassProbability": {
        "compute_time": 0.0008947849273681641,
        "value": -0.6666666666666661
    },
    "KurtosisKurtosisOfNumericFeatures": {
        "compute_time": 0.0008628368377685547,
        "value": -2.0
    },
    "KurtosisMeansOfNumericFeatures": {
        "compute_time": 0.0008485317230224609,
        "value": -2.0
    },
    "KurtosisNumericAttributeEntropy": {
        "compute_time": 0.0052144527435302734,
        "value": -2.0
    },
    "KurtosisNumericJointEntropy": {
        "compute_time": 0.007532835006713867,
        "value": -2.0
    },
    "KurtosisNumericMutualInformation": {
        "compute_time": 0.007353544235229492,
        "value": -2.0
    },
    "KurtosisSkewnessOfNumericFeatures": {
        "compute_time": 0.0008521080017089844,
        "value": -1.9999999999999998
    },
    "KurtosisStdDevOfNumericFeatures": {
        "compute_time": 0.0008862018585205078,
        "value": -1.9999999999999998
    },
    "LinearDiscriminantAnalysisErrRate": {
<<<<<<< HEAD
        "compute_time": 0.009155750274658203,
        "value": 0.8
    },
    "LinearDiscriminantAnalysisKappa": {
        "compute_time": 0.009155750274658203,
        "value": -0.11111111111111105
    },
    "MajorityClassSize": {
        "compute_time": 0.0008947849273681641,
        "value": 4
    },
    "MaxCardinalityOfCategoricalFeatures": {
        "compute_time": 0.0006542205810546875,
        "value": 6.0
    },
    "MaxCardinalityOfNumericFeatures": {
        "compute_time": 0.0005807876586914062,
        "value": 9.0
    },
    "MaxCategoricalAttributeEntropy": {
        "compute_time": 0.0015163421630859375,
        "value": 1.4750763110546947
    },
    "MaxCategoricalJointEntropy": {
        "compute_time": 0.004261016845703125,
        "value": 1.945910149055313
    },
    "MaxCategoricalMutualInformation": {
        "compute_time": 0.004095315933227539,
        "value": 0.8062004214655205
    },
    "MaxClassProbability": {
        "compute_time": 0.0008947849273681641,
        "value": 0.4
    },
    "MaxKurtosisOfNumericFeatures": {
        "compute_time": 0.0008628368377685547,
=======
        "compute_time": 0.00893402099609375,
        "value": 0.8
    },
    "LinearDiscriminantAnalysisKappa": {
        "compute_time": 0.00893402099609375,
        "value": -0.11111111111111105
    },
    "MajorityClassSize": {
        "compute_time": 0.0006015300750732422,
        "value": 4
    },
    "MaxCardinalityOfCategoricalFeatures": {
        "compute_time": 0.0003516674041748047,
        "value": 6.0
    },
    "MaxCardinalityOfNumericFeatures": {
        "compute_time": 0.0003476142883300781,
        "value": 9.0
    },
    "MaxCategoricalAttributeEntropy": {
        "compute_time": 0.0012471675872802734,
        "value": 1.4750763110546947
    },
    "MaxCategoricalJointEntropy": {
        "compute_time": 0.003782987594604492,
        "value": 1.945910149055313
    },
    "MaxCategoricalMutualInformation": {
        "compute_time": 0.003658771514892578,
        "value": 0.8062004214655205
    },
    "MaxClassProbability": {
        "compute_time": 0.0006015300750732422,
        "value": 0.4
    },
    "MaxKurtosisOfNumericFeatures": {
        "compute_time": 0.0006208419799804688,
>>>>>>> d9eabc77
        "value": -0.833323850726984
    },
    "MaxKurtosisOfStringLengthOfTextFeatures": {
        "compute_time": 2.47955322265625e-05,
        "value": NaN
    },
    "MaxMeansOfNumericFeatures": {
<<<<<<< HEAD
        "compute_time": 0.0008485317230224609,
=======
        "compute_time": 0.0005981922149658203,
>>>>>>> d9eabc77
        "value": 0.5714285714285714
    },
    "MaxMeansOfStringLengthOfTextFeatures": {
        "compute_time": 2.5987625122070312e-05,
        "value": NaN
    },
    "MaxNumericAttributeEntropy": {
<<<<<<< HEAD
        "compute_time": 0.0052144527435302734,
        "value": 0.6931471805599453
    },
    "MaxNumericJointEntropy": {
        "compute_time": 0.007532835006713867,
        "value": 1.5498260458782016
    },
    "MaxNumericMutualInformation": {
        "compute_time": 0.007353544235229492,
        "value": 0.4101163182884089
    },
    "MaxSkewnessOfNumericFeatures": {
        "compute_time": 0.0008521080017089844,
=======
        "compute_time": 0.0050923824310302734,
        "value": 0.6931471805599453
    },
    "MaxNumericJointEntropy": {
        "compute_time": 0.0072438716888427734,
        "value": 1.5498260458782016
    },
    "MaxNumericMutualInformation": {
        "compute_time": 0.007167816162109375,
        "value": 0.4101163182884089
    },
    "MaxSkewnessOfNumericFeatures": {
        "compute_time": 0.0006206035614013672,
>>>>>>> d9eabc77
        "value": 0.5062323443248941
    },
    "MaxSkewnessOfStringLengthOfTextFeatures": {
        "compute_time": 2.47955322265625e-05,
        "value": NaN
    },
    "MaxStdDevOfNumericFeatures": {
<<<<<<< HEAD
        "compute_time": 0.0008862018585205078,
=======
        "compute_time": 0.0006422996520996094,
>>>>>>> d9eabc77
        "value": 2.3704530408864084
    },
    "MaxStdDevOfStringLengthOfTextFeatures": {
        "compute_time": 2.5033950805664062e-05,
        "value": NaN
    },
    "MeanCardinalityOfCategoricalFeatures": {
<<<<<<< HEAD
        "compute_time": 0.0006542205810546875,
        "value": 4.0
    },
    "MeanCardinalityOfNumericFeatures": {
        "compute_time": 0.0005807876586914062,
        "value": 7.5
    },
    "MeanCategoricalAttributeEntropy": {
        "compute_time": 0.0015163421630859375,
        "value": 1.0429703065547942
    },
    "MeanCategoricalJointEntropy": {
        "compute_time": 0.004261016845703125,
        "value": 1.846988748800701
    },
    "MeanCategoricalMutualInformation": {
        "compute_time": 0.004095315933227539,
        "value": 0.5005882075922236
    },
    "MeanClassProbability": {
        "compute_time": 0.0008947849273681641,
        "value": 0.25
    },
    "MeanKurtosisOfNumericFeatures": {
        "compute_time": 0.0008628368377685547,
=======
        "compute_time": 0.0003516674041748047,
        "value": 4.0
    },
    "MeanCardinalityOfNumericFeatures": {
        "compute_time": 0.0003476142883300781,
        "value": 7.5
    },
    "MeanCategoricalAttributeEntropy": {
        "compute_time": 0.0012471675872802734,
        "value": 1.0429703065547942
    },
    "MeanCategoricalJointEntropy": {
        "compute_time": 0.003782987594604492,
        "value": 1.846988748800701
    },
    "MeanCategoricalMutualInformation": {
        "compute_time": 0.003658771514892578,
        "value": 0.5005882075922236
    },
    "MeanClassProbability": {
        "compute_time": 0.0006015300750732422,
        "value": 0.25
    },
    "MeanKurtosisOfNumericFeatures": {
        "compute_time": 0.0006208419799804688,
>>>>>>> d9eabc77
        "value": -1.3493249532290488
    },
    "MeanKurtosisOfStringLengthOfTextFeatures": {
        "compute_time": 2.47955322265625e-05,
        "value": NaN
    },
    "MeanMeansOfNumericFeatures": {
<<<<<<< HEAD
        "compute_time": 0.0008485317230224609,
=======
        "compute_time": 0.0005981922149658203,
>>>>>>> d9eabc77
        "value": 0.5505892857142857
    },
    "MeanMeansOfStringLengthOfTextFeatures": {
        "compute_time": 2.5987625122070312e-05,
        "value": NaN
    },
    "MeanNumericAttributeEntropy": {
<<<<<<< HEAD
        "compute_time": 0.0052144527435302734,
        "value": 0.6880276426302085
    },
    "MeanNumericJointEntropy": {
        "compute_time": 0.007532835006713867,
        "value": 1.468060203499046
    },
    "MeanNumericMutualInformation": {
        "compute_time": 0.007353544235229492,
        "value": 0.3783449542841908
    },
    "MeanSkewnessOfNumericFeatures": {
        "compute_time": 0.0008521080017089844,
=======
        "compute_time": 0.0050923824310302734,
        "value": 0.6880276426302085
    },
    "MeanNumericJointEntropy": {
        "compute_time": 0.0072438716888427734,
        "value": 1.468060203499046
    },
    "MeanNumericMutualInformation": {
        "compute_time": 0.007167816162109375,
        "value": 0.3783449542841908
    },
    "MeanSkewnessOfNumericFeatures": {
        "compute_time": 0.0006206035614013672,
>>>>>>> d9eabc77
        "value": 0.42456949227053975
    },
    "MeanSkewnessOfStringLengthOfTextFeatures": {
        "compute_time": 2.47955322265625e-05,
        "value": NaN
    },
    "MeanStdDevOfNumericFeatures": {
<<<<<<< HEAD
        "compute_time": 0.0008862018585205078,
=======
        "compute_time": 0.0006422996520996094,
>>>>>>> d9eabc77
        "value": 1.306626611641099
    },
    "MeanStdDevOfStringLengthOfTextFeatures": {
        "compute_time": 2.5033950805664062e-05,
        "value": NaN
    },
    "MinCardinalityOfCategoricalFeatures": {
<<<<<<< HEAD
        "compute_time": 0.0006542205810546875,
        "value": 2.0
    },
    "MinCardinalityOfNumericFeatures": {
        "compute_time": 0.0005807876586914062,
        "value": 6.0
    },
    "MinCategoricalAttributeEntropy": {
        "compute_time": 0.0015163421630859375,
        "value": 0.6108643020548935
    },
    "MinCategoricalJointEntropy": {
        "compute_time": 0.004261016845703125,
        "value": 1.7480673485460894
    },
    "MinCategoricalMutualInformation": {
        "compute_time": 0.004095315933227539,
        "value": 0.1949759937189266
    },
    "MinClassProbability": {
        "compute_time": 0.0008947849273681641,
        "value": 0.2
    },
    "MinKurtosisOfNumericFeatures": {
        "compute_time": 0.0008628368377685547,
=======
        "compute_time": 0.0003516674041748047,
        "value": 2.0
    },
    "MinCardinalityOfNumericFeatures": {
        "compute_time": 0.0003476142883300781,
        "value": 6.0
    },
    "MinCategoricalAttributeEntropy": {
        "compute_time": 0.0012471675872802734,
        "value": 0.6108643020548935
    },
    "MinCategoricalJointEntropy": {
        "compute_time": 0.003782987594604492,
        "value": 1.7480673485460894
    },
    "MinCategoricalMutualInformation": {
        "compute_time": 0.003658771514892578,
        "value": 0.1949759937189266
    },
    "MinClassProbability": {
        "compute_time": 0.0006015300750732422,
        "value": 0.2
    },
    "MinKurtosisOfNumericFeatures": {
        "compute_time": 0.0006208419799804688,
>>>>>>> d9eabc77
        "value": -1.8653260557311135
    },
    "MinKurtosisOfStringLengthOfTextFeatures": {
        "compute_time": 2.47955322265625e-05,
        "value": NaN
    },
    "MinMeansOfNumericFeatures": {
<<<<<<< HEAD
        "compute_time": 0.0008485317230224609,
=======
        "compute_time": 0.0005981922149658203,
>>>>>>> d9eabc77
        "value": 0.5297499999999999
    },
    "MinMeansOfStringLengthOfTextFeatures": {
        "compute_time": 2.5987625122070312e-05,
        "value": NaN
    },
    "MinNumericAttributeEntropy": {
<<<<<<< HEAD
        "compute_time": 0.0052144527435302734,
        "value": 0.6829081047004717
    },
    "MinNumericJointEntropy": {
        "compute_time": 0.007532835006713867,
        "value": 1.3862943611198906
    },
    "MinNumericMutualInformation": {
        "compute_time": 0.007353544235229492,
        "value": 0.3465735902799727
    },
    "MinSkewnessOfNumericFeatures": {
        "compute_time": 0.0008521080017089844,
=======
        "compute_time": 0.0050923824310302734,
        "value": 0.6829081047004717
    },
    "MinNumericJointEntropy": {
        "compute_time": 0.0072438716888427734,
        "value": 1.3862943611198906
    },
    "MinNumericMutualInformation": {
        "compute_time": 0.007167816162109375,
        "value": 0.3465735902799727
    },
    "MinSkewnessOfNumericFeatures": {
        "compute_time": 0.0006206035614013672,
>>>>>>> d9eabc77
        "value": 0.3429066402161854
    },
    "MinSkewnessOfStringLengthOfTextFeatures": {
        "compute_time": 2.47955322265625e-05,
        "value": NaN
    },
    "MinStdDevOfNumericFeatures": {
<<<<<<< HEAD
        "compute_time": 0.0008862018585205078,
=======
        "compute_time": 0.0006422996520996094,
>>>>>>> d9eabc77
        "value": 0.24280018239578932
    },
    "MinStdDevOfStringLengthOfTextFeatures": {
        "compute_time": 2.5033950805664062e-05,
        "value": NaN
    },
    "MinorityClassSize": {
<<<<<<< HEAD
        "compute_time": 0.0008947849273681641,
        "value": 2
    },
    "NaiveBayesErrRate": {
        "compute_time": 0.007630825042724609,
        "value": 0.7
    },
    "NaiveBayesKappa": {
        "compute_time": 0.007630825042724609,
        "value": -0.05555555555555547
    },
    "NumberOfCategoricalFeatures": {
        "compute_time": 2.193450927734375e-05,
        "value": 2
    },
    "NumberOfClasses": {
        "compute_time": 0.0008947849273681641,
        "value": 4
    },
    "NumberOfFeatures": {
        "compute_time": 2.193450927734375e-05,
        "value": 5
    },
    "NumberOfFeaturesWithMissingValues": {
        "compute_time": 0.0014951229095458984,
        "value": 4
    },
    "NumberOfInstances": {
        "compute_time": 2.193450927734375e-05,
        "value": 10
    },
    "NumberOfInstancesWithMissingValues": {
        "compute_time": 0.0014951229095458984,
        "value": 10
    },
    "NumberOfMissingValues": {
        "compute_time": 0.0014951229095458984,
        "value": 18
    },
    "NumberOfNumericFeatures": {
        "compute_time": 2.193450927734375e-05,
        "value": 3
    },
    "NumericNoiseToSignalRatio": {
        "compute_time": 0.01256871223449707,
        "value": 0.8185194089132799
    },
    "PredDet": {
        "compute_time": 0.003641366958618164,
        "value": 1.0271201550018805e-08
    },
    "PredEigen1": {
        "compute_time": 0.003641366958618164,
        "value": 6.114621511001614
    },
    "PredEigen2": {
        "compute_time": 0.003641366958618164,
        "value": 0.39471862161052784
    },
    "PredEigen3": {
        "compute_time": 0.003641366958618164,
        "value": 0.2437796639097066
    },
    "PredPCA1": {
        "compute_time": 0.003641366958618164,
        "value": 0.8662514396391524
    },
    "PredPCA2": {
        "compute_time": 0.003641366958618164,
        "value": 0.05591933590775793
    },
    "PredPCA3": {
        "compute_time": 0.003641366958618164,
=======
        "compute_time": 0.0006015300750732422,
        "value": 2
    },
    "NaiveBayesErrRate": {
        "compute_time": 0.00779414176940918,
        "value": 0.7
    },
    "NaiveBayesKappa": {
        "compute_time": 0.00779414176940918,
        "value": -0.05555555555555547
    },
    "NumberOfCategoricalFeatures": {
        "compute_time": 2.1457672119140625e-05,
        "value": 2
    },
    "NumberOfClasses": {
        "compute_time": 0.0006015300750732422,
        "value": 4
    },
    "NumberOfFeatures": {
        "compute_time": 2.1457672119140625e-05,
        "value": 5
    },
    "NumberOfFeaturesWithMissingValues": {
        "compute_time": 0.0014238357543945312,
        "value": 4
    },
    "NumberOfInstances": {
        "compute_time": 2.1457672119140625e-05,
        "value": 10
    },
    "NumberOfInstancesWithMissingValues": {
        "compute_time": 0.0014238357543945312,
        "value": 10
    },
    "NumberOfMissingValues": {
        "compute_time": 0.0014238357543945312,
        "value": 18
    },
    "NumberOfNumericFeatures": {
        "compute_time": 2.1457672119140625e-05,
        "value": 3
    },
    "NumericNoiseToSignalRatio": {
        "compute_time": 0.012260675430297852,
        "value": 0.8185194089132799
    },
    "PredDet": {
        "compute_time": 0.0037336349487304688,
        "value": 1.0271201550018805e-08
    },
    "PredEigen1": {
        "compute_time": 0.0037336349487304688,
        "value": 6.114621511001614
    },
    "PredEigen2": {
        "compute_time": 0.0037336349487304688,
        "value": 0.39471862161052784
    },
    "PredEigen3": {
        "compute_time": 0.0037336349487304688,
        "value": 0.2437796639097066
    },
    "PredPCA1": {
        "compute_time": 0.0037336349487304688,
        "value": 0.8662514396391524
    },
    "PredPCA2": {
        "compute_time": 0.0037336349487304688,
        "value": 0.05591933590775793
    },
    "PredPCA3": {
        "compute_time": 0.0037336349487304688,
>>>>>>> d9eabc77
        "value": 0.03453598631355685
    },
    "Quartile1CardinalityOfCategoricalFeatures": {
        "compute_time": 0.0006542205810546875,
        "value": 3.0
    },
    "Quartile1CardinalityOfNumericFeatures": {
        "compute_time": 0.0005807876586914062,
        "value": 6.75
    },
    "Quartile1CategoricalAttributeEntropy": {
<<<<<<< HEAD
        "compute_time": 0.0015163421630859375,
        "value": 0.8269173043048439
    },
    "Quartile1CategoricalJointEntropy": {
        "compute_time": 0.004261016845703125,
        "value": 1.7975280486733953
    },
    "Quartile1CategoricalMutualInformation": {
        "compute_time": 0.004095315933227539,
=======
        "compute_time": 0.0012471675872802734,
        "value": 0.8269173043048439
    },
    "Quartile1CategoricalJointEntropy": {
        "compute_time": 0.003782987594604492,
        "value": 1.7975280486733953
    },
    "Quartile1CategoricalMutualInformation": {
        "compute_time": 0.003658771514892578,
>>>>>>> d9eabc77
        "value": 0.3477821006555751
    },
    "Quartile1ClassProbability": {
        "compute_time": 0.0008947849273681641,
        "value": 0.2
    },
    "Quartile1KurtosisOfNumericFeatures": {
<<<<<<< HEAD
        "compute_time": 0.0008628368377685547,
=======
        "compute_time": 0.0006208419799804688,
>>>>>>> d9eabc77
        "value": -1.6073255044800812
    },
    "Quartile1KurtosisOfStringLengthOfTextFeatures": {
        "compute_time": 2.47955322265625e-05,
        "value": NaN
    },
    "Quartile1MeansOfNumericFeatures": {
<<<<<<< HEAD
        "compute_time": 0.0008485317230224609,
=======
        "compute_time": 0.0005981922149658203,
>>>>>>> d9eabc77
        "value": 0.5401696428571428
    },
    "Quartile1MeansOfStringLengthOfTextFeatures": {
        "compute_time": 2.5987625122070312e-05,
        "value": NaN
    },
    "Quartile1NumericAttributeEntropy": {
<<<<<<< HEAD
        "compute_time": 0.0052144527435302734,
        "value": 0.6854678736653401
    },
    "Quartile1NumericJointEntropy": {
        "compute_time": 0.007532835006713867,
        "value": 1.4271772823094682
    },
    "Quartile1NumericMutualInformation": {
        "compute_time": 0.007353544235229492,
        "value": 0.36245927228208175
    },
    "Quartile1SkewnessOfNumericFeatures": {
        "compute_time": 0.0008521080017089844,
=======
        "compute_time": 0.0050923824310302734,
        "value": 0.6854678736653401
    },
    "Quartile1NumericJointEntropy": {
        "compute_time": 0.0072438716888427734,
        "value": 1.4271772823094682
    },
    "Quartile1NumericMutualInformation": {
        "compute_time": 0.007167816162109375,
        "value": 0.36245927228208175
    },
    "Quartile1SkewnessOfNumericFeatures": {
        "compute_time": 0.0006206035614013672,
>>>>>>> d9eabc77
        "value": 0.3837380662433626
    },
    "Quartile1SkewnessOfStringLengthOfTextFeatures": {
        "compute_time": 2.47955322265625e-05,
        "value": NaN
    },
    "Quartile1StdDevOfNumericFeatures": {
<<<<<<< HEAD
        "compute_time": 0.0008862018585205078,
        "value": 0.7747133970184441
    },
    "Quartile2CardinalityOfCategoricalFeatures": {
        "compute_time": 0.0006542205810546875,
        "value": 4.0
    },
    "Quartile2CardinalityOfNumericFeatures": {
        "compute_time": 0.0005807876586914062,
        "value": 7.5
    },
    "Quartile2CategoricalAttributeEntropy": {
        "compute_time": 0.0015163421630859375,
        "value": 1.0429703065547942
    },
    "Quartile2CategoricalJointEntropy": {
        "compute_time": 0.004261016845703125,
        "value": 1.846988748800701
    },
    "Quartile2CategoricalMutualInformation": {
        "compute_time": 0.004095315933227539,
=======
        "compute_time": 0.0006422996520996094,
        "value": 0.7747133970184441
    },
    "Quartile1StdDevOfStringLengthOfTextFeatures": {
        "compute_time": 2.5033950805664062e-05,
        "value": NaN
    },
    "Quartile2CategoricalAttributeEntropy": {
        "compute_time": 0.0012471675872802734,
        "value": 1.0429703065547942
    },
    "Quartile2CategoricalJointEntropy": {
        "compute_time": 0.003782987594604492,
        "value": 1.846988748800701
    },
    "Quartile2CategoricalMutualInformation": {
        "compute_time": 0.003658771514892578,
>>>>>>> d9eabc77
        "value": 0.5005882075922236
    },
    "Quartile2ClassProbability": {
        "compute_time": 0.0008947849273681641,
        "value": 0.2
    },
    "Quartile2KurtosisOfNumericFeatures": {
<<<<<<< HEAD
        "compute_time": 0.0008628368377685547,
=======
        "compute_time": 0.0006208419799804688,
>>>>>>> d9eabc77
        "value": -1.3493249532290488
    },
    "Quartile2KurtosisOfStringLengthOfTextFeatures": {
        "compute_time": 2.47955322265625e-05,
        "value": NaN
    },
    "Quartile2MeansOfNumericFeatures": {
<<<<<<< HEAD
        "compute_time": 0.0008485317230224609,
=======
        "compute_time": 0.0005981922149658203,
>>>>>>> d9eabc77
        "value": 0.5505892857142857
    },
    "Quartile2MeansOfStringLengthOfTextFeatures": {
        "compute_time": 2.5987625122070312e-05,
        "value": NaN
    },
    "Quartile2NumericAttributeEntropy": {
<<<<<<< HEAD
        "compute_time": 0.0052144527435302734,
        "value": 0.6880276426302085
    },
    "Quartile2NumericJointEntropy": {
        "compute_time": 0.007532835006713867,
        "value": 1.468060203499046
    },
    "Quartile2NumericMutualInformation": {
        "compute_time": 0.007353544235229492,
        "value": 0.3783449542841908
    },
    "Quartile2SkewnessOfNumericFeatures": {
        "compute_time": 0.0008521080017089844,
=======
        "compute_time": 0.0050923824310302734,
        "value": 0.6880276426302085
    },
    "Quartile2NumericJointEntropy": {
        "compute_time": 0.0072438716888427734,
        "value": 1.468060203499046
    },
    "Quartile2NumericMutualInformation": {
        "compute_time": 0.007167816162109375,
        "value": 0.3783449542841908
    },
    "Quartile2SkewnessOfNumericFeatures": {
        "compute_time": 0.0006206035614013672,
>>>>>>> d9eabc77
        "value": 0.42456949227053975
    },
    "Quartile2SkewnessOfStringLengthOfTextFeatures": {
        "compute_time": 2.47955322265625e-05,
        "value": NaN
    },
    "Quartile2StdDevOfNumericFeatures": {
<<<<<<< HEAD
        "compute_time": 0.0008862018585205078,
        "value": 1.306626611641099
    },
    "Quartile3CardinalityOfCategoricalFeatures": {
        "compute_time": 0.0006542205810546875,
        "value": 5.0
    },
    "Quartile3CardinalityOfNumericFeatures": {
        "compute_time": 0.0005807876586914062,
        "value": 8.25
    },
    "Quartile3CategoricalAttributeEntropy": {
        "compute_time": 0.0015163421630859375,
        "value": 1.2590233088047444
    },
    "Quartile3CategoricalJointEntropy": {
        "compute_time": 0.004261016845703125,
        "value": 1.896449448928007
    },
    "Quartile3CategoricalMutualInformation": {
        "compute_time": 0.004095315933227539,
=======
        "compute_time": 0.0006422996520996094,
        "value": 1.306626611641099
    },
    "Quartile2StdDevOfStringLengthOfTextFeatures": {
        "compute_time": 2.5033950805664062e-05,
        "value": NaN
    },
    "Quartile3CategoricalAttributeEntropy": {
        "compute_time": 0.0012471675872802734,
        "value": 1.2590233088047444
    },
    "Quartile3CategoricalJointEntropy": {
        "compute_time": 0.003782987594604492,
        "value": 1.896449448928007
    },
    "Quartile3CategoricalMutualInformation": {
        "compute_time": 0.003658771514892578,
>>>>>>> d9eabc77
        "value": 0.653394314528872
    },
    "Quartile3ClassProbability": {
        "compute_time": 0.0008947849273681641,
        "value": 0.25
    },
    "Quartile3KurtosisOfNumericFeatures": {
<<<<<<< HEAD
        "compute_time": 0.0008628368377685547,
=======
        "compute_time": 0.0006208419799804688,
>>>>>>> d9eabc77
        "value": -1.0913244019780164
    },
    "Quartile3KurtosisOfStringLengthOfTextFeatures": {
        "compute_time": 2.47955322265625e-05,
        "value": NaN
    },
    "Quartile3MeansOfNumericFeatures": {
<<<<<<< HEAD
        "compute_time": 0.0008485317230224609,
=======
        "compute_time": 0.0005981922149658203,
>>>>>>> d9eabc77
        "value": 0.5610089285714286
    },
    "Quartile3MeansOfStringLengthOfTextFeatures": {
        "compute_time": 2.5987625122070312e-05,
        "value": NaN
    },
    "Quartile3NumericAttributeEntropy": {
<<<<<<< HEAD
        "compute_time": 0.0052144527435302734,
        "value": 0.6905874115950769
    },
    "Quartile3NumericJointEntropy": {
        "compute_time": 0.007532835006713867,
        "value": 1.5089431246886238
    },
    "Quartile3NumericMutualInformation": {
        "compute_time": 0.007353544235229492,
        "value": 0.39423063628629984
    },
    "Quartile3SkewnessOfNumericFeatures": {
        "compute_time": 0.0008521080017089844,
=======
        "compute_time": 0.0050923824310302734,
        "value": 0.6905874115950769
    },
    "Quartile3NumericJointEntropy": {
        "compute_time": 0.0072438716888427734,
        "value": 1.5089431246886238
    },
    "Quartile3NumericMutualInformation": {
        "compute_time": 0.007167816162109375,
        "value": 0.39423063628629984
    },
    "Quartile3SkewnessOfNumericFeatures": {
        "compute_time": 0.0006206035614013672,
>>>>>>> d9eabc77
        "value": 0.46540091829771685
    },
    "Quartile3SkewnessOfStringLengthOfTextFeatures": {
        "compute_time": 2.47955322265625e-05,
        "value": NaN
    },
    "Quartile3StdDevOfNumericFeatures": {
<<<<<<< HEAD
        "compute_time": 0.0008862018585205078,
=======
        "compute_time": 0.0006422996520996094,
>>>>>>> d9eabc77
        "value": 1.8385398262637536
    },
    "Quartile3StdDevOfStringLengthOfTextFeatures": {
        "compute_time": 2.5033950805664062e-05,
        "value": NaN
    },
    "RandomTreeDepth1ErrRate": {
<<<<<<< HEAD
        "compute_time": 0.007094144821166992,
        "value": 0.8
    },
    "RandomTreeDepth1Kappa": {
        "compute_time": 0.007094144821166992,
        "value": -0.1356209150326797
    },
    "RandomTreeDepth2ErrRate": {
        "compute_time": 0.007093906402587891,
        "value": 0.8
    },
    "RandomTreeDepth2Kappa": {
        "compute_time": 0.007093906402587891,
        "value": -0.08187134502923976
    },
    "RandomTreeDepth3ErrRate": {
        "compute_time": 0.0071032047271728516,
        "value": 0.8
    },
    "RandomTreeDepth3Kappa": {
        "compute_time": 0.0071032047271728516,
        "value": -0.02631578947368418
    },
    "RatioOfCategoricalFeatures": {
        "compute_time": 2.193450927734375e-05,
        "value": 0.4
    },
    "RatioOfFeaturesWithMissingValues": {
        "compute_time": 0.0014951229095458984,
        "value": 0.8
    },
    "RatioOfInstancesWithMissingValues": {
        "compute_time": 0.0014951229095458984,
        "value": 1.0
    },
    "RatioOfMissingValues": {
        "compute_time": 0.0014951229095458984,
        "value": 0.36
    },
    "RatioOfNumericFeatures": {
        "compute_time": 2.193450927734375e-05,
=======
        "compute_time": 0.0069866180419921875,
        "value": 0.8
    },
    "RandomTreeDepth1Kappa": {
        "compute_time": 0.0069866180419921875,
        "value": -0.1356209150326797
    },
    "RandomTreeDepth2ErrRate": {
        "compute_time": 0.0068852901458740234,
        "value": 0.8
    },
    "RandomTreeDepth2Kappa": {
        "compute_time": 0.0068852901458740234,
        "value": -0.08187134502923976
    },
    "RandomTreeDepth3ErrRate": {
        "compute_time": 0.006887197494506836,
        "value": 0.8
    },
    "RandomTreeDepth3Kappa": {
        "compute_time": 0.006887197494506836,
        "value": -0.02631578947368418
    },
    "RatioOfCategoricalFeatures": {
        "compute_time": 2.1457672119140625e-05,
        "value": 0.4
    },
    "RatioOfFeaturesWithMissingValues": {
        "compute_time": 0.0014238357543945312,
        "value": 0.8
    },
    "RatioOfInstancesWithMissingValues": {
        "compute_time": 0.0014238357543945312,
        "value": 1.0
    },
    "RatioOfMissingValues": {
        "compute_time": 0.0014238357543945312,
        "value": 0.36
    },
    "RatioOfNumericFeatures": {
        "compute_time": 2.1457672119140625e-05,
>>>>>>> d9eabc77
        "value": 0.6
    },
    "SkewCardinalityOfCategoricalFeatures": {
        "compute_time": 0.0006542205810546875,
        "value": 0.0
    },
    "SkewCardinalityOfNumericFeatures": {
        "compute_time": 0.0005807876586914062,
        "value": 0.0
    },
    "SkewCategoricalAttributeEntropy": {
        "compute_time": 0.0015163421630859375,
        "value": -4.3002068602548916e-16
    },
    "SkewCategoricalJointEntropy": {
        "compute_time": 0.004261016845703125,
        "value": 3.360166224435086e-15
    },
    "SkewCategoricalMutualInformation": {
        "compute_time": 0.004095315933227539,
        "value": 0.0
    },
    "SkewClassProbability": {
        "compute_time": 0.0008947849273681641,
        "value": 1.154700538379252
    },
    "SkewKurtosisOfNumericFeatures": {
        "compute_time": 0.0008628368377685547,
        "value": 0.0
    },
    "SkewMeansOfNumericFeatures": {
        "compute_time": 0.0008485317230224609,
        "value": 0.0
    },
    "SkewNumericAttributeEntropy": {
        "compute_time": 0.0052144527435302734,
        "value": -3.2549324088873523e-14
    },
    "SkewNumericJointEntropy": {
        "compute_time": 0.007532835006713867,
        "value": 4.065822249747896e-15
    },
    "SkewNumericMutualInformation": {
        "compute_time": 0.007353544235229492,
        "value": 0.0
    },
    "SkewSkewnessOfNumericFeatures": {
        "compute_time": 0.0008521080017089844,
        "value": -9.954206526050281e-16
    },
    "SkewStdDevOfNumericFeatures": {
        "compute_time": 0.0008862018585205078,
        "value": -2.7664266387282363e-16
    },
    "StdevCardinalityOfCategoricalFeatures": {
<<<<<<< HEAD
        "compute_time": 0.0006542205810546875,
        "value": 2.8284271247461903
    },
    "StdevCardinalityOfNumericFeatures": {
        "compute_time": 0.0005807876586914062,
=======
        "compute_time": 0.0003516674041748047,
        "value": 2.8284271247461903
    },
    "StdevCardinalityOfNumericFeatures": {
        "compute_time": 0.0003476142883300781,
>>>>>>> d9eabc77
        "value": 2.1213203435596424
    },
    "StdevCategoricalAttributeEntropy": {
        "compute_time": 0.0015163421630859375,
        "value": 0.6110901719466091
    },
    "StdevCategoricalJointEntropy": {
        "compute_time": 0.004261016845703125,
        "value": 0.1398959858490094
    },
    "StdevCategoricalMutualInformation": {
        "compute_time": 0.004095315933227539,
        "value": 0.4322009376864835
    },
    "StdevClassProbability": {
<<<<<<< HEAD
        "compute_time": 0.0008947849273681641,
        "value": 0.1
    },
    "StdevKurtosisOfNumericFeatures": {
        "compute_time": 0.0008628368377685547,
=======
        "compute_time": 0.0006015300750732422,
        "value": 0.1
    },
    "StdevKurtosisOfNumericFeatures": {
        "compute_time": 0.0006208419799804688,
>>>>>>> d9eabc77
        "value": 0.7297357573578896
    },
    "StdevKurtosisOfStringLengthOfTextFeatures": {
        "compute_time": 2.47955322265625e-05,
        "value": NaN
    },
    "StdevMeansOfNumericFeatures": {
<<<<<<< HEAD
        "compute_time": 0.0008485317230224609,
        "value": 0.029471200487310768
    },
    "StdevNumericAttributeEntropy": {
        "compute_time": 0.0052144527435302734,
        "value": 0.007240119973317253
    },
    "StdevNumericJointEntropy": {
        "compute_time": 0.007532835006713867,
        "value": 0.1156343632314625
    },
    "StdevNumericMutualInformation": {
        "compute_time": 0.007353544235229492,
        "value": 0.04493149386985759
    },
    "StdevSkewnessOfNumericFeatures": {
        "compute_time": 0.0008521080017089844,
=======
        "compute_time": 0.0005981922149658203,
        "value": 0.029471200487310768
    },
    "StdevMeansOfStringLengthOfTextFeatures": {
        "compute_time": 2.5987625122070312e-05,
        "value": NaN
    },
    "StdevSkewnessOfNumericFeatures": {
        "compute_time": 0.0006206035614013672,
>>>>>>> d9eabc77
        "value": 0.11548871291733546
    },
    "StdevSkewnessOfStringLengthOfTextFeatures": {
        "compute_time": 2.47955322265625e-05,
        "value": NaN
    },
    "StdevStdDevOfNumericFeatures": {
<<<<<<< HEAD
        "compute_time": 0.0008862018585205078,
=======
        "compute_time": 0.0006422996520996094,
>>>>>>> d9eabc77
        "value": 1.5044777642496585
    },
    "StdevStdDevOfStringLengthOfTextFeatures": {
        "compute_time": 2.5033950805664062e-05,
        "value": NaN
    },
    "kNN1NErrRate": {
<<<<<<< HEAD
        "compute_time": 0.008440732955932617,
        "value": 0.8
    },
    "kNN1NKappa": {
        "compute_time": 0.008440732955932617,
        "value": -0.02631578947368407
=======
        "compute_time": 0.00862264633178711,
        "value": 0.8
    },
    "kNN1NKappa": {
        "compute_time": 0.008564472198486328,
        "value": -0.02631578947368407       
    },
    "DecisionTreeAttributeMax": {
        "compute_time": 0.011350393295288086,
        "value": 5.0
    },
    "DecisionTreeAttributeMean": {
        "compute_time": 0.011350393295288086,
        "value": 2.25
    },
    "DecisionTreeAttributeMin": {
        "compute_time": 0.011350393295288086,
        "value": 1.0
    },
    "DecisionTreeAttributeStdev": {
        "compute_time": 0.011350393295288086,
        "value": 1.8929694486000912
    },
    "DecisionTreeBranchMax": {
        "compute_time": 0.011487722396850586,
        "value": 3.0
    },
    "DecisionTreeBranchMean": {
        "compute_time": 0.011487722396850586,
        "value": 2.6
    },
    "DecisionTreeBranchMin": {
        "compute_time": 0.011487722396850586,
        "value": 1.0
    },
    "DecisionTreeBranchStdev": {
        "compute_time": 0.011487722396850586,
        "value": 0.8944271909999161
    },
    "DecisionTreeHeight": {
        "compute_time": 0.01183629035949707,
        "value": 4
    },
    "DecisionTreeLeafCount": {
        "compute_time": 0.01183629035949707,
        "value": 5
    },
    "DecisionTreeLevelMax": {
        "compute_time": 0.01143336296081543,
        "value": 4.0
    },
    "DecisionTreeLevelMean": {
        "compute_time": 0.007904529571533203,
        "value": 2.25
    },
    "DecisionTreeLevelMin": {
        "compute_time": 0.007904529571533203,
        "value": 1.0
    },
    "DecisionTreeLevelStdev": {
        "compute_time": 0.007904529571533203,
        "value": 1.2583057392117916
    },
    "DecisionTreeNodeCount": {
        "compute_time": 0.01183629035949707,
        "value": 9
    },
    "DecisionTreeWidth": {
        "compute_time": 0.0037889480590820312,
        "value": 4
>>>>>>> d9eabc77
    }
}<|MERGE_RESOLUTION|>--- conflicted
+++ resolved
@@ -1,1287 +1,906 @@
 {
     "CategoricalNoiseToSignalRatio": {
-<<<<<<< HEAD
-        "compute_time": 0.005612373352050781,
+        "compute_time": 0.005371570587158203,
         "value": 1.0834895643494507
     },
     "ClassEntropy": {
-        "compute_time": 0.0004143714904785156,
+        "compute_time": 0.0004315376281738281,
         "value": 1.3321790402101223
     },
     "DecisionStumpErrRate": {
-        "compute_time": 0.006948947906494141,
+        "compute_time": 0.007082223892211914,
         "value": 0.7
     },
     "DecisionStumpKappa": {
-        "compute_time": 0.006948947906494141,
+        "compute_time": 0.007082223892211914,
         "value": 0.05882352941176472
     },
+    "DecisionTreeHeight": {
+        "compute_time": 0.0037887096405029297,
+        "value": 4
+    },
+    "DecisionTreeLeafCount": {
+        "compute_time": 0.0037887096405029297,
+        "value": 5
+    },
+    "DecisionTreeNodeCount": {
+        "compute_time": 0.0037887096405029297,
+        "value": 9
+    },
+    "DecisionTreeWidth": {
+        "compute_time": 0.003804445266723633,
+        "value": 4
+    },
     "Dimensionality": {
-        "compute_time": 4.482269287109375e-05,
+        "compute_time": 4.363059997558594e-05,
         "value": 0.5
     },
     "EquivalentNumberOfCategoricalFeatures": {
-        "compute_time": 0.004511356353759766,
+        "compute_time": 0.004243612289428711,
         "value": 2.661227372130404
     },
     "EquivalentNumberOfNumericFeatures": {
-        "compute_time": 0.007768392562866211,
-=======
-        "compute_time": 0.004906892776489258,
-        "value": 1.0834895643494507
-    },
-    "ClassEntropy": {
-        "compute_time": 0.00041961669921875,
-        "value": 1.3321790402101223
-    },
-    "DecisionStumpErrRate": {
-        "compute_time": 0.006947517395019531,
+        "compute_time": 0.007812023162841797,
+        "value": 3.521069926069284
+    },
+    "KurtosisCardinalityOfCategoricalFeatures": {
+        "compute_time": 0.0006558895111083984,
+        "value": -2.0
+    },
+    "KurtosisCardinalityOfNumericFeatures": {
+        "compute_time": 0.0006937980651855469,
+        "value": -2.0
+    },
+    "KurtosisCategoricalAttributeEntropy": {
+        "compute_time": 0.0015599727630615234,
+        "value": -2.0
+    },
+    "KurtosisCategoricalJointEntropy": {
+        "compute_time": 0.0037174224853515625,
+        "value": -2.0000000000000004
+    },
+    "KurtosisCategoricalMutualInformation": {
+        "compute_time": 0.003810405731201172,
+        "value": -2.0
+    },
+    "KurtosisClassProbability": {
+        "compute_time": 0.000911712646484375,
+        "value": -0.6666666666666661
+    },
+    "KurtosisDecisionTreeAttribute": {
+        "compute_time": 0.0042209625244140625,
+        "value": -0.8512709572742021
+    },
+    "KurtosisDecisionTreeBranchLength": {
+        "compute_time": 0.004213571548461914,
+        "value": 0.24999999999999867
+    },
+    "KurtosisDecisionTreeLevelSize": {
+        "compute_time": 0.004252195358276367,
+        "value": -0.9030470914127422
+    },
+    "KurtosisKurtosisOfNumericFeatures": {
+        "compute_time": 0.0008971691131591797,
+        "value": -2.0
+    },
+    "KurtosisKurtosisOfStringLengthOfTextFeatures": {
+        "compute_time": 2.8848648071289062e-05,
+        "value": NaN
+    },
+    "KurtosisMeansOfNumericFeatures": {
+        "compute_time": 0.0008814334869384766,
+        "value": -2.0
+    },
+    "KurtosisMeansOfStringLengthOfTextFeatures": {
+        "compute_time": 3.0040740966796875e-05,
+        "value": NaN
+    },
+    "KurtosisNumericAttributeEntropy": {
+        "compute_time": 0.005241870880126953,
+        "value": -2.0
+    },
+    "KurtosisNumericJointEntropy": {
+        "compute_time": 0.007346153259277344,
+        "value": -2.0
+    },
+    "KurtosisNumericMutualInformation": {
+        "compute_time": 0.007379770278930664,
+        "value": -2.0
+    },
+    "KurtosisSkewnessOfNumericFeatures": {
+        "compute_time": 0.0008890628814697266,
+        "value": -1.9999999999999998
+    },
+    "KurtosisSkewnessOfStringLengthOfTextFeatures": {
+        "compute_time": 2.8848648071289062e-05,
+        "value": NaN
+    },
+    "KurtosisStdDevOfNumericFeatures": {
+        "compute_time": 0.0009274482727050781,
+        "value": -1.9999999999999998
+    },
+    "KurtosisStdDevOfStringLengthOfTextFeatures": {
+        "compute_time": 2.956390380859375e-05,
+        "value": NaN
+    },
+    "LinearDiscriminantAnalysisErrRate": {
+        "compute_time": 0.009140729904174805,
+        "value": 0.8
+    },
+    "LinearDiscriminantAnalysisKappa": {
+        "compute_time": 0.009140729904174805,
+        "value": -0.11111111111111105
+    },
+    "MajorityClassSize": {
+        "compute_time": 0.000911712646484375,
+        "value": 4
+    },
+    "MaxCardinalityOfCategoricalFeatures": {
+        "compute_time": 0.0006558895111083984,
+        "value": 6.0
+    },
+    "MaxCardinalityOfNumericFeatures": {
+        "compute_time": 0.0006937980651855469,
+        "value": 9.0
+    },
+    "MaxCategoricalAttributeEntropy": {
+        "compute_time": 0.0015599727630615234,
+        "value": 1.4750763110546947
+    },
+    "MaxCategoricalJointEntropy": {
+        "compute_time": 0.0037174224853515625,
+        "value": 1.945910149055313
+    },
+    "MaxCategoricalMutualInformation": {
+        "compute_time": 0.003810405731201172,
+        "value": 0.8062004214655205
+    },
+    "MaxClassProbability": {
+        "compute_time": 0.000911712646484375,
+        "value": 0.4
+    },
+    "MaxDecisionTreeAttribute": {
+        "compute_time": 0.0042209625244140625,
+        "value": 5.0
+    },
+    "MaxDecisionTreeBranchLength": {
+        "compute_time": 0.004213571548461914,
+        "value": 3.0
+    },
+    "MaxDecisionTreeLevelSize": {
+        "compute_time": 0.004252195358276367,
+        "value": 4.0
+    },
+    "MaxKurtosisOfNumericFeatures": {
+        "compute_time": 0.0008971691131591797,
+        "value": -0.833323850726984
+    },
+    "MaxKurtosisOfStringLengthOfTextFeatures": {
+        "compute_time": 2.8848648071289062e-05,
+        "value": NaN
+    },
+    "MaxMeansOfNumericFeatures": {
+        "compute_time": 0.0008814334869384766,
+        "value": 0.5714285714285714
+    },
+    "MaxMeansOfStringLengthOfTextFeatures": {
+        "compute_time": 3.0040740966796875e-05,
+        "value": NaN
+    },
+    "MaxNumericAttributeEntropy": {
+        "compute_time": 0.005241870880126953,
+        "value": 0.6931471805599453
+    },
+    "MaxNumericJointEntropy": {
+        "compute_time": 0.007346153259277344,
+        "value": 1.5498260458782016
+    },
+    "MaxNumericMutualInformation": {
+        "compute_time": 0.007379770278930664,
+        "value": 0.4101163182884089
+    },
+    "MaxSkewnessOfNumericFeatures": {
+        "compute_time": 0.0008890628814697266,
+        "value": 0.5062323443248941
+    },
+    "MaxSkewnessOfStringLengthOfTextFeatures": {
+        "compute_time": 2.8848648071289062e-05,
+        "value": NaN
+    },
+    "MaxStdDevOfNumericFeatures": {
+        "compute_time": 0.0009274482727050781,
+        "value": 2.3704530408864084
+    },
+    "MaxStdDevOfStringLengthOfTextFeatures": {
+        "compute_time": 2.956390380859375e-05,
+        "value": NaN
+    },
+    "MeanCardinalityOfCategoricalFeatures": {
+        "compute_time": 0.0006558895111083984,
+        "value": 4.0
+    },
+    "MeanCardinalityOfNumericFeatures": {
+        "compute_time": 0.0006937980651855469,
+        "value": 7.5
+    },
+    "MeanCategoricalAttributeEntropy": {
+        "compute_time": 0.0015599727630615234,
+        "value": 1.0429703065547942
+    },
+    "MeanCategoricalJointEntropy": {
+        "compute_time": 0.0037174224853515625,
+        "value": 1.846988748800701
+    },
+    "MeanCategoricalMutualInformation": {
+        "compute_time": 0.003810405731201172,
+        "value": 0.5005882075922236
+    },
+    "MeanClassProbability": {
+        "compute_time": 0.000911712646484375,
+        "value": 0.25
+    },
+    "MeanDecisionTreeAttribute": {
+        "compute_time": 0.0042209625244140625,
+        "value": 2.25
+    },
+    "MeanDecisionTreeBranchLength": {
+        "compute_time": 0.004213571548461914,
+        "value": 2.6
+    },
+    "MeanDecisionTreeLevelSize": {
+        "compute_time": 0.004252195358276367,
+        "value": 2.25
+    },
+    "MeanKurtosisOfNumericFeatures": {
+        "compute_time": 0.0008971691131591797,
+        "value": -1.3493249532290488
+    },
+    "MeanKurtosisOfStringLengthOfTextFeatures": {
+        "compute_time": 2.8848648071289062e-05,
+        "value": NaN
+    },
+    "MeanMeansOfNumericFeatures": {
+        "compute_time": 0.0008814334869384766,
+        "value": 0.5505892857142857
+    },
+    "MeanMeansOfStringLengthOfTextFeatures": {
+        "compute_time": 3.0040740966796875e-05,
+        "value": NaN
+    },
+    "MeanNumericAttributeEntropy": {
+        "compute_time": 0.005241870880126953,
+        "value": 0.6880276426302085
+    },
+    "MeanNumericJointEntropy": {
+        "compute_time": 0.007346153259277344,
+        "value": 1.468060203499046
+    },
+    "MeanNumericMutualInformation": {
+        "compute_time": 0.007379770278930664,
+        "value": 0.3783449542841908
+    },
+    "MeanSkewnessOfNumericFeatures": {
+        "compute_time": 0.0008890628814697266,
+        "value": 0.42456949227053975
+    },
+    "MeanSkewnessOfStringLengthOfTextFeatures": {
+        "compute_time": 2.8848648071289062e-05,
+        "value": NaN
+    },
+    "MeanStdDevOfNumericFeatures": {
+        "compute_time": 0.0009274482727050781,
+        "value": 1.306626611641099
+    },
+    "MeanStdDevOfStringLengthOfTextFeatures": {
+        "compute_time": 2.956390380859375e-05,
+        "value": NaN
+    },
+    "MinCardinalityOfCategoricalFeatures": {
+        "compute_time": 0.0006558895111083984,
+        "value": 2.0
+    },
+    "MinCardinalityOfNumericFeatures": {
+        "compute_time": 0.0006937980651855469,
+        "value": 6.0
+    },
+    "MinCategoricalAttributeEntropy": {
+        "compute_time": 0.0015599727630615234,
+        "value": 0.6108643020548935
+    },
+    "MinCategoricalJointEntropy": {
+        "compute_time": 0.0037174224853515625,
+        "value": 1.7480673485460894
+    },
+    "MinCategoricalMutualInformation": {
+        "compute_time": 0.003810405731201172,
+        "value": 0.1949759937189266
+    },
+    "MinClassProbability": {
+        "compute_time": 0.000911712646484375,
+        "value": 0.2
+    },
+    "MinDecisionTreeAttribute": {
+        "compute_time": 0.0042209625244140625,
+        "value": 1.0
+    },
+    "MinDecisionTreeBranchLength": {
+        "compute_time": 0.004213571548461914,
+        "value": 1.0
+    },
+    "MinDecisionTreeLevelSize": {
+        "compute_time": 0.004252195358276367,
+        "value": 1.0
+    },
+    "MinKurtosisOfNumericFeatures": {
+        "compute_time": 0.0008971691131591797,
+        "value": -1.8653260557311135
+    },
+    "MinKurtosisOfStringLengthOfTextFeatures": {
+        "compute_time": 2.8848648071289062e-05,
+        "value": NaN
+    },
+    "MinMeansOfNumericFeatures": {
+        "compute_time": 0.0008814334869384766,
+        "value": 0.5297499999999999
+    },
+    "MinMeansOfStringLengthOfTextFeatures": {
+        "compute_time": 3.0040740966796875e-05,
+        "value": NaN
+    },
+    "MinNumericAttributeEntropy": {
+        "compute_time": 0.005241870880126953,
+        "value": 0.6829081047004717
+    },
+    "MinNumericJointEntropy": {
+        "compute_time": 0.007346153259277344,
+        "value": 1.3862943611198906
+    },
+    "MinNumericMutualInformation": {
+        "compute_time": 0.007379770278930664,
+        "value": 0.3465735902799727
+    },
+    "MinSkewnessOfNumericFeatures": {
+        "compute_time": 0.0008890628814697266,
+        "value": 0.3429066402161854
+    },
+    "MinSkewnessOfStringLengthOfTextFeatures": {
+        "compute_time": 2.8848648071289062e-05,
+        "value": NaN
+    },
+    "MinStdDevOfNumericFeatures": {
+        "compute_time": 0.0009274482727050781,
+        "value": 0.24280018239578932
+    },
+    "MinStdDevOfStringLengthOfTextFeatures": {
+        "compute_time": 2.956390380859375e-05,
+        "value": NaN
+    },
+    "MinorityClassSize": {
+        "compute_time": 0.000911712646484375,
+        "value": 2
+    },
+    "NaiveBayesErrRate": {
+        "compute_time": 0.008101701736450195,
         "value": 0.7
     },
-    "DecisionStumpKappa": {
-        "compute_time": 0.006947517395019531,
-        "value": 0.05882352941176472
-    },
-    "Dimensionality": {
-        "compute_time": 4.4345855712890625e-05,
-        "value": 0.5
-    },
-    "EquivalentNumberOfCategoricalFeatures": {
-        "compute_time": 0.004080533981323242,
-        "value": 2.661227372130404
-    },
-    "EquivalentNumberOfNumericFeatures": {
-        "compute_time": 0.00758814811706543,
->>>>>>> d9eabc77
-        "value": 3.521069926069284
-    },
-    "KurtosisCardinalityOfCategoricalFeatures": {
-        "compute_time": 0.0006542205810546875,
-        "value": -2.0
-    },
-    "KurtosisCardinalityOfNumericFeatures": {
-        "compute_time": 0.0005807876586914062,
-        "value": -2.0
-    },
-    "KurtosisCategoricalAttributeEntropy": {
-        "compute_time": 0.0015163421630859375,
-        "value": -2.0
-    },
-    "KurtosisCategoricalJointEntropy": {
-        "compute_time": 0.004261016845703125,
-        "value": -2.0000000000000004
-    },
-    "KurtosisCategoricalMutualInformation": {
-        "compute_time": 0.004095315933227539,
-        "value": -2.0
-    },
-    "KurtosisClassProbability": {
-        "compute_time": 0.0008947849273681641,
-        "value": -0.6666666666666661
-    },
-    "KurtosisKurtosisOfNumericFeatures": {
-        "compute_time": 0.0008628368377685547,
-        "value": -2.0
-    },
-    "KurtosisMeansOfNumericFeatures": {
-        "compute_time": 0.0008485317230224609,
-        "value": -2.0
-    },
-    "KurtosisNumericAttributeEntropy": {
-        "compute_time": 0.0052144527435302734,
-        "value": -2.0
-    },
-    "KurtosisNumericJointEntropy": {
-        "compute_time": 0.007532835006713867,
-        "value": -2.0
-    },
-    "KurtosisNumericMutualInformation": {
-        "compute_time": 0.007353544235229492,
-        "value": -2.0
-    },
-    "KurtosisSkewnessOfNumericFeatures": {
-        "compute_time": 0.0008521080017089844,
-        "value": -1.9999999999999998
-    },
-    "KurtosisStdDevOfNumericFeatures": {
-        "compute_time": 0.0008862018585205078,
-        "value": -1.9999999999999998
-    },
-    "LinearDiscriminantAnalysisErrRate": {
-<<<<<<< HEAD
-        "compute_time": 0.009155750274658203,
+    "NaiveBayesKappa": {
+        "compute_time": 0.008101701736450195,
+        "value": -0.05555555555555547
+    },
+    "NumberOfCategoricalFeatures": {
+        "compute_time": 2.1219253540039062e-05,
+        "value": 2
+    },
+    "NumberOfClasses": {
+        "compute_time": 0.000911712646484375,
+        "value": 4
+    },
+    "NumberOfFeatures": {
+        "compute_time": 2.1219253540039062e-05,
+        "value": 5
+    },
+    "NumberOfFeaturesWithMissingValues": {
+        "compute_time": 0.0014410018920898438,
+        "value": 4
+    },
+    "NumberOfInstances": {
+        "compute_time": 2.1219253540039062e-05,
+        "value": 10
+    },
+    "NumberOfInstancesWithMissingValues": {
+        "compute_time": 0.0014410018920898438,
+        "value": 10
+    },
+    "NumberOfMissingValues": {
+        "compute_time": 0.0014410018920898438,
+        "value": 18
+    },
+    "NumberOfNumericFeatures": {
+        "compute_time": 2.1219253540039062e-05,
+        "value": 3
+    },
+    "NumericNoiseToSignalRatio": {
+        "compute_time": 0.01262211799621582,
+        "value": 0.8185194089132799
+    },
+    "PredDet": {
+        "compute_time": 0.0038385391235351562,
+        "value": 1.0271201550018805e-08
+    },
+    "PredEigen1": {
+        "compute_time": 0.0038385391235351562,
+        "value": 6.114621511001614
+    },
+    "PredEigen2": {
+        "compute_time": 0.0038385391235351562,
+        "value": 0.39471862161052784
+    },
+    "PredEigen3": {
+        "compute_time": 0.0038385391235351562,
+        "value": 0.2437796639097066
+    },
+    "PredPCA1": {
+        "compute_time": 0.0038385391235351562,
+        "value": 0.8662514396391524
+    },
+    "PredPCA2": {
+        "compute_time": 0.0038385391235351562,
+        "value": 0.05591933590775793
+    },
+    "PredPCA3": {
+        "compute_time": 0.0038385391235351562,
+        "value": 0.03453598631355685
+    },
+    "Quartile1CardinalityOfCategoricalFeatures": {
+        "compute_time": 0.0006558895111083984,
+        "value": 3.0
+    },
+    "Quartile1CardinalityOfNumericFeatures": {
+        "compute_time": 0.0006937980651855469,
+        "value": 6.75
+    },
+    "Quartile1CategoricalAttributeEntropy": {
+        "compute_time": 0.0015599727630615234,
+        "value": 0.8269173043048439
+    },
+    "Quartile1CategoricalJointEntropy": {
+        "compute_time": 0.0037174224853515625,
+        "value": 1.7975280486733953
+    },
+    "Quartile1CategoricalMutualInformation": {
+        "compute_time": 0.003810405731201172,
+        "value": 0.3477821006555751
+    },
+    "Quartile1ClassProbability": {
+        "compute_time": 0.000911712646484375,
+        "value": 0.2
+    },
+    "Quartile1DecisionTreeAttribute": {
+        "compute_time": 0.0042209625244140625,
+        "value": 1.0
+    },
+    "Quartile1DecisionTreeBranchLength": {
+        "compute_time": 0.004213571548461914,
+        "value": 3.0
+    },
+    "Quartile1DecisionTreeLevelSize": {
+        "compute_time": 0.004252195358276367,
+        "value": 1.75
+    },
+    "Quartile1KurtosisOfNumericFeatures": {
+        "compute_time": 0.0008971691131591797,
+        "value": -1.6073255044800812
+    },
+    "Quartile1KurtosisOfStringLengthOfTextFeatures": {
+        "compute_time": 2.8848648071289062e-05,
+        "value": NaN
+    },
+    "Quartile1MeansOfNumericFeatures": {
+        "compute_time": 0.0008814334869384766,
+        "value": 0.5401696428571428
+    },
+    "Quartile1MeansOfStringLengthOfTextFeatures": {
+        "compute_time": 3.0040740966796875e-05,
+        "value": NaN
+    },
+    "Quartile1NumericAttributeEntropy": {
+        "compute_time": 0.005241870880126953,
+        "value": 0.6854678736653401
+    },
+    "Quartile1NumericJointEntropy": {
+        "compute_time": 0.007346153259277344,
+        "value": 1.4271772823094682
+    },
+    "Quartile1NumericMutualInformation": {
+        "compute_time": 0.007379770278930664,
+        "value": 0.36245927228208175
+    },
+    "Quartile1SkewnessOfNumericFeatures": {
+        "compute_time": 0.0008890628814697266,
+        "value": 0.3837380662433626
+    },
+    "Quartile1SkewnessOfStringLengthOfTextFeatures": {
+        "compute_time": 2.8848648071289062e-05,
+        "value": NaN
+    },
+    "Quartile1StdDevOfNumericFeatures": {
+        "compute_time": 0.0009274482727050781,
+        "value": 0.7747133970184441
+    },
+    "Quartile1StdDevOfStringLengthOfTextFeatures": {
+        "compute_time": 2.956390380859375e-05,
+        "value": NaN
+    },
+    "Quartile2CardinalityOfCategoricalFeatures": {
+        "compute_time": 0.0006558895111083984,
+        "value": 4.0
+    },
+    "Quartile2CardinalityOfNumericFeatures": {
+        "compute_time": 0.0006937980651855469,
+        "value": 7.5
+    },
+    "Quartile2CategoricalAttributeEntropy": {
+        "compute_time": 0.0015599727630615234,
+        "value": 1.0429703065547942
+    },
+    "Quartile2CategoricalJointEntropy": {
+        "compute_time": 0.0037174224853515625,
+        "value": 1.846988748800701
+    },
+    "Quartile2CategoricalMutualInformation": {
+        "compute_time": 0.003810405731201172,
+        "value": 0.5005882075922236
+    },
+    "Quartile2ClassProbability": {
+        "compute_time": 0.000911712646484375,
+        "value": 0.2
+    },
+    "Quartile2DecisionTreeAttribute": {
+        "compute_time": 0.0042209625244140625,
+        "value": 1.5
+    },
+    "Quartile2DecisionTreeBranchLength": {
+        "compute_time": 0.004213571548461914,
+        "value": 3.0
+    },
+    "Quartile2DecisionTreeLevelSize": {
+        "compute_time": 0.004252195358276367,
+        "value": 2.0
+    },
+    "Quartile2KurtosisOfNumericFeatures": {
+        "compute_time": 0.0008971691131591797,
+        "value": -1.3493249532290488
+    },
+    "Quartile2KurtosisOfStringLengthOfTextFeatures": {
+        "compute_time": 2.8848648071289062e-05,
+        "value": NaN
+    },
+    "Quartile2MeansOfNumericFeatures": {
+        "compute_time": 0.0008814334869384766,
+        "value": 0.5505892857142857
+    },
+    "Quartile2MeansOfStringLengthOfTextFeatures": {
+        "compute_time": 3.0040740966796875e-05,
+        "value": NaN
+    },
+    "Quartile2NumericAttributeEntropy": {
+        "compute_time": 0.005241870880126953,
+        "value": 0.6880276426302085
+    },
+    "Quartile2NumericJointEntropy": {
+        "compute_time": 0.007346153259277344,
+        "value": 1.468060203499046
+    },
+    "Quartile2NumericMutualInformation": {
+        "compute_time": 0.007379770278930664,
+        "value": 0.3783449542841908
+    },
+    "Quartile2SkewnessOfNumericFeatures": {
+        "compute_time": 0.0008890628814697266,
+        "value": 0.42456949227053975
+    },
+    "Quartile2SkewnessOfStringLengthOfTextFeatures": {
+        "compute_time": 2.8848648071289062e-05,
+        "value": NaN
+    },
+    "Quartile2StdDevOfNumericFeatures": {
+        "compute_time": 0.0009274482727050781,
+        "value": 1.306626611641099
+    },
+    "Quartile2StdDevOfStringLengthOfTextFeatures": {
+        "compute_time": 2.956390380859375e-05,
+        "value": NaN
+    },
+    "Quartile3CardinalityOfCategoricalFeatures": {
+        "compute_time": 0.0006558895111083984,
+        "value": 5.0
+    },
+    "Quartile3CardinalityOfNumericFeatures": {
+        "compute_time": 0.0006937980651855469,
+        "value": 8.25
+    },
+    "Quartile3CategoricalAttributeEntropy": {
+        "compute_time": 0.0015599727630615234,
+        "value": 1.2590233088047444
+    },
+    "Quartile3CategoricalJointEntropy": {
+        "compute_time": 0.0037174224853515625,
+        "value": 1.896449448928007
+    },
+    "Quartile3CategoricalMutualInformation": {
+        "compute_time": 0.003810405731201172,
+        "value": 0.653394314528872
+    },
+    "Quartile3ClassProbability": {
+        "compute_time": 0.000911712646484375,
+        "value": 0.25
+    },
+    "Quartile3DecisionTreeAttribute": {
+        "compute_time": 0.0042209625244140625,
+        "value": 2.75
+    },
+    "Quartile3DecisionTreeBranchLength": {
+        "compute_time": 0.004213571548461914,
+        "value": 3.0
+    },
+    "Quartile3DecisionTreeLevelSize": {
+        "compute_time": 0.004252195358276367,
+        "value": 2.5
+    },
+    "Quartile3KurtosisOfNumericFeatures": {
+        "compute_time": 0.0008971691131591797,
+        "value": -1.0913244019780164
+    },
+    "Quartile3KurtosisOfStringLengthOfTextFeatures": {
+        "compute_time": 2.8848648071289062e-05,
+        "value": NaN
+    },
+    "Quartile3MeansOfNumericFeatures": {
+        "compute_time": 0.0008814334869384766,
+        "value": 0.5610089285714286
+    },
+    "Quartile3MeansOfStringLengthOfTextFeatures": {
+        "compute_time": 3.0040740966796875e-05,
+        "value": NaN
+    },
+    "Quartile3NumericAttributeEntropy": {
+        "compute_time": 0.005241870880126953,
+        "value": 0.6905874115950769
+    },
+    "Quartile3NumericJointEntropy": {
+        "compute_time": 0.007346153259277344,
+        "value": 1.5089431246886238
+    },
+    "Quartile3NumericMutualInformation": {
+        "compute_time": 0.007379770278930664,
+        "value": 0.39423063628629984
+    },
+    "Quartile3SkewnessOfNumericFeatures": {
+        "compute_time": 0.0008890628814697266,
+        "value": 0.46540091829771685
+    },
+    "Quartile3SkewnessOfStringLengthOfTextFeatures": {
+        "compute_time": 2.8848648071289062e-05,
+        "value": NaN
+    },
+    "Quartile3StdDevOfNumericFeatures": {
+        "compute_time": 0.0009274482727050781,
+        "value": 1.8385398262637536
+    },
+    "Quartile3StdDevOfStringLengthOfTextFeatures": {
+        "compute_time": 2.956390380859375e-05,
+        "value": NaN
+    },
+    "RandomTreeDepth1ErrRate": {
+        "compute_time": 0.007035255432128906,
         "value": 0.8
     },
-    "LinearDiscriminantAnalysisKappa": {
-        "compute_time": 0.009155750274658203,
-        "value": -0.11111111111111105
-    },
-    "MajorityClassSize": {
-        "compute_time": 0.0008947849273681641,
-        "value": 4
-    },
-    "MaxCardinalityOfCategoricalFeatures": {
-        "compute_time": 0.0006542205810546875,
-        "value": 6.0
-    },
-    "MaxCardinalityOfNumericFeatures": {
-        "compute_time": 0.0005807876586914062,
-        "value": 9.0
-    },
-    "MaxCategoricalAttributeEntropy": {
-        "compute_time": 0.0015163421630859375,
-        "value": 1.4750763110546947
-    },
-    "MaxCategoricalJointEntropy": {
-        "compute_time": 0.004261016845703125,
-        "value": 1.945910149055313
-    },
-    "MaxCategoricalMutualInformation": {
-        "compute_time": 0.004095315933227539,
-        "value": 0.8062004214655205
-    },
-    "MaxClassProbability": {
-        "compute_time": 0.0008947849273681641,
+    "RandomTreeDepth1Kappa": {
+        "compute_time": 0.007035255432128906,
+        "value": -0.1356209150326797
+    },
+    "RandomTreeDepth2ErrRate": {
+        "compute_time": 0.0070569515228271484,
+        "value": 0.8
+    },
+    "RandomTreeDepth2Kappa": {
+        "compute_time": 0.0070569515228271484,
+        "value": -0.08187134502923976
+    },
+    "RandomTreeDepth3ErrRate": {
+        "compute_time": 0.007061004638671875,
+        "value": 0.8
+    },
+    "RandomTreeDepth3Kappa": {
+        "compute_time": 0.007061004638671875,
+        "value": -0.02631578947368418
+    },
+    "RatioOfCategoricalFeatures": {
+        "compute_time": 2.1219253540039062e-05,
         "value": 0.4
     },
-    "MaxKurtosisOfNumericFeatures": {
-        "compute_time": 0.0008628368377685547,
-=======
-        "compute_time": 0.00893402099609375,
+    "RatioOfFeaturesWithMissingValues": {
+        "compute_time": 0.0014410018920898438,
         "value": 0.8
     },
-    "LinearDiscriminantAnalysisKappa": {
-        "compute_time": 0.00893402099609375,
-        "value": -0.11111111111111105
-    },
-    "MajorityClassSize": {
-        "compute_time": 0.0006015300750732422,
-        "value": 4
-    },
-    "MaxCardinalityOfCategoricalFeatures": {
-        "compute_time": 0.0003516674041748047,
-        "value": 6.0
-    },
-    "MaxCardinalityOfNumericFeatures": {
-        "compute_time": 0.0003476142883300781,
-        "value": 9.0
-    },
-    "MaxCategoricalAttributeEntropy": {
-        "compute_time": 0.0012471675872802734,
-        "value": 1.4750763110546947
-    },
-    "MaxCategoricalJointEntropy": {
-        "compute_time": 0.003782987594604492,
-        "value": 1.945910149055313
-    },
-    "MaxCategoricalMutualInformation": {
-        "compute_time": 0.003658771514892578,
-        "value": 0.8062004214655205
-    },
-    "MaxClassProbability": {
-        "compute_time": 0.0006015300750732422,
-        "value": 0.4
-    },
-    "MaxKurtosisOfNumericFeatures": {
-        "compute_time": 0.0006208419799804688,
->>>>>>> d9eabc77
-        "value": -0.833323850726984
-    },
-    "MaxKurtosisOfStringLengthOfTextFeatures": {
-        "compute_time": 2.47955322265625e-05,
-        "value": NaN
-    },
-    "MaxMeansOfNumericFeatures": {
-<<<<<<< HEAD
-        "compute_time": 0.0008485317230224609,
-=======
-        "compute_time": 0.0005981922149658203,
->>>>>>> d9eabc77
-        "value": 0.5714285714285714
-    },
-    "MaxMeansOfStringLengthOfTextFeatures": {
-        "compute_time": 2.5987625122070312e-05,
-        "value": NaN
-    },
-    "MaxNumericAttributeEntropy": {
-<<<<<<< HEAD
-        "compute_time": 0.0052144527435302734,
-        "value": 0.6931471805599453
-    },
-    "MaxNumericJointEntropy": {
-        "compute_time": 0.007532835006713867,
-        "value": 1.5498260458782016
-    },
-    "MaxNumericMutualInformation": {
-        "compute_time": 0.007353544235229492,
-        "value": 0.4101163182884089
-    },
-    "MaxSkewnessOfNumericFeatures": {
-        "compute_time": 0.0008521080017089844,
-=======
-        "compute_time": 0.0050923824310302734,
-        "value": 0.6931471805599453
-    },
-    "MaxNumericJointEntropy": {
-        "compute_time": 0.0072438716888427734,
-        "value": 1.5498260458782016
-    },
-    "MaxNumericMutualInformation": {
-        "compute_time": 0.007167816162109375,
-        "value": 0.4101163182884089
-    },
-    "MaxSkewnessOfNumericFeatures": {
-        "compute_time": 0.0006206035614013672,
->>>>>>> d9eabc77
-        "value": 0.5062323443248941
-    },
-    "MaxSkewnessOfStringLengthOfTextFeatures": {
-        "compute_time": 2.47955322265625e-05,
-        "value": NaN
-    },
-    "MaxStdDevOfNumericFeatures": {
-<<<<<<< HEAD
-        "compute_time": 0.0008862018585205078,
-=======
-        "compute_time": 0.0006422996520996094,
->>>>>>> d9eabc77
-        "value": 2.3704530408864084
-    },
-    "MaxStdDevOfStringLengthOfTextFeatures": {
-        "compute_time": 2.5033950805664062e-05,
-        "value": NaN
-    },
-    "MeanCardinalityOfCategoricalFeatures": {
-<<<<<<< HEAD
-        "compute_time": 0.0006542205810546875,
-        "value": 4.0
-    },
-    "MeanCardinalityOfNumericFeatures": {
-        "compute_time": 0.0005807876586914062,
-        "value": 7.5
-    },
-    "MeanCategoricalAttributeEntropy": {
-        "compute_time": 0.0015163421630859375,
-        "value": 1.0429703065547942
-    },
-    "MeanCategoricalJointEntropy": {
-        "compute_time": 0.004261016845703125,
-        "value": 1.846988748800701
-    },
-    "MeanCategoricalMutualInformation": {
-        "compute_time": 0.004095315933227539,
-        "value": 0.5005882075922236
-    },
-    "MeanClassProbability": {
-        "compute_time": 0.0008947849273681641,
-        "value": 0.25
-    },
-    "MeanKurtosisOfNumericFeatures": {
-        "compute_time": 0.0008628368377685547,
-=======
-        "compute_time": 0.0003516674041748047,
-        "value": 4.0
-    },
-    "MeanCardinalityOfNumericFeatures": {
-        "compute_time": 0.0003476142883300781,
-        "value": 7.5
-    },
-    "MeanCategoricalAttributeEntropy": {
-        "compute_time": 0.0012471675872802734,
-        "value": 1.0429703065547942
-    },
-    "MeanCategoricalJointEntropy": {
-        "compute_time": 0.003782987594604492,
-        "value": 1.846988748800701
-    },
-    "MeanCategoricalMutualInformation": {
-        "compute_time": 0.003658771514892578,
-        "value": 0.5005882075922236
-    },
-    "MeanClassProbability": {
-        "compute_time": 0.0006015300750732422,
-        "value": 0.25
-    },
-    "MeanKurtosisOfNumericFeatures": {
-        "compute_time": 0.0006208419799804688,
->>>>>>> d9eabc77
-        "value": -1.3493249532290488
-    },
-    "MeanKurtosisOfStringLengthOfTextFeatures": {
-        "compute_time": 2.47955322265625e-05,
-        "value": NaN
-    },
-    "MeanMeansOfNumericFeatures": {
-<<<<<<< HEAD
-        "compute_time": 0.0008485317230224609,
-=======
-        "compute_time": 0.0005981922149658203,
->>>>>>> d9eabc77
-        "value": 0.5505892857142857
-    },
-    "MeanMeansOfStringLengthOfTextFeatures": {
-        "compute_time": 2.5987625122070312e-05,
-        "value": NaN
-    },
-    "MeanNumericAttributeEntropy": {
-<<<<<<< HEAD
-        "compute_time": 0.0052144527435302734,
-        "value": 0.6880276426302085
-    },
-    "MeanNumericJointEntropy": {
-        "compute_time": 0.007532835006713867,
-        "value": 1.468060203499046
-    },
-    "MeanNumericMutualInformation": {
-        "compute_time": 0.007353544235229492,
-        "value": 0.3783449542841908
-    },
-    "MeanSkewnessOfNumericFeatures": {
-        "compute_time": 0.0008521080017089844,
-=======
-        "compute_time": 0.0050923824310302734,
-        "value": 0.6880276426302085
-    },
-    "MeanNumericJointEntropy": {
-        "compute_time": 0.0072438716888427734,
-        "value": 1.468060203499046
-    },
-    "MeanNumericMutualInformation": {
-        "compute_time": 0.007167816162109375,
-        "value": 0.3783449542841908
-    },
-    "MeanSkewnessOfNumericFeatures": {
-        "compute_time": 0.0006206035614013672,
->>>>>>> d9eabc77
-        "value": 0.42456949227053975
-    },
-    "MeanSkewnessOfStringLengthOfTextFeatures": {
-        "compute_time": 2.47955322265625e-05,
-        "value": NaN
-    },
-    "MeanStdDevOfNumericFeatures": {
-<<<<<<< HEAD
-        "compute_time": 0.0008862018585205078,
-=======
-        "compute_time": 0.0006422996520996094,
->>>>>>> d9eabc77
-        "value": 1.306626611641099
-    },
-    "MeanStdDevOfStringLengthOfTextFeatures": {
-        "compute_time": 2.5033950805664062e-05,
-        "value": NaN
-    },
-    "MinCardinalityOfCategoricalFeatures": {
-<<<<<<< HEAD
-        "compute_time": 0.0006542205810546875,
-        "value": 2.0
-    },
-    "MinCardinalityOfNumericFeatures": {
-        "compute_time": 0.0005807876586914062,
-        "value": 6.0
-    },
-    "MinCategoricalAttributeEntropy": {
-        "compute_time": 0.0015163421630859375,
-        "value": 0.6108643020548935
-    },
-    "MinCategoricalJointEntropy": {
-        "compute_time": 0.004261016845703125,
-        "value": 1.7480673485460894
-    },
-    "MinCategoricalMutualInformation": {
-        "compute_time": 0.004095315933227539,
-        "value": 0.1949759937189266
-    },
-    "MinClassProbability": {
-        "compute_time": 0.0008947849273681641,
-        "value": 0.2
-    },
-    "MinKurtosisOfNumericFeatures": {
-        "compute_time": 0.0008628368377685547,
-=======
-        "compute_time": 0.0003516674041748047,
-        "value": 2.0
-    },
-    "MinCardinalityOfNumericFeatures": {
-        "compute_time": 0.0003476142883300781,
-        "value": 6.0
-    },
-    "MinCategoricalAttributeEntropy": {
-        "compute_time": 0.0012471675872802734,
-        "value": 0.6108643020548935
-    },
-    "MinCategoricalJointEntropy": {
-        "compute_time": 0.003782987594604492,
-        "value": 1.7480673485460894
-    },
-    "MinCategoricalMutualInformation": {
-        "compute_time": 0.003658771514892578,
-        "value": 0.1949759937189266
-    },
-    "MinClassProbability": {
-        "compute_time": 0.0006015300750732422,
-        "value": 0.2
-    },
-    "MinKurtosisOfNumericFeatures": {
-        "compute_time": 0.0006208419799804688,
->>>>>>> d9eabc77
-        "value": -1.8653260557311135
-    },
-    "MinKurtosisOfStringLengthOfTextFeatures": {
-        "compute_time": 2.47955322265625e-05,
-        "value": NaN
-    },
-    "MinMeansOfNumericFeatures": {
-<<<<<<< HEAD
-        "compute_time": 0.0008485317230224609,
-=======
-        "compute_time": 0.0005981922149658203,
->>>>>>> d9eabc77
-        "value": 0.5297499999999999
-    },
-    "MinMeansOfStringLengthOfTextFeatures": {
-        "compute_time": 2.5987625122070312e-05,
-        "value": NaN
-    },
-    "MinNumericAttributeEntropy": {
-<<<<<<< HEAD
-        "compute_time": 0.0052144527435302734,
-        "value": 0.6829081047004717
-    },
-    "MinNumericJointEntropy": {
-        "compute_time": 0.007532835006713867,
-        "value": 1.3862943611198906
-    },
-    "MinNumericMutualInformation": {
-        "compute_time": 0.007353544235229492,
-        "value": 0.3465735902799727
-    },
-    "MinSkewnessOfNumericFeatures": {
-        "compute_time": 0.0008521080017089844,
-=======
-        "compute_time": 0.0050923824310302734,
-        "value": 0.6829081047004717
-    },
-    "MinNumericJointEntropy": {
-        "compute_time": 0.0072438716888427734,
-        "value": 1.3862943611198906
-    },
-    "MinNumericMutualInformation": {
-        "compute_time": 0.007167816162109375,
-        "value": 0.3465735902799727
-    },
-    "MinSkewnessOfNumericFeatures": {
-        "compute_time": 0.0006206035614013672,
->>>>>>> d9eabc77
-        "value": 0.3429066402161854
-    },
-    "MinSkewnessOfStringLengthOfTextFeatures": {
-        "compute_time": 2.47955322265625e-05,
-        "value": NaN
-    },
-    "MinStdDevOfNumericFeatures": {
-<<<<<<< HEAD
-        "compute_time": 0.0008862018585205078,
-=======
-        "compute_time": 0.0006422996520996094,
->>>>>>> d9eabc77
-        "value": 0.24280018239578932
-    },
-    "MinStdDevOfStringLengthOfTextFeatures": {
-        "compute_time": 2.5033950805664062e-05,
-        "value": NaN
-    },
-    "MinorityClassSize": {
-<<<<<<< HEAD
-        "compute_time": 0.0008947849273681641,
-        "value": 2
-    },
-    "NaiveBayesErrRate": {
-        "compute_time": 0.007630825042724609,
-        "value": 0.7
-    },
-    "NaiveBayesKappa": {
-        "compute_time": 0.007630825042724609,
-        "value": -0.05555555555555547
-    },
-    "NumberOfCategoricalFeatures": {
-        "compute_time": 2.193450927734375e-05,
-        "value": 2
-    },
-    "NumberOfClasses": {
-        "compute_time": 0.0008947849273681641,
-        "value": 4
-    },
-    "NumberOfFeatures": {
-        "compute_time": 2.193450927734375e-05,
-        "value": 5
-    },
-    "NumberOfFeaturesWithMissingValues": {
-        "compute_time": 0.0014951229095458984,
-        "value": 4
-    },
-    "NumberOfInstances": {
-        "compute_time": 2.193450927734375e-05,
-        "value": 10
-    },
-    "NumberOfInstancesWithMissingValues": {
-        "compute_time": 0.0014951229095458984,
-        "value": 10
-    },
-    "NumberOfMissingValues": {
-        "compute_time": 0.0014951229095458984,
-        "value": 18
-    },
-    "NumberOfNumericFeatures": {
-        "compute_time": 2.193450927734375e-05,
-        "value": 3
-    },
-    "NumericNoiseToSignalRatio": {
-        "compute_time": 0.01256871223449707,
-        "value": 0.8185194089132799
-    },
-    "PredDet": {
-        "compute_time": 0.003641366958618164,
-        "value": 1.0271201550018805e-08
-    },
-    "PredEigen1": {
-        "compute_time": 0.003641366958618164,
-        "value": 6.114621511001614
-    },
-    "PredEigen2": {
-        "compute_time": 0.003641366958618164,
-        "value": 0.39471862161052784
-    },
-    "PredEigen3": {
-        "compute_time": 0.003641366958618164,
-        "value": 0.2437796639097066
-    },
-    "PredPCA1": {
-        "compute_time": 0.003641366958618164,
-        "value": 0.8662514396391524
-    },
-    "PredPCA2": {
-        "compute_time": 0.003641366958618164,
-        "value": 0.05591933590775793
-    },
-    "PredPCA3": {
-        "compute_time": 0.003641366958618164,
-=======
-        "compute_time": 0.0006015300750732422,
-        "value": 2
-    },
-    "NaiveBayesErrRate": {
-        "compute_time": 0.00779414176940918,
-        "value": 0.7
-    },
-    "NaiveBayesKappa": {
-        "compute_time": 0.00779414176940918,
-        "value": -0.05555555555555547
-    },
-    "NumberOfCategoricalFeatures": {
-        "compute_time": 2.1457672119140625e-05,
-        "value": 2
-    },
-    "NumberOfClasses": {
-        "compute_time": 0.0006015300750732422,
-        "value": 4
-    },
-    "NumberOfFeatures": {
-        "compute_time": 2.1457672119140625e-05,
-        "value": 5
-    },
-    "NumberOfFeaturesWithMissingValues": {
-        "compute_time": 0.0014238357543945312,
-        "value": 4
-    },
-    "NumberOfInstances": {
-        "compute_time": 2.1457672119140625e-05,
-        "value": 10
-    },
-    "NumberOfInstancesWithMissingValues": {
-        "compute_time": 0.0014238357543945312,
-        "value": 10
-    },
-    "NumberOfMissingValues": {
-        "compute_time": 0.0014238357543945312,
-        "value": 18
-    },
-    "NumberOfNumericFeatures": {
-        "compute_time": 2.1457672119140625e-05,
-        "value": 3
-    },
-    "NumericNoiseToSignalRatio": {
-        "compute_time": 0.012260675430297852,
-        "value": 0.8185194089132799
-    },
-    "PredDet": {
-        "compute_time": 0.0037336349487304688,
-        "value": 1.0271201550018805e-08
-    },
-    "PredEigen1": {
-        "compute_time": 0.0037336349487304688,
-        "value": 6.114621511001614
-    },
-    "PredEigen2": {
-        "compute_time": 0.0037336349487304688,
-        "value": 0.39471862161052784
-    },
-    "PredEigen3": {
-        "compute_time": 0.0037336349487304688,
-        "value": 0.2437796639097066
-    },
-    "PredPCA1": {
-        "compute_time": 0.0037336349487304688,
-        "value": 0.8662514396391524
-    },
-    "PredPCA2": {
-        "compute_time": 0.0037336349487304688,
-        "value": 0.05591933590775793
-    },
-    "PredPCA3": {
-        "compute_time": 0.0037336349487304688,
->>>>>>> d9eabc77
-        "value": 0.03453598631355685
-    },
-    "Quartile1CardinalityOfCategoricalFeatures": {
-        "compute_time": 0.0006542205810546875,
-        "value": 3.0
-    },
-    "Quartile1CardinalityOfNumericFeatures": {
-        "compute_time": 0.0005807876586914062,
-        "value": 6.75
-    },
-    "Quartile1CategoricalAttributeEntropy": {
-<<<<<<< HEAD
-        "compute_time": 0.0015163421630859375,
-        "value": 0.8269173043048439
-    },
-    "Quartile1CategoricalJointEntropy": {
-        "compute_time": 0.004261016845703125,
-        "value": 1.7975280486733953
-    },
-    "Quartile1CategoricalMutualInformation": {
-        "compute_time": 0.004095315933227539,
-=======
-        "compute_time": 0.0012471675872802734,
-        "value": 0.8269173043048439
-    },
-    "Quartile1CategoricalJointEntropy": {
-        "compute_time": 0.003782987594604492,
-        "value": 1.7975280486733953
-    },
-    "Quartile1CategoricalMutualInformation": {
-        "compute_time": 0.003658771514892578,
->>>>>>> d9eabc77
-        "value": 0.3477821006555751
-    },
-    "Quartile1ClassProbability": {
-        "compute_time": 0.0008947849273681641,
-        "value": 0.2
-    },
-    "Quartile1KurtosisOfNumericFeatures": {
-<<<<<<< HEAD
-        "compute_time": 0.0008628368377685547,
-=======
-        "compute_time": 0.0006208419799804688,
->>>>>>> d9eabc77
-        "value": -1.6073255044800812
-    },
-    "Quartile1KurtosisOfStringLengthOfTextFeatures": {
-        "compute_time": 2.47955322265625e-05,
-        "value": NaN
-    },
-    "Quartile1MeansOfNumericFeatures": {
-<<<<<<< HEAD
-        "compute_time": 0.0008485317230224609,
-=======
-        "compute_time": 0.0005981922149658203,
->>>>>>> d9eabc77
-        "value": 0.5401696428571428
-    },
-    "Quartile1MeansOfStringLengthOfTextFeatures": {
-        "compute_time": 2.5987625122070312e-05,
-        "value": NaN
-    },
-    "Quartile1NumericAttributeEntropy": {
-<<<<<<< HEAD
-        "compute_time": 0.0052144527435302734,
-        "value": 0.6854678736653401
-    },
-    "Quartile1NumericJointEntropy": {
-        "compute_time": 0.007532835006713867,
-        "value": 1.4271772823094682
-    },
-    "Quartile1NumericMutualInformation": {
-        "compute_time": 0.007353544235229492,
-        "value": 0.36245927228208175
-    },
-    "Quartile1SkewnessOfNumericFeatures": {
-        "compute_time": 0.0008521080017089844,
-=======
-        "compute_time": 0.0050923824310302734,
-        "value": 0.6854678736653401
-    },
-    "Quartile1NumericJointEntropy": {
-        "compute_time": 0.0072438716888427734,
-        "value": 1.4271772823094682
-    },
-    "Quartile1NumericMutualInformation": {
-        "compute_time": 0.007167816162109375,
-        "value": 0.36245927228208175
-    },
-    "Quartile1SkewnessOfNumericFeatures": {
-        "compute_time": 0.0006206035614013672,
->>>>>>> d9eabc77
-        "value": 0.3837380662433626
-    },
-    "Quartile1SkewnessOfStringLengthOfTextFeatures": {
-        "compute_time": 2.47955322265625e-05,
-        "value": NaN
-    },
-    "Quartile1StdDevOfNumericFeatures": {
-<<<<<<< HEAD
-        "compute_time": 0.0008862018585205078,
-        "value": 0.7747133970184441
-    },
-    "Quartile2CardinalityOfCategoricalFeatures": {
-        "compute_time": 0.0006542205810546875,
-        "value": 4.0
-    },
-    "Quartile2CardinalityOfNumericFeatures": {
-        "compute_time": 0.0005807876586914062,
-        "value": 7.5
-    },
-    "Quartile2CategoricalAttributeEntropy": {
-        "compute_time": 0.0015163421630859375,
-        "value": 1.0429703065547942
-    },
-    "Quartile2CategoricalJointEntropy": {
-        "compute_time": 0.004261016845703125,
-        "value": 1.846988748800701
-    },
-    "Quartile2CategoricalMutualInformation": {
-        "compute_time": 0.004095315933227539,
-=======
-        "compute_time": 0.0006422996520996094,
-        "value": 0.7747133970184441
-    },
-    "Quartile1StdDevOfStringLengthOfTextFeatures": {
-        "compute_time": 2.5033950805664062e-05,
-        "value": NaN
-    },
-    "Quartile2CategoricalAttributeEntropy": {
-        "compute_time": 0.0012471675872802734,
-        "value": 1.0429703065547942
-    },
-    "Quartile2CategoricalJointEntropy": {
-        "compute_time": 0.003782987594604492,
-        "value": 1.846988748800701
-    },
-    "Quartile2CategoricalMutualInformation": {
-        "compute_time": 0.003658771514892578,
->>>>>>> d9eabc77
-        "value": 0.5005882075922236
-    },
-    "Quartile2ClassProbability": {
-        "compute_time": 0.0008947849273681641,
-        "value": 0.2
-    },
-    "Quartile2KurtosisOfNumericFeatures": {
-<<<<<<< HEAD
-        "compute_time": 0.0008628368377685547,
-=======
-        "compute_time": 0.0006208419799804688,
->>>>>>> d9eabc77
-        "value": -1.3493249532290488
-    },
-    "Quartile2KurtosisOfStringLengthOfTextFeatures": {
-        "compute_time": 2.47955322265625e-05,
-        "value": NaN
-    },
-    "Quartile2MeansOfNumericFeatures": {
-<<<<<<< HEAD
-        "compute_time": 0.0008485317230224609,
-=======
-        "compute_time": 0.0005981922149658203,
->>>>>>> d9eabc77
-        "value": 0.5505892857142857
-    },
-    "Quartile2MeansOfStringLengthOfTextFeatures": {
-        "compute_time": 2.5987625122070312e-05,
-        "value": NaN
-    },
-    "Quartile2NumericAttributeEntropy": {
-<<<<<<< HEAD
-        "compute_time": 0.0052144527435302734,
-        "value": 0.6880276426302085
-    },
-    "Quartile2NumericJointEntropy": {
-        "compute_time": 0.007532835006713867,
-        "value": 1.468060203499046
-    },
-    "Quartile2NumericMutualInformation": {
-        "compute_time": 0.007353544235229492,
-        "value": 0.3783449542841908
-    },
-    "Quartile2SkewnessOfNumericFeatures": {
-        "compute_time": 0.0008521080017089844,
-=======
-        "compute_time": 0.0050923824310302734,
-        "value": 0.6880276426302085
-    },
-    "Quartile2NumericJointEntropy": {
-        "compute_time": 0.0072438716888427734,
-        "value": 1.468060203499046
-    },
-    "Quartile2NumericMutualInformation": {
-        "compute_time": 0.007167816162109375,
-        "value": 0.3783449542841908
-    },
-    "Quartile2SkewnessOfNumericFeatures": {
-        "compute_time": 0.0006206035614013672,
->>>>>>> d9eabc77
-        "value": 0.42456949227053975
-    },
-    "Quartile2SkewnessOfStringLengthOfTextFeatures": {
-        "compute_time": 2.47955322265625e-05,
-        "value": NaN
-    },
-    "Quartile2StdDevOfNumericFeatures": {
-<<<<<<< HEAD
-        "compute_time": 0.0008862018585205078,
-        "value": 1.306626611641099
-    },
-    "Quartile3CardinalityOfCategoricalFeatures": {
-        "compute_time": 0.0006542205810546875,
-        "value": 5.0
-    },
-    "Quartile3CardinalityOfNumericFeatures": {
-        "compute_time": 0.0005807876586914062,
-        "value": 8.25
-    },
-    "Quartile3CategoricalAttributeEntropy": {
-        "compute_time": 0.0015163421630859375,
-        "value": 1.2590233088047444
-    },
-    "Quartile3CategoricalJointEntropy": {
-        "compute_time": 0.004261016845703125,
-        "value": 1.896449448928007
-    },
-    "Quartile3CategoricalMutualInformation": {
-        "compute_time": 0.004095315933227539,
-=======
-        "compute_time": 0.0006422996520996094,
-        "value": 1.306626611641099
-    },
-    "Quartile2StdDevOfStringLengthOfTextFeatures": {
-        "compute_time": 2.5033950805664062e-05,
-        "value": NaN
-    },
-    "Quartile3CategoricalAttributeEntropy": {
-        "compute_time": 0.0012471675872802734,
-        "value": 1.2590233088047444
-    },
-    "Quartile3CategoricalJointEntropy": {
-        "compute_time": 0.003782987594604492,
-        "value": 1.896449448928007
-    },
-    "Quartile3CategoricalMutualInformation": {
-        "compute_time": 0.003658771514892578,
->>>>>>> d9eabc77
-        "value": 0.653394314528872
-    },
-    "Quartile3ClassProbability": {
-        "compute_time": 0.0008947849273681641,
-        "value": 0.25
-    },
-    "Quartile3KurtosisOfNumericFeatures": {
-<<<<<<< HEAD
-        "compute_time": 0.0008628368377685547,
-=======
-        "compute_time": 0.0006208419799804688,
->>>>>>> d9eabc77
-        "value": -1.0913244019780164
-    },
-    "Quartile3KurtosisOfStringLengthOfTextFeatures": {
-        "compute_time": 2.47955322265625e-05,
-        "value": NaN
-    },
-    "Quartile3MeansOfNumericFeatures": {
-<<<<<<< HEAD
-        "compute_time": 0.0008485317230224609,
-=======
-        "compute_time": 0.0005981922149658203,
->>>>>>> d9eabc77
-        "value": 0.5610089285714286
-    },
-    "Quartile3MeansOfStringLengthOfTextFeatures": {
-        "compute_time": 2.5987625122070312e-05,
-        "value": NaN
-    },
-    "Quartile3NumericAttributeEntropy": {
-<<<<<<< HEAD
-        "compute_time": 0.0052144527435302734,
-        "value": 0.6905874115950769
-    },
-    "Quartile3NumericJointEntropy": {
-        "compute_time": 0.007532835006713867,
-        "value": 1.5089431246886238
-    },
-    "Quartile3NumericMutualInformation": {
-        "compute_time": 0.007353544235229492,
-        "value": 0.39423063628629984
-    },
-    "Quartile3SkewnessOfNumericFeatures": {
-        "compute_time": 0.0008521080017089844,
-=======
-        "compute_time": 0.0050923824310302734,
-        "value": 0.6905874115950769
-    },
-    "Quartile3NumericJointEntropy": {
-        "compute_time": 0.0072438716888427734,
-        "value": 1.5089431246886238
-    },
-    "Quartile3NumericMutualInformation": {
-        "compute_time": 0.007167816162109375,
-        "value": 0.39423063628629984
-    },
-    "Quartile3SkewnessOfNumericFeatures": {
-        "compute_time": 0.0006206035614013672,
->>>>>>> d9eabc77
-        "value": 0.46540091829771685
-    },
-    "Quartile3SkewnessOfStringLengthOfTextFeatures": {
-        "compute_time": 2.47955322265625e-05,
-        "value": NaN
-    },
-    "Quartile3StdDevOfNumericFeatures": {
-<<<<<<< HEAD
-        "compute_time": 0.0008862018585205078,
-=======
-        "compute_time": 0.0006422996520996094,
->>>>>>> d9eabc77
-        "value": 1.8385398262637536
-    },
-    "Quartile3StdDevOfStringLengthOfTextFeatures": {
-        "compute_time": 2.5033950805664062e-05,
-        "value": NaN
-    },
-    "RandomTreeDepth1ErrRate": {
-<<<<<<< HEAD
-        "compute_time": 0.007094144821166992,
+    "RatioOfInstancesWithMissingValues": {
+        "compute_time": 0.0014410018920898438,
+        "value": 1.0
+    },
+    "RatioOfMissingValues": {
+        "compute_time": 0.0014410018920898438,
+        "value": 0.36
+    },
+    "RatioOfNumericFeatures": {
+        "compute_time": 2.1219253540039062e-05,
+        "value": 0.6
+    },
+    "SkewCardinalityOfCategoricalFeatures": {
+        "compute_time": 0.0006558895111083984,
+        "value": 0.0
+    },
+    "SkewCardinalityOfNumericFeatures": {
+        "compute_time": 0.0006937980651855469,
+        "value": 0.0
+    },
+    "SkewCategoricalAttributeEntropy": {
+        "compute_time": 0.0015599727630615234,
+        "value": -4.3002068602548916e-16
+    },
+    "SkewCategoricalJointEntropy": {
+        "compute_time": 0.0037174224853515625,
+        "value": 3.360166224435086e-15
+    },
+    "SkewCategoricalMutualInformation": {
+        "compute_time": 0.003810405731201172,
+        "value": 0.0
+    },
+    "SkewClassProbability": {
+        "compute_time": 0.000911712646484375,
+        "value": 1.154700538379252
+    },
+    "SkewDecisionTreeAttribute": {
+        "compute_time": 0.0042209625244140625,
+        "value": 0.9575491625535641
+    },
+    "SkewDecisionTreeBranchLength": {
+        "compute_time": 0.004213571548461914,
+        "value": -1.4999999999999996
+    },
+    "SkewDecisionTreeLevelSize": {
+        "compute_time": 0.004252195358276367,
+        "value": 0.6520236646847545
+    },
+    "SkewKurtosisOfNumericFeatures": {
+        "compute_time": 0.0008971691131591797,
+        "value": 0.0
+    },
+    "SkewKurtosisOfStringLengthOfTextFeatures": {
+        "compute_time": 2.8848648071289062e-05,
+        "value": NaN
+    },
+    "SkewMeansOfNumericFeatures": {
+        "compute_time": 0.0008814334869384766,
+        "value": 0.0
+    },
+    "SkewMeansOfStringLengthOfTextFeatures": {
+        "compute_time": 3.0040740966796875e-05,
+        "value": NaN
+    },
+    "SkewNumericAttributeEntropy": {
+        "compute_time": 0.005241870880126953,
+        "value": -3.2549324088873523e-14
+    },
+    "SkewNumericJointEntropy": {
+        "compute_time": 0.007346153259277344,
+        "value": 4.065822249747896e-15
+    },
+    "SkewNumericMutualInformation": {
+        "compute_time": 0.007379770278930664,
+        "value": 0.0
+    },
+    "SkewSkewnessOfNumericFeatures": {
+        "compute_time": 0.0008890628814697266,
+        "value": -9.954206526050281e-16
+    },
+    "SkewSkewnessOfStringLengthOfTextFeatures": {
+        "compute_time": 2.8848648071289062e-05,
+        "value": NaN
+    },
+    "SkewStdDevOfNumericFeatures": {
+        "compute_time": 0.0009274482727050781,
+        "value": -2.7664266387282363e-16
+    },
+    "SkewStdDevOfStringLengthOfTextFeatures": {
+        "compute_time": 2.956390380859375e-05,
+        "value": NaN
+    },
+    "StdevCardinalityOfCategoricalFeatures": {
+        "compute_time": 0.0006558895111083984,
+        "value": 2.8284271247461903
+    },
+    "StdevCardinalityOfNumericFeatures": {
+        "compute_time": 0.0006937980651855469,
+        "value": 2.1213203435596424
+    },
+    "StdevCategoricalAttributeEntropy": {
+        "compute_time": 0.0015599727630615234,
+        "value": 0.6110901719466091
+    },
+    "StdevCategoricalJointEntropy": {
+        "compute_time": 0.0037174224853515625,
+        "value": 0.1398959858490094
+    },
+    "StdevCategoricalMutualInformation": {
+        "compute_time": 0.003810405731201172,
+        "value": 0.4322009376864835
+    },
+    "StdevClassProbability": {
+        "compute_time": 0.000911712646484375,
+        "value": 0.1
+    },
+    "StdevDecisionTreeAttribute": {
+        "compute_time": 0.0042209625244140625,
+        "value": 1.8929694486000912
+    },
+    "StdevDecisionTreeBranchLength": {
+        "compute_time": 0.004213571548461914,
+        "value": 0.8944271909999161
+    },
+    "StdevDecisionTreeLevelSize": {
+        "compute_time": 0.004252195358276367,
+        "value": 1.2583057392117916
+    },
+    "StdevKurtosisOfNumericFeatures": {
+        "compute_time": 0.0008971691131591797,
+        "value": 0.7297357573578896
+    },
+    "StdevKurtosisOfStringLengthOfTextFeatures": {
+        "compute_time": 2.8848648071289062e-05,
+        "value": NaN
+    },
+    "StdevMeansOfNumericFeatures": {
+        "compute_time": 0.0008814334869384766,
+        "value": 0.029471200487310768
+    },
+    "StdevMeansOfStringLengthOfTextFeatures": {
+        "compute_time": 3.0040740966796875e-05,
+        "value": NaN
+    },
+    "StdevNumericAttributeEntropy": {
+        "compute_time": 0.005241870880126953,
+        "value": 0.007240119973317253
+    },
+    "StdevNumericJointEntropy": {
+        "compute_time": 0.007346153259277344,
+        "value": 0.1156343632314625
+    },
+    "StdevNumericMutualInformation": {
+        "compute_time": 0.007379770278930664,
+        "value": 0.04493149386985759
+    },
+    "StdevSkewnessOfNumericFeatures": {
+        "compute_time": 0.0008890628814697266,
+        "value": 0.11548871291733546
+    },
+    "StdevSkewnessOfStringLengthOfTextFeatures": {
+        "compute_time": 2.8848648071289062e-05,
+        "value": NaN
+    },
+    "StdevStdDevOfNumericFeatures": {
+        "compute_time": 0.0009274482727050781,
+        "value": 1.5044777642496585
+    },
+    "StdevStdDevOfStringLengthOfTextFeatures": {
+        "compute_time": 2.956390380859375e-05,
+        "value": NaN
+    },
+    "kNN1NErrRate": {
+        "compute_time": 0.008817434310913086,
         "value": 0.8
     },
-    "RandomTreeDepth1Kappa": {
-        "compute_time": 0.007094144821166992,
-        "value": -0.1356209150326797
-    },
-    "RandomTreeDepth2ErrRate": {
-        "compute_time": 0.007093906402587891,
-        "value": 0.8
-    },
-    "RandomTreeDepth2Kappa": {
-        "compute_time": 0.007093906402587891,
-        "value": -0.08187134502923976
-    },
-    "RandomTreeDepth3ErrRate": {
-        "compute_time": 0.0071032047271728516,
-        "value": 0.8
-    },
-    "RandomTreeDepth3Kappa": {
-        "compute_time": 0.0071032047271728516,
-        "value": -0.02631578947368418
-    },
-    "RatioOfCategoricalFeatures": {
-        "compute_time": 2.193450927734375e-05,
-        "value": 0.4
-    },
-    "RatioOfFeaturesWithMissingValues": {
-        "compute_time": 0.0014951229095458984,
-        "value": 0.8
-    },
-    "RatioOfInstancesWithMissingValues": {
-        "compute_time": 0.0014951229095458984,
-        "value": 1.0
-    },
-    "RatioOfMissingValues": {
-        "compute_time": 0.0014951229095458984,
-        "value": 0.36
-    },
-    "RatioOfNumericFeatures": {
-        "compute_time": 2.193450927734375e-05,
-=======
-        "compute_time": 0.0069866180419921875,
-        "value": 0.8
-    },
-    "RandomTreeDepth1Kappa": {
-        "compute_time": 0.0069866180419921875,
-        "value": -0.1356209150326797
-    },
-    "RandomTreeDepth2ErrRate": {
-        "compute_time": 0.0068852901458740234,
-        "value": 0.8
-    },
-    "RandomTreeDepth2Kappa": {
-        "compute_time": 0.0068852901458740234,
-        "value": -0.08187134502923976
-    },
-    "RandomTreeDepth3ErrRate": {
-        "compute_time": 0.006887197494506836,
-        "value": 0.8
-    },
-    "RandomTreeDepth3Kappa": {
-        "compute_time": 0.006887197494506836,
-        "value": -0.02631578947368418
-    },
-    "RatioOfCategoricalFeatures": {
-        "compute_time": 2.1457672119140625e-05,
-        "value": 0.4
-    },
-    "RatioOfFeaturesWithMissingValues": {
-        "compute_time": 0.0014238357543945312,
-        "value": 0.8
-    },
-    "RatioOfInstancesWithMissingValues": {
-        "compute_time": 0.0014238357543945312,
-        "value": 1.0
-    },
-    "RatioOfMissingValues": {
-        "compute_time": 0.0014238357543945312,
-        "value": 0.36
-    },
-    "RatioOfNumericFeatures": {
-        "compute_time": 2.1457672119140625e-05,
->>>>>>> d9eabc77
-        "value": 0.6
-    },
-    "SkewCardinalityOfCategoricalFeatures": {
-        "compute_time": 0.0006542205810546875,
-        "value": 0.0
-    },
-    "SkewCardinalityOfNumericFeatures": {
-        "compute_time": 0.0005807876586914062,
-        "value": 0.0
-    },
-    "SkewCategoricalAttributeEntropy": {
-        "compute_time": 0.0015163421630859375,
-        "value": -4.3002068602548916e-16
-    },
-    "SkewCategoricalJointEntropy": {
-        "compute_time": 0.004261016845703125,
-        "value": 3.360166224435086e-15
-    },
-    "SkewCategoricalMutualInformation": {
-        "compute_time": 0.004095315933227539,
-        "value": 0.0
-    },
-    "SkewClassProbability": {
-        "compute_time": 0.0008947849273681641,
-        "value": 1.154700538379252
-    },
-    "SkewKurtosisOfNumericFeatures": {
-        "compute_time": 0.0008628368377685547,
-        "value": 0.0
-    },
-    "SkewMeansOfNumericFeatures": {
-        "compute_time": 0.0008485317230224609,
-        "value": 0.0
-    },
-    "SkewNumericAttributeEntropy": {
-        "compute_time": 0.0052144527435302734,
-        "value": -3.2549324088873523e-14
-    },
-    "SkewNumericJointEntropy": {
-        "compute_time": 0.007532835006713867,
-        "value": 4.065822249747896e-15
-    },
-    "SkewNumericMutualInformation": {
-        "compute_time": 0.007353544235229492,
-        "value": 0.0
-    },
-    "SkewSkewnessOfNumericFeatures": {
-        "compute_time": 0.0008521080017089844,
-        "value": -9.954206526050281e-16
-    },
-    "SkewStdDevOfNumericFeatures": {
-        "compute_time": 0.0008862018585205078,
-        "value": -2.7664266387282363e-16
-    },
-    "StdevCardinalityOfCategoricalFeatures": {
-<<<<<<< HEAD
-        "compute_time": 0.0006542205810546875,
-        "value": 2.8284271247461903
-    },
-    "StdevCardinalityOfNumericFeatures": {
-        "compute_time": 0.0005807876586914062,
-=======
-        "compute_time": 0.0003516674041748047,
-        "value": 2.8284271247461903
-    },
-    "StdevCardinalityOfNumericFeatures": {
-        "compute_time": 0.0003476142883300781,
->>>>>>> d9eabc77
-        "value": 2.1213203435596424
-    },
-    "StdevCategoricalAttributeEntropy": {
-        "compute_time": 0.0015163421630859375,
-        "value": 0.6110901719466091
-    },
-    "StdevCategoricalJointEntropy": {
-        "compute_time": 0.004261016845703125,
-        "value": 0.1398959858490094
-    },
-    "StdevCategoricalMutualInformation": {
-        "compute_time": 0.004095315933227539,
-        "value": 0.4322009376864835
-    },
-    "StdevClassProbability": {
-<<<<<<< HEAD
-        "compute_time": 0.0008947849273681641,
-        "value": 0.1
-    },
-    "StdevKurtosisOfNumericFeatures": {
-        "compute_time": 0.0008628368377685547,
-=======
-        "compute_time": 0.0006015300750732422,
-        "value": 0.1
-    },
-    "StdevKurtosisOfNumericFeatures": {
-        "compute_time": 0.0006208419799804688,
->>>>>>> d9eabc77
-        "value": 0.7297357573578896
-    },
-    "StdevKurtosisOfStringLengthOfTextFeatures": {
-        "compute_time": 2.47955322265625e-05,
-        "value": NaN
-    },
-    "StdevMeansOfNumericFeatures": {
-<<<<<<< HEAD
-        "compute_time": 0.0008485317230224609,
-        "value": 0.029471200487310768
-    },
-    "StdevNumericAttributeEntropy": {
-        "compute_time": 0.0052144527435302734,
-        "value": 0.007240119973317253
-    },
-    "StdevNumericJointEntropy": {
-        "compute_time": 0.007532835006713867,
-        "value": 0.1156343632314625
-    },
-    "StdevNumericMutualInformation": {
-        "compute_time": 0.007353544235229492,
-        "value": 0.04493149386985759
-    },
-    "StdevSkewnessOfNumericFeatures": {
-        "compute_time": 0.0008521080017089844,
-=======
-        "compute_time": 0.0005981922149658203,
-        "value": 0.029471200487310768
-    },
-    "StdevMeansOfStringLengthOfTextFeatures": {
-        "compute_time": 2.5987625122070312e-05,
-        "value": NaN
-    },
-    "StdevSkewnessOfNumericFeatures": {
-        "compute_time": 0.0006206035614013672,
->>>>>>> d9eabc77
-        "value": 0.11548871291733546
-    },
-    "StdevSkewnessOfStringLengthOfTextFeatures": {
-        "compute_time": 2.47955322265625e-05,
-        "value": NaN
-    },
-    "StdevStdDevOfNumericFeatures": {
-<<<<<<< HEAD
-        "compute_time": 0.0008862018585205078,
-=======
-        "compute_time": 0.0006422996520996094,
->>>>>>> d9eabc77
-        "value": 1.5044777642496585
-    },
-    "StdevStdDevOfStringLengthOfTextFeatures": {
-        "compute_time": 2.5033950805664062e-05,
-        "value": NaN
-    },
-    "kNN1NErrRate": {
-<<<<<<< HEAD
-        "compute_time": 0.008440732955932617,
-        "value": 0.8
-    },
     "kNN1NKappa": {
-        "compute_time": 0.008440732955932617,
+        "compute_time": 0.008817434310913086,
         "value": -0.02631578947368407
-=======
-        "compute_time": 0.00862264633178711,
-        "value": 0.8
-    },
-    "kNN1NKappa": {
-        "compute_time": 0.008564472198486328,
-        "value": -0.02631578947368407       
-    },
-    "DecisionTreeAttributeMax": {
-        "compute_time": 0.011350393295288086,
-        "value": 5.0
-    },
-    "DecisionTreeAttributeMean": {
-        "compute_time": 0.011350393295288086,
-        "value": 2.25
-    },
-    "DecisionTreeAttributeMin": {
-        "compute_time": 0.011350393295288086,
-        "value": 1.0
-    },
-    "DecisionTreeAttributeStdev": {
-        "compute_time": 0.011350393295288086,
-        "value": 1.8929694486000912
-    },
-    "DecisionTreeBranchMax": {
-        "compute_time": 0.011487722396850586,
-        "value": 3.0
-    },
-    "DecisionTreeBranchMean": {
-        "compute_time": 0.011487722396850586,
-        "value": 2.6
-    },
-    "DecisionTreeBranchMin": {
-        "compute_time": 0.011487722396850586,
-        "value": 1.0
-    },
-    "DecisionTreeBranchStdev": {
-        "compute_time": 0.011487722396850586,
-        "value": 0.8944271909999161
-    },
-    "DecisionTreeHeight": {
-        "compute_time": 0.01183629035949707,
-        "value": 4
-    },
-    "DecisionTreeLeafCount": {
-        "compute_time": 0.01183629035949707,
-        "value": 5
-    },
-    "DecisionTreeLevelMax": {
-        "compute_time": 0.01143336296081543,
-        "value": 4.0
-    },
-    "DecisionTreeLevelMean": {
-        "compute_time": 0.007904529571533203,
-        "value": 2.25
-    },
-    "DecisionTreeLevelMin": {
-        "compute_time": 0.007904529571533203,
-        "value": 1.0
-    },
-    "DecisionTreeLevelStdev": {
-        "compute_time": 0.007904529571533203,
-        "value": 1.2583057392117916
-    },
-    "DecisionTreeNodeCount": {
-        "compute_time": 0.01183629035949707,
-        "value": 9
-    },
-    "DecisionTreeWidth": {
-        "compute_time": 0.0037889480590820312,
-        "value": 4
->>>>>>> d9eabc77
     }
 }