""" Contains unit tests for the MetaFeatures class. """
import inspect
import json
import math
import os
import random
import time
<<<<<<< HEAD
import copy
=======
import unittest
>>>>>>> 79325680

# import openml
import pandas as pd
import numpy as np

from metalearn.metafeatures.metafeatures import Metafeatures
from test.config import CORRECTNESS_SEED, METADATA_PATH
from test.data.dataset import read_dataset
from test.data.compute_dataset_metafeatures import get_dataset_metafeatures_path


class MetaFeaturesWithDataTestCase(unittest.TestCase):
    """ Contains tests for MetaFeatures that require loading data first. """

    def setUp(self):
        self.datasets = {}
        with open(METADATA_PATH, "r") as fh:
            dataset_descriptions = json.load(fh)

        for dataset_description in dataset_descriptions:
            filename = dataset_description["filename"]
            target_class_name = dataset_description["target_class_name"]
            index_col_name = dataset_description.get("index_col_name", None)
            X, Y, column_types = read_dataset(filename, index_col_name, target_class_name)
            known_dataset_metafeatures_path = get_dataset_metafeatures_path(filename)
            if os.path.exists(known_dataset_metafeatures_path):
                with open(known_dataset_metafeatures_path) as fh:
                    metafeatures = json.load(fh)
                self.datasets[filename] = {
                    "X": X, "Y": Y, "known_metafeatures": metafeatures,
                    "known_metafeatures_path": known_dataset_metafeatures_path,
                    "test": {}
                }
            else:
                raise FileNotFoundError(f"{known_dataset_metafeatures_path} does not exist" )

    def tearDown(self):
        del self.datasets

    def _report_test_failures(self, test_failures, test_name):
        if test_failures != {}:
            failure_report_path = f"./failures_{test_name}.json"
            with open(failure_report_path, "w") as fh:
                json.dump(test_failures, fh, indent=4)
            self.assertTrue(
                False,
                "Some metafeatures were computed incorrectly. " +\
                f"Details have been written in {failure_report_path}."
            )

    def _check_correctness(self, computed_mfs, known_mfs, filename):
        """
        Tests whether computed_mfs are close to previously computed metafeature
        values. This assumes that the previously computed values are correct
        and allows testing for changes in metafeature computation. Only checks
        the correctness of the metafeatures passed in--does not test that all
        computable metafeatures were computed.
        """
        test_failures = {}

        # Since timing metafeatures are always different, ignore them
        computed_mfs = {
            key: val for key, val in computed_mfs.items() if "_Time" not in key
        }

        # this is a work-around to ensure computed_mfs is json serializable
        for key, value in computed_mfs.items():
            if "int" in str(type(value)):
                computed_mfs[key] = int(value)
            elif "float" in str(type(value)):
                computed_mfs[key] = float(value)
            elif type(value) is str:
                pass
            else:
                raise Exception("unhandled type: {}".format(type(value)))

        for mf_name, computed_value in computed_mfs.items():
            known_value = known_mfs.get(mf_name, None)
            correct = True
            if known_value is None:
                correct = False
            elif type(known_value) is str:
                correct = known_value == computed_value
            elif not np.isnan(known_value) and not np.isnan(computed_value):
                correct = math.isclose(known_value, computed_value)
            if not correct:
                test_failures[mf_name] = {
                    "known_value": known_value,
                    "computed_value": computed_value
                }

        if test_failures != {}:
            test_failures = {filename: {"correctness": test_failures}}
        return test_failures

    def _perform_checks(self, functions):
        check = {}
        for function, args in functions.items():
            check = function(*args)
            if check != {}:
                break
        return check

    def test_run_without_fail(self):
        for dataset_filename, dataset in self.datasets.items():
            metafeatures_df = Metafeatures().compute(
                X=dataset["X"],Y=dataset["Y"]
            )

    def test_correctness(self):
        """
        Tests that metafeatures are computed correctly, for known datasets.
        """
        required_checks = {}
        test_failures = {}
        test_name = inspect.stack()[0][3]
        for dataset_filename, dataset in self.datasets.items():
            metafeatures_df = Metafeatures().compute(
                X=dataset["X"], Y=dataset["Y"], seed=CORRECTNESS_SEED
            )
            computed_mfs = metafeatures_df.to_dict("records")[0]
            known_mfs = dataset["known_metafeatures"]

            required_checks[self._check_correctness] = [computed_mfs, known_mfs, dataset_filename]
            test_failures.update(self._perform_checks(required_checks))

        self._report_test_failures(test_failures, test_name)


    def test_compare_metafeature_lists(self):
        inconsistencies = {}
        with open("./metalearn/metafeatures/metafeatures.json") as fh:
            master_list = json.load(fh)
        master_names = set(master_list["metafeatures"].keys())
        for filename, dataset in self.datasets.items():
            known_dataset_metafeatures_path = get_dataset_metafeatures_path(filename)

            if os.path.exists(known_dataset_metafeatures_path):
                with open(known_dataset_metafeatures_path) as fh:
                    known_mfs = json.load(fh)

                inconsistencies[known_dataset_metafeatures_path] = {}

                metafeatures_df = Metafeatures().compute(X=dataset["X"],Y=dataset["Y"])
                computed_mfs = metafeatures_df.to_dict("records")[0]

                known_names_t = set({x for x in known_mfs.keys() if "_Time" in x})
                computed_names_t = set({x for x in computed_mfs.keys() if "_Time" in x})
                intersect_t = known_names_t.intersection(computed_names_t)

                known_names_t_unique = known_names_t - intersect_t
                computed_names_t_unique = computed_names_t - intersect_t

                known_names_no_t = set({x for x in known_mfs.keys() if "_Time" not in x})
                computed_names_no_t = set({x for x in computed_mfs.keys() if "_Time" not in x})
                intersect = master_names.intersection(computed_names_no_t.intersection(known_names_no_t))

                master_names_unique = master_names - intersect
                known_names_unique = (known_names_no_t - intersect).union(known_names_t_unique)
                computed_names_unique = (computed_names_no_t - intersect).union(computed_names_t_unique)

                if len(known_names_unique) > 0:
                    inconsistencies[known_dataset_metafeatures_path]["Known Metafeatures"] = list(known_names_unique)
                if len(computed_names_unique) > 0:
                    inconsistencies[known_dataset_metafeatures_path]["Computed Metafeatures"] = list(computed_names_unique)
                if len(master_names_unique) > 0:
                    inconsistencies[known_dataset_metafeatures_path]["Master List Metafeatures"] = list(master_names_unique)

        self.assertGreater(len(inconsistencies), 0, "No known results could be loaded, metafeature lists could not be compared.")
        if not all(i == {} for i in inconsistencies.values()):
            inconsistencies = {k:v for (k,v) in inconsistencies.items() if v != {}}
            inconsistency_report_file = "./test/metalearn/metafeatures/mf_inconsistencies.json"
            with open(inconsistency_report_file, "w") as fh:
                json.dump(inconsistencies, fh, indent=4)
            self.assertTrue(False, "Metafeature lists do not match, output written to {}.".format(inconsistency_report_file))

    def _is_target_dependent(self, resource_name):
        if resource_name=="Y":
            return True
        elif resource_name=="XSample":
            return False
        else:
            resource_info = self.resource_info_dict[resource_name]
            parameters = resource_info.get("parameters", [])
            for parameter in parameters:
                if self._is_target_dependent(parameter):
                    return True
            function = resource_info["function"]
            parameters = self.function_dict[function]["parameters"]
            for parameter in parameters:
                if self._is_target_dependent(parameter):
                    return True
            return False

    def _get_target_dependent_metafeatures(self):
        self.resource_info_dict = {}
        metafeatures_list = []
        mf_info_file_path = "./metalearn/metafeatures/metafeatures.json"
        with open(mf_info_file_path, "r") as f:
            mf_info_json = json.load(f)
            self.function_dict = mf_info_json["functions"]
            json_metafeatures_dict = mf_info_json["metafeatures"]
            json_resources_dict = mf_info_json["resources"]
            metafeatures_list = list(json_metafeatures_dict.keys())
            combined_dict = {**json_metafeatures_dict, **json_resources_dict}
            for key in combined_dict:
                self.resource_info_dict[key] = combined_dict[key]
        target_dependent_metafeatures = []
        for mf in metafeatures_list:
            if self._is_target_dependent(mf):
                target_dependent_metafeatures.append(mf)
        return target_dependent_metafeatures

    def test_no_targets(self):
        """ Test Metafeatures().compute() without targets
        """
        required_checks = {}
        test_failures = {}
        test_name = inspect.stack()[0][3]
        for dataset_filename, dataset in self.datasets.items():
            metafeatures = Metafeatures()
            computed_mfs = metafeatures.compute(
                X=dataset["X"], Y=None, seed=CORRECTNESS_SEED
            ).to_dict("records")[0]

            known_mfs = dataset["known_metafeatures"]
            target_dependent_metafeatures = self._get_target_dependent_metafeatures()
            for mf_name in target_dependent_metafeatures:
                known_mfs[mf_name] = Metafeatures.NO_TARGETS
 
            n_computed_mfs = len(computed_mfs)
            n_computable_mfs = len(metafeatures.list_metafeatures())

            required_checks[self._check_correctness] = [computed_mfs, known_mfs, dataset_filename]
            test_failures.update(self._perform_checks(required_checks))

            self.assertEqual(
                2 * n_computable_mfs, n_computed_mfs,
                f"{test_name} computed an incorrect number of metafeatures"
            )

<<<<<<< HEAD
                metafeatures_df = Metafeatures().compute(X=dataset["X"],Y=None,seed=random_seed)
                computed_mfs = metafeatures_df.to_dict('records')[0]
                self.assertEqual(len(known_mfs), len(computed_mfs), "Computed metafeature list does not match correct metafeature list for no_targets test.")
                
                target_dependent_metafeatures = self._get_target_dependent_metafeatures()
                for mf, computed_value in computed_mfs.items():
                    if '_Time' in mf:
                        # Timing metafeatures will always differ anyway.
                        # For now we pay no mind, no matter how big a difference may be.
                        continue
                    if mf in target_dependent_metafeatures:
                        if not computed_value == 'NO_TARGETS':
                            fails[known_dataset_metafeatures_path][mf] = ('NO_TARGETS', computed_value)
                    else:
                        known_value = known_mfs.get(mf)
                        if not math.isclose(known_value, computed_value) and not (np.isnan(known_value) and np.isnan(computed_value)):
                            fails[known_dataset_metafeatures_path][mf] = (known_value, computed_value)
        self.assertGreater(len(fails), 0, "No known results could be loaded, correctness for no_targets test could not be verified.")
        if not all(f == {} for f in fails.values()):
            # Results are no longer correct. Because multiple results that can be wrong are calculated at once,
            # we want to output all of the wrong results so it might be easier to find out what went wrong.
            fails = {k:v for (k,v) in fails.items() if v != {}}
            fail_report_file = './test/metalearn/metafeatures/no_targets_correctness_fails.json'
            with open(fail_report_file,'w') as fh:
                json.dump(fails, fh, indent=4)
            self.assertTrue(False, "Not all metafeatures matched correct results for no_targets test, output written to {}.".format(fail_report_file))

    def test_compute_effects_on_dataset(self):
        for dataset in self.datasets.values():
            dataset_copy = copy.deepcopy(dataset)
            Metafeatures().compute(X=dataset["X"],Y=dataset["Y"])
            if not dataset_copy["X"].equals(dataset["X"]) or not dataset_copy["Y"].equals(dataset["Y"]):
                self.assertTrue(False, "Input data has changed after Metafeatures.compute")

    def test_compute_effects_on_compute(self):

        random_seed = 0
        fails = {}
        for filename, dataset in self.datasets.items():
            known_dataset_metafeatures_path = get_dataset_metafeatures_path(filename)
            if os.path.exists(known_dataset_metafeatures_path):
                with open(known_dataset_metafeatures_path) as fh:
                    known_mfs = json.load(fh)

                # Explicitly create empty dicts because this provides information about successful tests.
                fails[known_dataset_metafeatures_path] = {}

                metafeatures_instance = Metafeatures()
                metafeatures_instance.compute(X=dataset["X"],Y=dataset["Y"],seed=random_seed) #first run
                metafeatures_df = metafeatures_instance.compute(X=dataset["X"],Y=dataset["Y"],seed=random_seed) #second run
                computed_mfs = metafeatures_df.to_dict('records')[0]
                self.assertEqual(len(known_mfs), len(computed_mfs), "Computed metafeature list does not match after multiple computes.")
                
                for mf, computed_value in computed_mfs.items():
                    if '_Time' in mf:
                        # Timing metafeatures will always differ anyway.
                        # For now we pay no mind, no matter how big a difference may be.
                        continue
                    else:
                        known_value = known_mfs.get(mf)
                        if not math.isclose(known_value, computed_value) and not (np.isnan(known_value) and np.isnan(computed_value)):
                            fails[known_dataset_metafeatures_path][mf] = (known_value, computed_value)

        self.assertGreater(len(fails), 0, "No known results could be loaded, correctness for compute_effects test could not be verified.")
        if not all(f == {} for f in fails.values()):
            # Results are no longer correct. Because multiple results that can be wrong are calculated at once,
            # we want to output all of the wrong results so it might be easier to find out what went wrong.
            fails = {k:v for (k,v) in fails.items() if v != {}}
            fail_report_file = './test/metalearn/metafeatures/compute_effects_fails.json'
            with open(fail_report_file,'w') as fh:
                json.dump(fails, fh, indent=4)
            self.assertTrue(False, "Not all metafeatures matched correct results for compute_effects test, output written to {}.".format(fail_report_file)) 
        

    def test_timeout(self):
        '''Tests whether the Metafeatures.compute function returns within the allotted time.'''
        for filename, dataset in self.datasets.items():
            known_mfs = None
            known_dataset_metafeatures_path = get_dataset_metafeatures_path(filename)
            if os.path.exists(known_dataset_metafeatures_path):
                with open(known_dataset_metafeatures_path) as fh:
                    known_mfs = json.load(fh)
            for timeout in [3,5,10]:
                mf = Metafeatures()
=======
        self._report_test_failures(test_failures, test_name)


    # temporarily remove timeout due to broken pipe bug
    def _test_timeout(self):
        """Tests Metafeatures().compute() with timeout set"""
        test_name = inspect.stack()[0][3]
        for timeout in [3, 5, 10]:
            test_failures = {}
            for filename, dataset in self.datasets.items():
                metafeatures = Metafeatures()
>>>>>>> 79325680
                start_time = time.time()
                df = metafeatures.compute(
                    X=dataset["X"], Y=dataset["Y"], timeout=timeout,
                    seed=CORRECTNESS_SEED
                )
                compute_time = time.time() - start_time
                computed_mfs = df.to_dict("records")[0]
                known_mfs = dataset["known_metafeatures"]
                self._check_correctness(
                    computed_mfs, known_mfs, test_name + f"_{timeout}"
                )
                self.assertGreater(
                    timeout, compute_time,
                    f"Compute metafeatures exceeded timeout on '{filename}'"
                )
                n_computed_mfs = len(computed_mfs)
                n_computable_mfs = len(metafeatures.list_metafeatures())
                self.assertEqual(
                    2 * n_computable_mfs, n_computed_mfs,
                    f"{test_name} computed an incorrect number of metafeatures"
                )

class MetaFeaturesTestCase(unittest.TestCase):
    """ Contains tests for MetaFeatures that can be executed without loading data. """

    def setUp(self):
        self.dummy_features = pd.DataFrame(np.random.rand(50,50))
        self.dummy_target = pd.Series(np.random.randint(2, size=50), name="target").astype("str")

        self.invalid_metafeature_message_start = "One or more requested metafeatures are not valid:"
        self.invalid_metafeature_message_start_fail_message = "Error message indicating invalid metafeatures did not start with expected string."
        self.invalid_metafeature_message_contains_fail_message = "Error message indicating invalid metafeatures should include names of invalid features."

    def test_dataframe_input_error(self):
        """ Tests if `compute` gives a user-friendly error when a TypeError occurs. """

        expected_error_message1 = "X must be of type pandas.DataFrame"
        fail_message1 = "We expect a user friendly message when the features passed to compute is not a Pandas.DataFrame."
        expected_error_message2 = "Y must be of type pandas.Series"
        fail_message2 = "We expect a user friendly message when the target column passed to compute is not a Pandas.Series."
        expected_error_message3 = "Regression problems are not supported (target feature is numeric)"
        fail_message3 = "We expect a user friendly message when the DataFrame passed to compute is a regression problem"
        # We don't check for the Type of TypeError explicitly as any other error would fail the unit test.

        with self.assertRaises(TypeError) as cm:
            Metafeatures().compute(X=None, Y=self.dummy_target)
        self.assertEqual(str(cm.exception), expected_error_message1, fail_message1)

        with self.assertRaises(TypeError) as cm:
            Metafeatures().compute(X=np.zeros((500,50)), Y=pd.Series(np.zeros(500)))
        self.assertEqual(str(cm.exception), expected_error_message1, fail_message1)

        with self.assertRaises(TypeError) as cm:
            Metafeatures().compute(X=pd.DataFrame(np.zeros((500,50))), Y=np.zeros(500))
        self.assertEqual(str(cm.exception), expected_error_message2, fail_message2)

        with self.assertRaises(TypeError) as cm:
            Metafeatures().compute(X=self.dummy_features, Y=self.dummy_target.astype("float32"))
        self.assertEqual(str(cm.exception), expected_error_message3, fail_message3)

    def _check_invalid_metafeature_exception_string(self, exception_str, invalid_metafeatures):
        """ Checks if the exception message starts with the right string, and contains all of the invalid metafeatures expected. """
        self.assertTrue(
                exception_str.startswith(self.invalid_metafeature_message_start),
                self.invalid_metafeature_message_start_fail_message
                )

        for invalid_mf in invalid_metafeatures:
            self.assertTrue(
                    invalid_mf in exception_str,
                    self.invalid_metafeature_message_contains_fail_message
                    )

    def test_metafeatures_input_all_invalid(self):
        """ Test case where all requested metafeatures are invalid. """

        invalid_metafeatures = ["ThisIsNotValid", "ThisIsAlsoNotValid"]

        with self.assertRaises(ValueError) as cm:
            Metafeatures().compute(X=self.dummy_features, Y=self.dummy_target, metafeature_ids = invalid_metafeatures)

        self._check_invalid_metafeature_exception_string(str(cm.exception), invalid_metafeatures)

    def test_metafeatures_input_partial_invalid(self):
        """ Test case where only some requested metafeatures are invalid. """

        invalid_metafeatures = ["ThisIsNotValid", "ThisIsAlsoNotValid"]
        valid_metafeatures = ["NumberOfInstances", "NumberOfFeatures"]

        with self.assertRaises(ValueError) as cm:
            Metafeatures().compute(X=self.dummy_features, Y=self.dummy_target, metafeature_ids = invalid_metafeatures+valid_metafeatures)

        self._check_invalid_metafeature_exception_string(str(cm.exception), invalid_metafeatures)

        # Order should not matter
        with self.assertRaises(ValueError) as cm:
            Metafeatures().compute(X = self.dummy_features, Y = self.dummy_target, metafeature_ids = valid_metafeatures+invalid_metafeatures)
        self._check_invalid_metafeature_exception_string(str(cm.exception), invalid_metafeatures)

    def test_column_type_input(self):
        column_types = {feature: "NUMERIC" for feature in self.dummy_features.columns}
        column_types[self.dummy_features.columns[2]] = "CATEGORICAL"
        column_types[self.dummy_target.name] = "CATEGORICAL"
        # all valid
        Metafeatures().compute(
            self.dummy_features, self.dummy_target, column_types
        )
        # some valid
        column_types[self.dummy_features.columns[0]] = "NUMBER"
        column_types[self.dummy_features.columns[1]] = "CATEGORY"
        with self.assertRaises(ValueError) as cm:
            Metafeatures().compute(
                self.dummy_features, self.dummy_target, column_types
            )
            self.assertTrue(
                str(cm.exception).startswith(
                    "One or more input column types are not valid:"
                ),
                "Some invalid column types test failed"
            )
        # all invalid
        column_types = {feature: "INVALID_TYPE" for feature in self.dummy_features.columns}
        column_types[self.dummy_target.name] = "INVALID"
        with self.assertRaises(ValueError) as cm:
            Metafeatures().compute(
                self.dummy_features, self.dummy_target, column_types
            )
            self.assertTrue(
                str(cm.exception).startswith(
                    "One or more input column types are not valid:"
                ),
                "All invalid column types test failed"
            )
        # invalid number of column types
        del column_types[self.dummy_features.columns[0]]
        with self.assertRaises(ValueError) as cm:
            Metafeatures().compute(
                self.dummy_features, self.dummy_target, column_types
            )
            self.assertEqual(
                str(cm.exception),
                "The number of column_types does not match the number of" +
                "features plus the target",
                "Invalid number of column types test failed"
            )

def metafeatures_suite():
    test_cases = [MetaFeaturesTestCase, MetaFeaturesWithDataTestCase]
    return unittest.TestSuite(map(unittest.TestLoader().loadTestsFromTestCase, test_cases))

""" === Anything under is line is currently not in use. === """
def import_openml_dataset(id=4):
    # get a dataset from openml using a dataset id
    dataset = openml.datasets.get_dataset(id)
    # get the metafeatures from the dataset
    omlMetafeatures = {x: float(v) for x, v in dataset.qualities.items()}

    # get X, Y, and attributes from the dataset
    X, Y, attributes = dataset.get_data(target=dataset.default_target_attribute, return_attribute_names=True)

    # create dataframe object from X,Y, and attributes
    dataframe = pd.DataFrame(X, columns=attributes)
    dataframe = dataframe.assign(target=pd.Series(Y))

    # format attributes
    # TODO: find out if pandas infers type correctly (remove this code after)
    for i in range(len(X[0])):
        attributes[i] = (attributes[i], str(type(X[0][i])))
        # set types of attributes (column headers) as well as the names

    return dataframe, omlMetafeatures

def compare_with_openml(dataframe, omlMetafeatures):
    # get metafeatures from dataset using our metafeatures
    ourMetafeatures = extract_metafeatures(dataframe)
    # todo use nested dictionary instead of tuple to make values more descriptive
    mfDict = json.load(open("oml_metafeature_map.json", "r"))

    omlExclusiveMf = {}
    ourExclusiveMf = ourMetafeatures
    sharedMf = []
    sharedMf.append(("OML Metafeature Name", "OML Metafeature Value", "Our Metafeature Name", "Our Metafeature Value", "Similar?"))
    for omlMetafeature in omlMetafeatures :
        # compare shared metafeatures
        if (ourMetafeatures.get(omlMetafeature) != None
            or ourMetafeatures.get("" if omlMetafeature not in mfDict else mfDict.get(omlMetafeature)[0]) != None) :
            omlMetafeatureName= ""
            omlMetafeatureValue= ""
            ourMetafeatureName= ""
            ourMetafeatureValue= ""
            similarityString= ""
            diff = 0
            similarityQualifier = 0.05

            # compare metafeatures with the same name
            if (ourMetafeatures.get(omlMetafeature) != None):
                omlMetafeatureName = omlMetafeature
                omlMetafeatureValue = float(omlMetafeatures.get(omlMetafeature))
                ourMetafeatureName = omlMetafeature
                ourMetafeatureValue = float(ourMetafeatures.get(ourMetafeatureName))
                # similarityQualifier = omlMetafeatureValue * .05
                diff = omlMetafeatureValue - ourMetafeatureValue
            # compare equivalent metafeatures with different names
            elif (ourMetafeatures.get(mfDict.get(omlMetafeature)[0]) != None):
                ourMetafeatureName, multiplier = mfDict.get(omlMetafeature)
                ourMetafeatureValue = float(ourMetafeatures.get(ourMetafeatureName))
                omlMetafeatureName = omlMetafeature
                omlMetafeatureValue = float(omlMetafeatures.get(omlMetafeature))
                # similarityQualifier = omlMetafeatureValue * .05
                diff = omlMetafeatureValue - (ourMetafeatureValue * multiplier)

            # determine if the metafeatures are similar
            if (abs(diff) <= similarityQualifier):
                similarityString = "yes"
            else:
                # compare oml value with our value, get diff between the two
                diff = abs(omlMetafeatures[openmlName] - metafeatureValue)
                if diff > .05:
                    similarityString = "No"
                else:
                    similarityString = "Yes"

                # sharedMfList is a pandas dataframe. We add a row consisting of the following values:
                # "OML Metafeature Name", "OML Metafeature Value", "Our Metafeature Name", "Our Metafeature Value", "Similar?"
                sharedMfList.append(
                    [openmlName, omlMetafeatures[openmlName], metafeatureName, metafeatureValue, similarityString])

                omlExclusiveMf.pop(openmlName)


    for index, row in enumerate(sharedMfList):
        sharedMf.loc[index] = row


    # print shared metafeature comparison
    print("Shared metafeature comparison")
    pd.set_option("display.max_columns", 500)
    pd.set_option("display.width", 1000)

    sharedMf.sort_values("Similar?", ascending=False, axis=0, inplace=True)

    print(sharedMf)

    # print metafeatures calculate by our primitive exclusively
    print("\nMetafeatures calculated by our primitive exclusively:")
    print(json.dumps(ourExclusiveMf, sort_keys=True, indent=4))

def sort_by_compute_time(metafeatures):
    metafeature_times = {}
    for key in metafeatures:
        if "_Time" in key:
            metafeature_times[key] = metafeatures[key]
    return dict(sorted(metafeature_times.items(), key=lambda x: x[1], reverse=True))

#if __name__ == "__main__":
# dataframe, omlMetafeatures = import_openml_dataset()
# compare_with_openml(dataframe,omlMetafeatures)<|MERGE_RESOLUTION|>--- conflicted
+++ resolved
@@ -5,11 +5,8 @@
 import os
 import random
 import time
-<<<<<<< HEAD
 import copy
-=======
 import unittest
->>>>>>> 79325680
 
 # import openml
 import pandas as pd
@@ -250,34 +247,7 @@
                 2 * n_computable_mfs, n_computed_mfs,
                 f"{test_name} computed an incorrect number of metafeatures"
             )
-
-<<<<<<< HEAD
-                metafeatures_df = Metafeatures().compute(X=dataset["X"],Y=None,seed=random_seed)
-                computed_mfs = metafeatures_df.to_dict('records')[0]
-                self.assertEqual(len(known_mfs), len(computed_mfs), "Computed metafeature list does not match correct metafeature list for no_targets test.")
-                
-                target_dependent_metafeatures = self._get_target_dependent_metafeatures()
-                for mf, computed_value in computed_mfs.items():
-                    if '_Time' in mf:
-                        # Timing metafeatures will always differ anyway.
-                        # For now we pay no mind, no matter how big a difference may be.
-                        continue
-                    if mf in target_dependent_metafeatures:
-                        if not computed_value == 'NO_TARGETS':
-                            fails[known_dataset_metafeatures_path][mf] = ('NO_TARGETS', computed_value)
-                    else:
-                        known_value = known_mfs.get(mf)
-                        if not math.isclose(known_value, computed_value) and not (np.isnan(known_value) and np.isnan(computed_value)):
-                            fails[known_dataset_metafeatures_path][mf] = (known_value, computed_value)
-        self.assertGreater(len(fails), 0, "No known results could be loaded, correctness for no_targets test could not be verified.")
-        if not all(f == {} for f in fails.values()):
-            # Results are no longer correct. Because multiple results that can be wrong are calculated at once,
-            # we want to output all of the wrong results so it might be easier to find out what went wrong.
-            fails = {k:v for (k,v) in fails.items() if v != {}}
-            fail_report_file = './test/metalearn/metafeatures/no_targets_correctness_fails.json'
-            with open(fail_report_file,'w') as fh:
-                json.dump(fails, fh, indent=4)
-            self.assertTrue(False, "Not all metafeatures matched correct results for no_targets test, output written to {}.".format(fail_report_file))
+        self._report_test_failures(test_failures, test_name)
 
     def test_compute_effects_on_dataset(self):
         for dataset in self.datasets.values():
@@ -288,57 +258,22 @@
 
     def test_compute_effects_on_compute(self):
 
-        random_seed = 0
-        fails = {}
-        for filename, dataset in self.datasets.items():
-            known_dataset_metafeatures_path = get_dataset_metafeatures_path(filename)
-            if os.path.exists(known_dataset_metafeatures_path):
-                with open(known_dataset_metafeatures_path) as fh:
-                    known_mfs = json.load(fh)
-
-                # Explicitly create empty dicts because this provides information about successful tests.
-                fails[known_dataset_metafeatures_path] = {}
-
-                metafeatures_instance = Metafeatures()
-                metafeatures_instance.compute(X=dataset["X"],Y=dataset["Y"],seed=random_seed) #first run
-                metafeatures_df = metafeatures_instance.compute(X=dataset["X"],Y=dataset["Y"],seed=random_seed) #second run
-                computed_mfs = metafeatures_df.to_dict('records')[0]
-                self.assertEqual(len(known_mfs), len(computed_mfs), "Computed metafeature list does not match after multiple computes.")
+        required_checks = {}
+        test_failures = {}
+        test_name = inspect.stack()[0][3]
+        for dataset_filename, dataset in self.datasets.items():
+
+            metafeatures_instance = Metafeatures()
+            metafeatures_instance.compute(X=dataset["X"],Y=dataset["Y"],seed=CORRECTNESS_SEED) #first run
+            metafeatures_df = metafeatures_instance.compute(X=dataset["X"],Y=dataset["Y"],seed=CORRECTNESS_SEED) #second run
+            computed_mfs = metafeatures_df.to_dict('records')[0]
+
+            known_mfs = dataset["known_metafeatures"]
+            required_checks[self._check_correctness] = [computed_mfs, known_mfs, dataset_filename]
+            test_failures.update(self._perform_checks(required_checks))
+
+        self._report_test_failures(test_failures, test_name)
                 
-                for mf, computed_value in computed_mfs.items():
-                    if '_Time' in mf:
-                        # Timing metafeatures will always differ anyway.
-                        # For now we pay no mind, no matter how big a difference may be.
-                        continue
-                    else:
-                        known_value = known_mfs.get(mf)
-                        if not math.isclose(known_value, computed_value) and not (np.isnan(known_value) and np.isnan(computed_value)):
-                            fails[known_dataset_metafeatures_path][mf] = (known_value, computed_value)
-
-        self.assertGreater(len(fails), 0, "No known results could be loaded, correctness for compute_effects test could not be verified.")
-        if not all(f == {} for f in fails.values()):
-            # Results are no longer correct. Because multiple results that can be wrong are calculated at once,
-            # we want to output all of the wrong results so it might be easier to find out what went wrong.
-            fails = {k:v for (k,v) in fails.items() if v != {}}
-            fail_report_file = './test/metalearn/metafeatures/compute_effects_fails.json'
-            with open(fail_report_file,'w') as fh:
-                json.dump(fails, fh, indent=4)
-            self.assertTrue(False, "Not all metafeatures matched correct results for compute_effects test, output written to {}.".format(fail_report_file)) 
-        
-
-    def test_timeout(self):
-        '''Tests whether the Metafeatures.compute function returns within the allotted time.'''
-        for filename, dataset in self.datasets.items():
-            known_mfs = None
-            known_dataset_metafeatures_path = get_dataset_metafeatures_path(filename)
-            if os.path.exists(known_dataset_metafeatures_path):
-                with open(known_dataset_metafeatures_path) as fh:
-                    known_mfs = json.load(fh)
-            for timeout in [3,5,10]:
-                mf = Metafeatures()
-=======
-        self._report_test_failures(test_failures, test_name)
-
 
     # temporarily remove timeout due to broken pipe bug
     def _test_timeout(self):
@@ -348,7 +283,6 @@
             test_failures = {}
             for filename, dataset in self.datasets.items():
                 metafeatures = Metafeatures()
->>>>>>> 79325680
                 start_time = time.time()
                 df = metafeatures.compute(
                     X=dataset["X"], Y=dataset["Y"], timeout=timeout,
