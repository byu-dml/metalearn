--- conflicted
+++ resolved
@@ -206,73 +206,6 @@
             )
         self._report_test_failures(test_failures, test_name)
 
-<<<<<<< HEAD
-    def test_no_targets(self):
-        random_seed = 0
-        fails = {}
-        inconsistencies = {}
-        for filename, dataset in self.datasets.items():
-            known_dataset_metafeatures_path = get_dataset_metafeatures_path(filename)
-            if os.path.exists(known_dataset_metafeatures_path):
-                with open(known_dataset_metafeatures_path) as fh:
-                    known_mfs = json.load(fh)
-
-                # Explicitly create empty dicts because this provides information about successful tests.
-                fails[known_dataset_metafeatures_path] = {}
-                inconsistencies[known_dataset_metafeatures_path] = {}
-
-                metafeatures_df = Metafeatures().compute(X=dataset["X"],Y=None,seed=random_seed)
-                computed_mfs = metafeatures_df.to_dict('records')[0]
-                self.assertEqual(len(known_mfs), len(computed_mfs), "Computed metafeature list does not match correct metafeature list for no_targets test.")
-                
-                target_dependent_metafeatures = self._get_target_dependent_metafeatures()
-                for mf, computed_value in computed_mfs.items():
-                    if '_Time' in mf:
-                        # Timing metafeatures will always differ anyway.
-                        # For now we pay no mind, no matter how big a difference may be.
-                        continue
-                    if mf in target_dependent_metafeatures:
-                        if not computed_value == 'NO_TARGETS':
-                            fails[known_dataset_metafeatures_path][mf] = ('NO_TARGETS', computed_value)
-                    else:
-                        known_value = known_mfs.get(mf)
-                        if not math.isclose(known_value, computed_value) and not (np.isnan(known_value) and np.isnan(computed_value)):
-                            fails[known_dataset_metafeatures_path][mf] = (known_value, computed_value)
-        self.assertGreater(len(fails), 0, "No known results could be loaded, correctness for no_targets test could not be verified.")
-        if not all(f == {} for f in fails.values()):
-            # Results are no longer correct. Because multiple results that can be wrong are calculated at once,
-            # we want to output all of the wrong results so it might be easier to find out what went wrong.
-            fails = {k:v for (k,v) in fails.items() if v != {}}
-            fail_report_file = './test/metalearn/metafeatures/no_targets_correctness_fails.json'
-            with open(fail_report_file,'w') as fh:
-                json.dump(fails, fh, indent=4)
-            self.assertTrue(False, "Not all metafeatures matched correct results for no_targets test, output written to {}.".format(fail_report_file))
-
-    # temporarily remove timeout due to broken pipe bug
-    def _test_timeout(self):
-        '''Tests whether the Metafeatures.compute function returns within the allotted time.'''
-        for filename, dataset in self.datasets.items():
-            known_mfs = None
-            known_dataset_metafeatures_path = get_dataset_metafeatures_path(filename)
-            if os.path.exists(known_dataset_metafeatures_path):
-                with open(known_dataset_metafeatures_path) as fh:
-                    known_mfs = json.load(fh)
-            for timeout in [3,5,10]:
-                mf = Metafeatures()
-                start_time = time.time()
-                df = mf.compute(X=dataset["X"], Y=dataset["Y"], timeout=timeout, seed=0)
-                compute_time = time.time() - start_time
-                if not known_mfs is None:
-                    for mf_name, mf_value in df.to_dict('records')[0].items():
-                        if not '_Time' in mf_name and mf_value != 'TIMEOUT':
-                            self.assertTrue(math.isclose(mf_value, known_mfs.get(mf_name)), f'Metafeature {mf_name} not computed correctly with timeout enabled')
-                self.assertGreater(timeout, compute_time, "computing metafeatures exceeded max time. dataset: '{}', max time: {}, actual time: {}".format(filename, timeout, compute_time))
-                self.assertEqual(df.shape[1], 2*len(Metafeatures().list_metafeatures()), "Some metafeatures were not returned...")
-
-
-class MetaFeaturesTestCase(unittest.TestCase):
-    """ Contains tests for MetaFeatures that can be executed without loading data. """
-=======
     def test_compute_effects_on_dataset(self):
         """
         Tests whether computing metafeatures has any side effects on the input
@@ -342,7 +275,6 @@
 
 class MetafeaturesTestCase(unittest.TestCase):
     """ Contains tests for Metafeatures that can be executed without loading data. """
->>>>>>> 1c89ed16
 
     def setUp(self):
         self.dummy_features = pd.DataFrame(np.random.rand(50, 50))
