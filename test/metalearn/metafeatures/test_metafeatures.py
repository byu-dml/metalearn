""" Contains unit tests for the Metafeatures class. """
import inspect
import json
import jsonschema
import math
import os
import random
<<<<<<< HEAD
import unittest
import copy
import time
import operator
=======
import time
import unittest
>>>>>>> 88e8041e

import openml
import pandas as pd
import numpy as np
from arff2pandas import a2p
import arff

from metalearn import Metafeatures
from test.config import CORRECTNESS_SEED, METADATA_PATH
from test.data.dataset import read_dataset
from test.data.dataset import _read_arff_dataset
from test.data.compute_dataset_metafeatures import get_dataset_metafeatures_path

FAIL_MESSAGE = "message"
FAIL_REPORT = "report"

class MetafeaturesWithDataTestCase(unittest.TestCase):
    """ Contains tests for Metafeatures that require loading data first. """

    def setUp(self):
        self.datasets = {}
        with open(METADATA_PATH, "r") as fh:
            dataset_descriptions = json.load(fh)
        for dataset_description in dataset_descriptions:
            X, Y, column_types = read_dataset(dataset_description)
            filename = dataset_description["filename"]
            known_dataset_metafeatures_path = get_dataset_metafeatures_path(
                filename
            )
            if os.path.exists(known_dataset_metafeatures_path):
                with open(known_dataset_metafeatures_path) as fh:
                    metafeatures = json.load(fh)
                self.datasets[filename] = {
                    "X": X, "Y": Y, "known_metafeatures": metafeatures,
                    "known_metafeatures_path": known_dataset_metafeatures_path,
                    "test": {}
                }
            else:
                raise FileNotFoundError(f"{known_dataset_metafeatures_path} does not exist")

    def tearDown(self):
        del self.datasets

    def _report_test_failures(self, test_failures, test_name):
        if test_failures != {}:
            failure_report_path = f"./failures_{test_name}.json"
            with open(failure_report_path, "w") as fh:
                json.dump(test_failures[FAIL_REPORT], fh, indent=4)
            self.assertTrue(
                False,
                test_failures[FAIL_MESSAGE] + " " +\
                f"Details have been written in {failure_report_path}."
            )

    def _check_correctness(self, computed_mfs, known_mfs, filename):
        """
        Tests whether computed_mfs are close to previously computed metafeature
        values. This assumes that the previously computed values are correct
        and allows testing for changes in metafeature computation. Only checks
        the correctness of the metafeatures passed in--does not test that all
        computable metafeatures were computed.
        """
        test_failures = {}
        fail_message = "Not all metafeatures matched previous results."

        for mf_id, result in computed_mfs.items():
            computed_value = result[Metafeatures.VALUE_KEY]
            known_value = known_mfs[mf_id][Metafeatures.VALUE_KEY]
            correct = True
            if known_value is None:
                correct = False
            elif type(known_value) is str:
                correct = known_value == computed_value
            elif not np.isnan(known_value) and not np.isnan(computed_value):
                correct = math.isclose(known_value, computed_value)
            if not correct:
                test_failures[mf_id] = {
                    "known_value": known_value,
                    "computed_value": computed_value
                }

        if test_failures != {}:
            test_failures = {
                FAIL_MESSAGE: fail_message,
                FAIL_REPORT: {filename: {"correctness": test_failures}},
            }
        return test_failures

    def _check_compare_metafeature_lists(self, computed_mfs, known_mfs, filename):
        """
        Tests whether computed_mfs matches the list of previously computed metafeature
        names as well as the list of computable metafeatures in Metafeatures.list_metafeatures
        """
        test_failures = {}
        fail_message = "Metafeature lists do not match."

        with open("./metalearn/metafeatures/metafeatures.json") as f:
            master_mf_ids = json.load(f)["metafeatures"].keys()
        master_mf_ids_set = set(master_mf_ids)

        known_mf_ids_set = set({
            x for x in known_mfs.keys() if "_Time" not in x
        })
        computed_mf_ids_set = set(computed_mfs.keys())

        intersect_mf_ids_set = master_mf_ids_set.intersection(known_mf_ids_set
            ).intersection(computed_mf_ids_set)

        master_diffs = master_mf_ids_set - intersect_mf_ids_set
        if len(master_diffs) > 0:
            test_failures["master_differences"] = list(master_names_unique)
        known_diffs = known_mf_ids_set - intersect_mf_ids_set
        if len(known_diffs) > 0:
            test_failures["known_differences"] = list(known_names_unique)
        computed_diffs = computed_mf_ids_set - intersect_mf_ids_set
        if len(computed_diffs) > 0:
            test_failures["computed_differences"] = list(computed_names_unique)

        if test_failures != {}:
            test_failures = {
                FAIL_MESSAGE: fail_message,
                FAIL_REPORT: {filename: {"compare_mf_lists": test_failures}},
            }
        return test_failures

    def _perform_checks(self, functions):
        check = {}
        for function, args in functions.items():
            check = function(*args)
            if check != {}:
                break
        return check

    def test_run_without_exception(self):
        try:
            for dataset_filename, dataset in self.datasets.items():
                Metafeatures().compute(X=dataset["X"], Y=dataset["Y"])
        except Exception as e:
            exc_type = type(e).__name__
            self.fail(f"computing metafeatures raised {exc_type} unexpectedly")

    def test_correctness(self):
        """Tests that metafeatures are computed correctly, for known datasets.
        """
        test_failures = {}
        test_name = inspect.stack()[0][3]
        for dataset_filename, dataset in self.datasets.items():
            computed_mfs = Metafeatures().compute(
                X=dataset["X"], Y=dataset["Y"], seed=CORRECTNESS_SEED
            )
            known_mfs = dataset["known_metafeatures"]
            required_checks = {
                self._check_correctness: [
                    computed_mfs, known_mfs, dataset_filename
                ],
                self._check_compare_metafeature_lists: [
                    computed_mfs, known_mfs, dataset_filename
                ]
            }
            test_failures.update(self._perform_checks(required_checks))

        self._report_test_failures(test_failures, test_name)

<<<<<<< HEAD
        fails = {}
        for filename, dataset in self.datasets.items():
            known_dataset_metafeatures_path = get_dataset_metafeatures_path(filename)
            if os.path.exists(known_dataset_metafeatures_path):
                with open(known_dataset_metafeatures_path) as fh:
                    known_mfs = json.load(fh)

                # Explicitly create empty dict because this provides information about successful tests.
                fails[known_dataset_metafeatures_path] = {}

                metafeatures_df = Metafeatures().compute(X=dataset["X"],Y=dataset["Y"],seed=random_seed)
                computed_mfs = metafeatures_df.to_dict('records')[0]
                for key, value in computed_mfs.items():
                    if 'int' in str(type(value)):
                        computed_mfs[key] = int(value)
                    elif 'float' in str(type(value)):
                        computed_mfs[key] = float(value)
                    else:
                        raise Exception('unhandled type: {}'.format(type(value)))

                for mf, computed_value in computed_mfs.items():
                    if '_Time' in mf:
                        # Timing metafeatures will always differ anyway.
                        # For now we pay no mind, no matter how big a difference may be.
                        continue

                    known_value = known_mfs.get(mf)
                    if not math.isclose(known_value, computed_value) and not (np.isnan(known_value) and np.isnan(computed_value)):
                        fails[known_dataset_metafeatures_path][mf] = (known_value, computed_value)

        self.assertGreater(len(fails), 0, "No known results could be loaded, correctness could not be verified.")
        if not all(f == {} for f in fails.values()):
            # Results are no longer correct. Because multiple results that can be wrong are calculated at once,
            # we want to output all of the wrong results so it might be easier to find out what went wrong.
            fails = {k:v for (k,v) in fails.items() if v != {}}
            fail_report_file = './test/metalearn/metafeatures/correctness_fails.json'
            with open(fail_report_file,'w') as fh:
                json.dump(fails, fh, indent=4)

            self.assertTrue(False, "Not all metafeatures matched previous results, output written to {}.".format(fail_report_file))

    # @unittest.expectedFailure
    def test_compare_openml(self):

        def import_openml_datasets():

            # get a list of datasets from openml
            datasets_dict = openml.datasets.list_datasets()
            datasets = list([k for k,v in datasets_dict.items() if v["NumberOfInstances"] <= 50000 and
                             v["NumberOfFeatures"] <= 200])
            # get a list of filtered dataset ids
            # rand_dataset_ids = datasets
            rand_dataset_ids = datasets
            # rand_dataset_ids = [564]

            # get X, Y, and metafeatures from the datasets
            inconsistencies = False
            runs = 0
            sample_size = 3
            while runs < sample_size:
                try:
                    dataset_id = 471
                    # dataset_id = np.random.choice(datasets, replace = False)
                    dataset = openml.datasets.get_dataset(dataset_id)
                    target = str(dataset.default_target_attribute).split(",")
                    df = _read_arff_dataset(dataset.data_file)
                    if len(target) <= 1:
                        if target[0] == "None":
                            X = df
                            Y = None
                        else:
                            X = df.drop(columns=target, axis=1)
                            Y = df[target].squeeze()
                        dataset_metafeatures = {x: (float(v) if v is not None else v) for x,v in dataset.qualities.items()}
                        dataset = {"X": X, "Y": Y, "metafeatures": dataset_metafeatures}
                        print(dataset_id)
                        if compare_with_openml(dataset, dataset_id):
                            inconsistencies = True
                        runs = runs + 1
                        print("Runs: " + str(runs) + "\tid: " + str(dataset_id))
                except arff.BadNominalValue:
                    continue
                except TypeError as t:
                    print(t)
                except ValueError as v:
                    print(v)
                    continue
                except IndexError as i:
                    print(i)

            self.assertFalse(inconsistencies, "Not all metafeatures matched results from OpenML.")

        def compare_with_openml(oml_dataset, dataset_id):
            # get metafeatures from dataset using our metafeatures
            ourMetafeatures = Metafeatures().compute(X=oml_dataset["X"], Y=oml_dataset["Y"])
            ourMetafeatures = ourMetafeatures.to_dict(orient="records")[0]

            mfNameMap = json.load(open("test/metalearn/metafeatures/oml_metafeature_map.json", "r"))

            omlExclusiveMf = {x: v for x,v in oml_dataset["metafeatures"].items()}
            ourExclusiveMf = {}
            consistentSharedMf = []
            inconsistentSharedMf = []

            for metafeatureName, metafeatureValue in ourMetafeatures.items():

                if 'int' in str(type(metafeatureValue)):
                    metafeatureValue = int(metafeatureValue)
                elif 'float' in str(type(metafeatureValue)):
                    metafeatureValue = float(metafeatureValue)

                if mfNameMap.get(metafeatureName) is None:
                    ourExclusiveMf[metafeatureName] = metafeatureValue
                else:
                    openmlName = mfNameMap[metafeatureName]["openmlName"]
                    if oml_dataset["metafeatures"].get(openmlName) is None:
                        ourExclusiveMf[metafeatureName] = metafeatureValue
                    else:
                        omlExclusiveMf.pop(openmlName)
                        omlMetafeatureValue = oml_dataset["metafeatures"][openmlName]
                        multiplier = mfNameMap[metafeatureName]["multiplier"]
                        # print(metafeatureName)
                        # print(f"Oml value: {omlMetafeatureValue} Our value: {metafeatureValue}")
                        # print()
                        diff = abs(omlMetafeatureValue/multiplier - metafeatureValue)
                        singleMfDict = {metafeatureName: {"OpenML Value": omlMetafeatureValue/multiplier,
                                                          "Our Value": metafeatureValue, "Difference": diff}
                                        }
                        if diff <= .05:
                            consistentSharedMf.append(singleMfDict)
                        elif diff > .05 or diff == np.isnan(diff):
                            inconsistentSharedMf.append(singleMfDict)

            # write results to json file
            openmlData = { "INCONSISTENT SHARED METAFEATURES": inconsistentSharedMf,
                           "CONSISTENT SHARED METAFEATURES": consistentSharedMf,
                           "OUR EXCLUSIVE METAFEATURES": ourExclusiveMf,
                           "OPENML EXCLUSIVE METAFEATURES": omlExclusiveMf}

            file_path = './test/metalearn/metafeatures/openmlComparisons/'
            if not os.path.exists(file_path):
                os.makedirs(file_path)
            report_name = 'openml_comparison_' + str(dataset_id) + '.json'
            with open(file_path+report_name,'w') as fh:
                json.dump(openmlData, fh, indent=4)

            if len(inconsistentSharedMf) > 0:
                return True
            else:
                return False

        import_openml_datasets()

    def test_compare_metafeature_lists(self):
        inconsistencies = {}
        with open("./metalearn/metafeatures/metafeatures.json") as fh:
            master_list = json.load(fh)
        master_names = set(master_list["metafeatures"].keys())
        for filename, dataset in self.datasets.items():
            known_dataset_metafeatures_path = get_dataset_metafeatures_path(filename)
=======
    def test_no_targets(self):
        """ Test Metafeatures().compute() without targets
        """
        test_failures = {}
        test_name = inspect.stack()[0][3]
        for dataset_filename, dataset in self.datasets.items():
            metafeatures = Metafeatures()
            computed_mfs = metafeatures.compute(
                X=dataset["X"], Y=None, seed=CORRECTNESS_SEED
            )
            known_mfs = dataset["known_metafeatures"]
            target_dependent_metafeatures = Metafeatures.list_metafeatures(
                "target_dependent"
            )
            for mf_name in target_dependent_metafeatures:
                known_mfs[mf_name] = {
                    Metafeatures.VALUE_KEY: Metafeatures.NO_TARGETS,
                    Metafeatures.COMPUTE_TIME_KEY: 0.
                }

            n_computed_mfs = len(computed_mfs)
            n_computable_mfs = len(Metafeatures.IDS)

            required_checks = {
                self._check_correctness: [
                    computed_mfs, known_mfs, dataset_filename
                ],
                self._check_compare_metafeature_lists: [
                    computed_mfs, known_mfs, dataset_filename
                ]
            }
            test_failures.update(self._perform_checks(required_checks))
>>>>>>> 88e8041e

            self.assertEqual(
                n_computable_mfs, n_computed_mfs,
                f"{test_name} computed an incorrect number of metafeatures"
            )
        self._report_test_failures(test_failures, test_name)

    def test_request_metafeatures(self):
        SUBSET_LENGTH = 20
        test_failures = {}
        test_name = inspect.stack()[0][3]
        for dataset_filename, dataset in self.datasets.items():
            metafeature_ids = random.sample(Metafeatures.IDS, SUBSET_LENGTH)
            computed_mfs = Metafeatures().compute(
                X=dataset["X"],Y=dataset["Y"], seed=CORRECTNESS_SEED,
                metafeature_ids=metafeature_ids
            )
            known_metafeatures = dataset["known_metafeatures"]
            required_checks = {
                self._check_correctness: [
                    computed_mfs, known_metafeatures, dataset_filename
                ]
            }
            test_failures.update(self._perform_checks(required_checks))
            self.assertEqual(
                metafeature_ids, list(computed_mfs.keys()),
                "Compute did not return requested metafeatures"
            )
        self._report_test_failures(test_failures, test_name)

    def test_compute_effects_on_dataset(self):
        """
        Tests whether computing metafeatures has any side effects on the input
        X or Y data. Fails if there are any side effects.
        """
        for dataset in self.datasets.values():
            X_copy, Y_copy = dataset["X"].copy(), dataset["Y"].copy()
            Metafeatures().compute(X=dataset["X"],Y=dataset["Y"])
            if not (
                X_copy.equals(dataset["X"]) and Y_copy.equals(dataset["Y"])
            ):
                self.assertTrue(
                    False, "Input data has changed after Metafeatures.compute"
                )

    def test_compute_effects_on_compute(self):
        """
        Tests whether computing metafeatures has any side effects on the
        instance metafeatures object. Fails if there are any side effects.
        """
        required_checks = {}
        test_failures = {}
        test_name = inspect.stack()[0][3]
        for dataset_filename, dataset in self.datasets.items():
            metafeatures_instance = Metafeatures()
            # first run
            metafeatures_instance.compute(
                X=dataset["X"],Y=dataset["Y"],seed=CORRECTNESS_SEED
            )
            # second run
            computed_mfs = metafeatures_instance.compute(
                X=dataset["X"],Y=dataset["Y"],seed=CORRECTNESS_SEED
            )

            known_mfs = dataset["known_metafeatures"]
            required_checks[self._check_correctness] = [
                computed_mfs, known_mfs, dataset_filename
            ]
            test_failures.update(self._perform_checks(required_checks))
        self._report_test_failures(test_failures, test_name)

    def test_output_format(self):
        with open("./metalearn/metafeatures/metafeatures_schema.json") as f:
            mf_schema = json.load(f)
        for dataset_filename, dataset in self.datasets.items():
            computed_mfs = Metafeatures().compute(X=dataset["X"],Y=dataset["Y"])
            try:
                jsonschema.validate(computed_mfs, mf_schema)
            except jsonschema.exceptions.ValidationError as e:
                self.fail(
                    f"Metfatures computed from {dataset_filename} do not "+
                    "conform to schema"
                )

    def test_output_json_compatibility(self):
        with open("./metalearn/metafeatures/metafeatures_schema.json") as f:
            mf_schema = json.load(f)
        for dataset_filename, dataset in self.datasets.items():
            computed_mfs = Metafeatures().compute(X=dataset["X"],Y=dataset["Y"])
            try:
                json_computed_mfs = json.dumps(computed_mfs)
            except Exception as e:
                self.fail(
                    f"Failed to convert metafeature output to json: {str(e)}"
                )


class MetafeaturesTestCase(unittest.TestCase):
    """ Contains tests for Metafeatures that can be executed without loading data. """

    def setUp(self):
        self.dummy_features = pd.DataFrame(np.random.rand(50, 50))
        self.dummy_target = pd.Series(np.random.randint(2, size=50), name="target").astype("str")

        self.invalid_metafeature_message_start = "One or more requested metafeatures are not valid:"
        self.invalid_metafeature_message_start_fail_message = "Error message indicating invalid metafeatures did not start with expected string."
        self.invalid_metafeature_message_contains_fail_message = "Error message indicating invalid metafeatures should include names of invalid features."

    def test_dataframe_input_error(self):
        """ Tests if `compute` gives a user-friendly error when a TypeError occurs. """

        expected_error_message1 = "X must be of type pandas.DataFrame"
        fail_message1 = "We expect a user friendly message when the features passed to compute is not a Pandas.DataFrame."
        expected_error_message2 = "Y must be of type pandas.Series"
        fail_message2 = "We expect a user friendly message when the target column passed to compute is not a Pandas.Series."
        # We don't check for the Type of TypeError explicitly as any other error would fail the unit test.

        with self.assertRaises(TypeError) as cm:
            Metafeatures().compute(X=None, Y=self.dummy_target)
        self.assertEqual(str(cm.exception), expected_error_message1, fail_message1)

        with self.assertRaises(TypeError) as cm:
            Metafeatures().compute(X=np.zeros((500, 50)), Y=pd.Series(np.zeros(500)))
        self.assertEqual(str(cm.exception), expected_error_message1, fail_message1)

        with self.assertRaises(TypeError) as cm:
            Metafeatures().compute(X=pd.DataFrame(np.zeros((500, 50))), Y=np.zeros(500))
        self.assertEqual(str(cm.exception), expected_error_message2, fail_message2)

    def _check_invalid_metafeature_exception_string(self, exception_str, invalid_metafeatures):
        """ Checks if the exception message starts with the right string, and contains all of the invalid metafeatures expected. """
        self.assertTrue(
            exception_str.startswith(self.invalid_metafeature_message_start),
            self.invalid_metafeature_message_start_fail_message
        )

        for invalid_mf in invalid_metafeatures:
            self.assertTrue(
                invalid_mf in exception_str,
                self.invalid_metafeature_message_contains_fail_message
            )

    def test_metafeatures_input_all_invalid(self):
        """ Test case where all requested metafeatures are invalid. """

        invalid_metafeatures = ["ThisIsNotValid", "ThisIsAlsoNotValid"]

        with self.assertRaises(ValueError) as cm:
            Metafeatures().compute(X=self.dummy_features, Y=self.dummy_target, metafeature_ids=invalid_metafeatures)

        self._check_invalid_metafeature_exception_string(str(cm.exception), invalid_metafeatures)

    def test_metafeatures_input_partial_invalid(self):
        """ Test case where only some requested metafeatures are invalid. """

        invalid_metafeatures = ["ThisIsNotValid", "ThisIsAlsoNotValid"]
        valid_metafeatures = ["NumberOfInstances", "NumberOfFeatures"]

        with self.assertRaises(ValueError) as cm:
            Metafeatures().compute(X=self.dummy_features, Y=self.dummy_target,
                                   metafeature_ids=invalid_metafeatures + valid_metafeatures)

        self._check_invalid_metafeature_exception_string(str(cm.exception), invalid_metafeatures)

        # Order should not matter
        with self.assertRaises(ValueError) as cm:
            Metafeatures().compute(X=self.dummy_features, Y=self.dummy_target,
                                   metafeature_ids=valid_metafeatures + invalid_metafeatures)
        self._check_invalid_metafeature_exception_string(str(cm.exception), invalid_metafeatures)

    def test_column_type_input(self):
        column_types = {feature: "NUMERIC" for feature in self.dummy_features.columns}
        column_types[self.dummy_features.columns[2]] = "CATEGORICAL"
        column_types[self.dummy_target.name] = "CATEGORICAL"
        # all valid
        Metafeatures().compute(
            self.dummy_features, self.dummy_target, column_types
        )
        # some valid
        column_types[self.dummy_features.columns[0]] = "NUMBER"
        column_types[self.dummy_features.columns[1]] = "CATEGORY"
        with self.assertRaises(ValueError) as cm:
            Metafeatures().compute(
                self.dummy_features, self.dummy_target, column_types
            )
        self.assertTrue(
            str(cm.exception).startswith(
                "One or more input column types are not valid:"
            ),
            "Some invalid column types test failed"
        )
        # all invalid
        column_types = {feature: "INVALID_TYPE" for feature in self.dummy_features.columns}
        column_types[self.dummy_target.name] = "INVALID"
        with self.assertRaises(ValueError) as cm:
            Metafeatures().compute(
                self.dummy_features, self.dummy_target, column_types
            )
        self.assertTrue(
            str(cm.exception).startswith(
                "One or more input column types are not valid:"
            ),
            "All invalid column types test failed"
        )
        # invalid number of column types
        del column_types[self.dummy_features.columns[0]]
        with self.assertRaises(ValueError) as cm:
            Metafeatures().compute(
                self.dummy_features, self.dummy_target, column_types
            )
        self.assertEqual(
            str(cm.exception),
            "The number of column_types does not match the number of " +
            "features plus the target",
            "Invalid number of column types test failed"
        )

    def test_sampling_shape_no_exception(self):
        try:
            Metafeatures().compute(
                self.dummy_features, self.dummy_target, sample_shape=(10,10)
            )
        except Exception as e:
            exc_type = type(e).__name__
            self.fail(f"computing metafeatures raised {exc_type} unexpectedly")

    def test_sampling_shape_correctness(self):
        sample_shape = (7,13)
        metafeatures = Metafeatures()
        dummy_mf_df = metafeatures.compute(
            self.dummy_features, self.dummy_target, sample_shape=sample_shape
        )
        X_sample = metafeatures._resources["XSample"]["value"]
        self.assertEqual(
            X_sample.shape, sample_shape,
            f"Sampling produced incorrect shape {X_sample.shape}; should have" +
            f" been {sample_shape}."
        )

    def test_sampling_shape_invalid_input(self):
        error_tests = [
            {
                "sample_shape": "bad_shape",
                "message": "`sample_shape` must be of type `tuple` or `list`"
            },
            {
                "sample_shape": {0:"bad", 1:"shape"},
                "message": "`sample_shape` must be of type `tuple` or `list`"
            },
            {
                "sample_shape": (2,2,2),
                "message": "`sample_shape` must be of length 2"
            },
            {
                "sample_shape": [1],
                "message": "`sample_shape` must be of length 2"
            },
            {
                "sample_shape": (0,1),
                "message": "Cannot sample less than one row"
            },
            {
                "sample_shape": (1,0),
                "message": "Cannot sample less than 1 column"
            },
            {
                "sample_shape": (3,10),
                # 4 based on self.dummy_target
                "message": "Cannot sample less than 4 rows from Y"
            }
        ]
        for test in error_tests:
            with self.assertRaises(ValueError) as cm:
                Metafeatures().compute(
                    self.dummy_features, self.dummy_target,
                    sample_shape=test["sample_shape"]
                )
            self.assertEqual(
                str(cm.exception),
                test["message"]
            )

    def test_n_folds_invalid_input(self):
        tests = [
            {
                "n_folds": 0,
                "message": "`n_folds` must be >= 2, but was 0"
            },
            {
                "n_folds": 1,
                "message": "`n_folds` must be >= 2, but was 1"
            },
            {
                "n_folds": 2.1,
                "message": "`n_folds` must be an integer, not 2.1"
            },
            {
                "n_folds": "hello",
                "message": "`n_folds` must be an integer, not hello"
            },
            {
                "n_folds": [3],
                "message": "`n_folds` must be an integer, not [3]"
            },
            {
                "n_folds": {5:7},
                "message": "`n_folds` must be an integer, not {5: 7}"
            }
        ]
        for test in tests:
            with self.assertRaises(ValueError) as cm:
                Metafeatures().compute(
                    self.dummy_features, self.dummy_target,
                    n_folds=test["n_folds"]
                )
            self.assertEqual(str(cm.exception), test["message"])

    def test_n_folds_with_small_dataset(self):
        # should raise error with small (few instances) dataset
        # unless not computing landmarking mfs
        X_small = pd.DataFrame(np.random.rand(3, 7))
        Y_small = pd.Series([0,1,0], name="target").astype("str")
        metafeatures = Metafeatures()

        with self.assertRaises(ValueError) as cm:
            metafeatures.compute(X_small, Y_small, n_folds=2)
        self.assertEqual(
            str(cm.exception),
            "The minimum number of instances in each class of Y is n_folds=2." +
            " Class 1 has 1."
        )

    def test_n_folds_with_small_dataset_no_landmarkers(self):
        # should raise error with small (few instances) dataset
        # unless not computing landmarking mfs
        X_small = pd.DataFrame(np.random.rand(3, 7))
        Y_small = pd.Series([0,1,0], name="target").astype("str")
        metafeature_ids = [
            "NumberOfInstances", "NumberOfFeatures", "NumberOfClasses",
            "NumberOfNumericFeatures", "NumberOfCategoricalFeatures"
        ]
        try:
            Metafeatures().compute(
                X_small, Y_small, metafeature_ids=metafeature_ids, n_folds=2
            )
        except Exception as e:
           exc_type = type(e).__name__
           self.fail(f"computing metafeatures raised {exc_type} unexpectedly")

def metafeatures_suite():
<<<<<<< HEAD
    # test_cases = [MetaFeaturesTestCase, MetaFeaturesWithDataTestCase]
    # return unittest.TestSuite(map(unittest.TestLoader().loadTestsFromTestCase, test_cases))
    suite = unittest.TestSuite()
    suite.addTest(MetaFeaturesWithDataTestCase("test_compare_openml"))
    return suite
=======
    test_cases = [MetafeaturesTestCase, MetafeaturesWithDataTestCase]
    return unittest.TestSuite(map(unittest.TestLoader().loadTestsFromTestCase, test_cases))


""" === Anything under is line is currently not in use. === """


def import_openml_dataset(id=4):
    # get a dataset from openml using a dataset id
    dataset = openml.datasets.get_dataset(id)
    # get the metafeatures from the dataset
    omlMetafeatures = {x: float(v) for x, v in dataset.qualities.items()}

    # get X, Y, and attributes from the dataset
    X, Y, attributes = dataset.get_data(target=dataset.default_target_attribute, return_attribute_names=True)

    # create dataframe object from X,Y, and attributes
    dataframe = pd.DataFrame(X, columns=attributes)
    dataframe = dataframe.assign(target=pd.Series(Y))

    # format attributes
    # TODO: find out if pandas infers type correctly (remove this code after)
    for i in range(len(X[0])):
        attributes[i] = (attributes[i], str(type(X[0][i])))
        # set types of attributes (column headers) as well as the names

    return dataframe, omlMetafeatures


def compare_with_openml(dataframe, omlMetafeatures):
    # get metafeatures from dataset using our metafeatures
    ourMetafeatures = extract_metafeatures(dataframe)
    # todo use nested dictionary instead of tuple to make values more descriptive
    mfDict = json.load(open("oml_metafeature_map.json", "r"))

    omlExclusiveMf = {}
    ourExclusiveMf = ourMetafeatures
    sharedMf = []
    sharedMf.append(
        ("OML Metafeature Name", "OML Metafeature Value", "Our Metafeature Name", "Our Metafeature Value", "Similar?"))
    for omlMetafeature in omlMetafeatures:
        # compare shared metafeatures
        if (ourMetafeatures.get(omlMetafeature) != None
                or ourMetafeatures.get("" if omlMetafeature not in mfDict else mfDict.get(omlMetafeature)[0]) != None):
            omlMetafeatureName = ""
            omlMetafeatureValue = ""
            ourMetafeatureName = ""
            ourMetafeatureValue = ""
            similarityString = ""
            diff = 0
            similarityQualifier = 0.05

            # compare metafeatures with the same name
            if (ourMetafeatures.get(omlMetafeature) != None):
                omlMetafeatureName = omlMetafeature
                omlMetafeatureValue = float(omlMetafeatures.get(omlMetafeature))
                ourMetafeatureName = omlMetafeature
                ourMetafeatureValue = float(ourMetafeatures.get(ourMetafeatureName))
                # similarityQualifier = omlMetafeatureValue * .05
                diff = omlMetafeatureValue - ourMetafeatureValue
            # compare equivalent metafeatures with different names
            elif (ourMetafeatures.get(mfDict.get(omlMetafeature)[0]) != None):
                ourMetafeatureName, multiplier = mfDict.get(omlMetafeature)
                ourMetafeatureValue = float(ourMetafeatures.get(ourMetafeatureName))
                omlMetafeatureName = omlMetafeature
                omlMetafeatureValue = float(omlMetafeatures.get(omlMetafeature))
                # similarityQualifier = omlMetafeatureValue * .05
                diff = omlMetafeatureValue - (ourMetafeatureValue * multiplier)

            # determine if the metafeatures are similar
            if (abs(diff) <= similarityQualifier):
                similarityString = "yes"
            else:
                # compare oml value with our value, get diff between the two
                diff = abs(omlMetafeatures[openmlName] - metafeatureValue)
                if diff > .05:
                    similarityString = "No"
                else:
                    similarityString = "Yes"

                # sharedMfList is a pandas dataframe. We add a row consisting of the following values:
                # "OML Metafeature Name", "OML Metafeature Value", "Our Metafeature Name", "Our Metafeature Value", "Similar?"
                sharedMfList.append(
                    [openmlName, omlMetafeatures[openmlName], metafeatureName, metafeatureValue, similarityString])

                omlExclusiveMf.pop(openmlName)

    for index, row in enumerate(sharedMfList):
        sharedMf.loc[index] = row

    # print shared metafeature comparison
    print("Shared metafeature comparison")
    pd.set_option("display.max_columns", 500)
    pd.set_option("display.width", 1000)

    sharedMf.sort_values("Similar?", ascending=False, axis=0, inplace=True)

    print(sharedMf)

    # print metafeatures calculate by our primitive exclusively
    print("\nMetafeatures calculated by our primitive exclusively:")
    print(json.dumps(ourExclusiveMf, sort_keys=True, indent=4))


def sort_by_compute_time(metafeatures):
    metafeature_times = {}
    for key in metafeatures:
        if Metafeatures.COMPUTE_TIME_NAME in key:
            metafeature_times[key] = metafeatures[key]
    return dict(sorted(metafeature_times.items(), key=lambda x: x[1], reverse=True))

# if __name__ == "__main__":
# dataframe, omlMetafeatures = import_openml_dataset()
# compare_with_openml(dataframe,omlMetafeatures)
>>>>>>> 88e8041e
<|MERGE_RESOLUTION|>--- conflicted
+++ resolved
@@ -5,15 +5,8 @@
 import math
 import os
 import random
-<<<<<<< HEAD
-import unittest
-import copy
-import time
-import operator
-=======
 import time
 import unittest
->>>>>>> 88e8041e
 
 import openml
 import pandas as pd
@@ -175,170 +168,8 @@
             }
             test_failures.update(self._perform_checks(required_checks))
 
-        self._report_test_failures(test_failures, test_name)
-
-<<<<<<< HEAD
-        fails = {}
-        for filename, dataset in self.datasets.items():
-            known_dataset_metafeatures_path = get_dataset_metafeatures_path(filename)
-            if os.path.exists(known_dataset_metafeatures_path):
-                with open(known_dataset_metafeatures_path) as fh:
-                    known_mfs = json.load(fh)
-
-                # Explicitly create empty dict because this provides information about successful tests.
-                fails[known_dataset_metafeatures_path] = {}
-
-                metafeatures_df = Metafeatures().compute(X=dataset["X"],Y=dataset["Y"],seed=random_seed)
-                computed_mfs = metafeatures_df.to_dict('records')[0]
-                for key, value in computed_mfs.items():
-                    if 'int' in str(type(value)):
-                        computed_mfs[key] = int(value)
-                    elif 'float' in str(type(value)):
-                        computed_mfs[key] = float(value)
-                    else:
-                        raise Exception('unhandled type: {}'.format(type(value)))
-
-                for mf, computed_value in computed_mfs.items():
-                    if '_Time' in mf:
-                        # Timing metafeatures will always differ anyway.
-                        # For now we pay no mind, no matter how big a difference may be.
-                        continue
-
-                    known_value = known_mfs.get(mf)
-                    if not math.isclose(known_value, computed_value) and not (np.isnan(known_value) and np.isnan(computed_value)):
-                        fails[known_dataset_metafeatures_path][mf] = (known_value, computed_value)
-
-        self.assertGreater(len(fails), 0, "No known results could be loaded, correctness could not be verified.")
-        if not all(f == {} for f in fails.values()):
-            # Results are no longer correct. Because multiple results that can be wrong are calculated at once,
-            # we want to output all of the wrong results so it might be easier to find out what went wrong.
-            fails = {k:v for (k,v) in fails.items() if v != {}}
-            fail_report_file = './test/metalearn/metafeatures/correctness_fails.json'
-            with open(fail_report_file,'w') as fh:
-                json.dump(fails, fh, indent=4)
-
-            self.assertTrue(False, "Not all metafeatures matched previous results, output written to {}.".format(fail_report_file))
-
-    # @unittest.expectedFailure
-    def test_compare_openml(self):
-
-        def import_openml_datasets():
-
-            # get a list of datasets from openml
-            datasets_dict = openml.datasets.list_datasets()
-            datasets = list([k for k,v in datasets_dict.items() if v["NumberOfInstances"] <= 50000 and
-                             v["NumberOfFeatures"] <= 200])
-            # get a list of filtered dataset ids
-            # rand_dataset_ids = datasets
-            rand_dataset_ids = datasets
-            # rand_dataset_ids = [564]
-
-            # get X, Y, and metafeatures from the datasets
-            inconsistencies = False
-            runs = 0
-            sample_size = 3
-            while runs < sample_size:
-                try:
-                    dataset_id = 471
-                    # dataset_id = np.random.choice(datasets, replace = False)
-                    dataset = openml.datasets.get_dataset(dataset_id)
-                    target = str(dataset.default_target_attribute).split(",")
-                    df = _read_arff_dataset(dataset.data_file)
-                    if len(target) <= 1:
-                        if target[0] == "None":
-                            X = df
-                            Y = None
-                        else:
-                            X = df.drop(columns=target, axis=1)
-                            Y = df[target].squeeze()
-                        dataset_metafeatures = {x: (float(v) if v is not None else v) for x,v in dataset.qualities.items()}
-                        dataset = {"X": X, "Y": Y, "metafeatures": dataset_metafeatures}
-                        print(dataset_id)
-                        if compare_with_openml(dataset, dataset_id):
-                            inconsistencies = True
-                        runs = runs + 1
-                        print("Runs: " + str(runs) + "\tid: " + str(dataset_id))
-                except arff.BadNominalValue:
-                    continue
-                except TypeError as t:
-                    print(t)
-                except ValueError as v:
-                    print(v)
-                    continue
-                except IndexError as i:
-                    print(i)
-
-            self.assertFalse(inconsistencies, "Not all metafeatures matched results from OpenML.")
-
-        def compare_with_openml(oml_dataset, dataset_id):
-            # get metafeatures from dataset using our metafeatures
-            ourMetafeatures = Metafeatures().compute(X=oml_dataset["X"], Y=oml_dataset["Y"])
-            ourMetafeatures = ourMetafeatures.to_dict(orient="records")[0]
-
-            mfNameMap = json.load(open("test/metalearn/metafeatures/oml_metafeature_map.json", "r"))
-
-            omlExclusiveMf = {x: v for x,v in oml_dataset["metafeatures"].items()}
-            ourExclusiveMf = {}
-            consistentSharedMf = []
-            inconsistentSharedMf = []
-
-            for metafeatureName, metafeatureValue in ourMetafeatures.items():
-
-                if 'int' in str(type(metafeatureValue)):
-                    metafeatureValue = int(metafeatureValue)
-                elif 'float' in str(type(metafeatureValue)):
-                    metafeatureValue = float(metafeatureValue)
-
-                if mfNameMap.get(metafeatureName) is None:
-                    ourExclusiveMf[metafeatureName] = metafeatureValue
-                else:
-                    openmlName = mfNameMap[metafeatureName]["openmlName"]
-                    if oml_dataset["metafeatures"].get(openmlName) is None:
-                        ourExclusiveMf[metafeatureName] = metafeatureValue
-                    else:
-                        omlExclusiveMf.pop(openmlName)
-                        omlMetafeatureValue = oml_dataset["metafeatures"][openmlName]
-                        multiplier = mfNameMap[metafeatureName]["multiplier"]
-                        # print(metafeatureName)
-                        # print(f"Oml value: {omlMetafeatureValue} Our value: {metafeatureValue}")
-                        # print()
-                        diff = abs(omlMetafeatureValue/multiplier - metafeatureValue)
-                        singleMfDict = {metafeatureName: {"OpenML Value": omlMetafeatureValue/multiplier,
-                                                          "Our Value": metafeatureValue, "Difference": diff}
-                                        }
-                        if diff <= .05:
-                            consistentSharedMf.append(singleMfDict)
-                        elif diff > .05 or diff == np.isnan(diff):
-                            inconsistentSharedMf.append(singleMfDict)
-
-            # write results to json file
-            openmlData = { "INCONSISTENT SHARED METAFEATURES": inconsistentSharedMf,
-                           "CONSISTENT SHARED METAFEATURES": consistentSharedMf,
-                           "OUR EXCLUSIVE METAFEATURES": ourExclusiveMf,
-                           "OPENML EXCLUSIVE METAFEATURES": omlExclusiveMf}
-
-            file_path = './test/metalearn/metafeatures/openmlComparisons/'
-            if not os.path.exists(file_path):
-                os.makedirs(file_path)
-            report_name = 'openml_comparison_' + str(dataset_id) + '.json'
-            with open(file_path+report_name,'w') as fh:
-                json.dump(openmlData, fh, indent=4)
-
-            if len(inconsistentSharedMf) > 0:
-                return True
-            else:
-                return False
-
-        import_openml_datasets()
-
-    def test_compare_metafeature_lists(self):
-        inconsistencies = {}
-        with open("./metalearn/metafeatures/metafeatures.json") as fh:
-            master_list = json.load(fh)
-        master_names = set(master_list["metafeatures"].keys())
-        for filename, dataset in self.datasets.items():
-            known_dataset_metafeatures_path = get_dataset_metafeatures_path(filename)
-=======
+        self._report_test_failures(test_failures, test_name)    
+
     def test_no_targets(self):
         """ Test Metafeatures().compute() without targets
         """
@@ -371,13 +202,6 @@
                 ]
             }
             test_failures.update(self._perform_checks(required_checks))
->>>>>>> 88e8041e
-
-            self.assertEqual(
-                n_computable_mfs, n_computed_mfs,
-                f"{test_name} computed an incorrect number of metafeatures"
-            )
-        self._report_test_failures(test_failures, test_name)
 
     def test_request_metafeatures(self):
         SUBSET_LENGTH = 20
@@ -452,7 +276,7 @@
                 jsonschema.validate(computed_mfs, mf_schema)
             except jsonschema.exceptions.ValidationError as e:
                 self.fail(
-                    f"Metfatures computed from {dataset_filename} do not "+
+                    f"Metafeatures computed from {dataset_filename} do not "+
                     "conform to schema"
                 )
 
@@ -722,125 +546,5 @@
            self.fail(f"computing metafeatures raised {exc_type} unexpectedly")
 
 def metafeatures_suite():
-<<<<<<< HEAD
-    # test_cases = [MetaFeaturesTestCase, MetaFeaturesWithDataTestCase]
-    # return unittest.TestSuite(map(unittest.TestLoader().loadTestsFromTestCase, test_cases))
-    suite = unittest.TestSuite()
-    suite.addTest(MetaFeaturesWithDataTestCase("test_compare_openml"))
-    return suite
-=======
     test_cases = [MetafeaturesTestCase, MetafeaturesWithDataTestCase]
-    return unittest.TestSuite(map(unittest.TestLoader().loadTestsFromTestCase, test_cases))
-
-
-""" === Anything under is line is currently not in use. === """
-
-
-def import_openml_dataset(id=4):
-    # get a dataset from openml using a dataset id
-    dataset = openml.datasets.get_dataset(id)
-    # get the metafeatures from the dataset
-    omlMetafeatures = {x: float(v) for x, v in dataset.qualities.items()}
-
-    # get X, Y, and attributes from the dataset
-    X, Y, attributes = dataset.get_data(target=dataset.default_target_attribute, return_attribute_names=True)
-
-    # create dataframe object from X,Y, and attributes
-    dataframe = pd.DataFrame(X, columns=attributes)
-    dataframe = dataframe.assign(target=pd.Series(Y))
-
-    # format attributes
-    # TODO: find out if pandas infers type correctly (remove this code after)
-    for i in range(len(X[0])):
-        attributes[i] = (attributes[i], str(type(X[0][i])))
-        # set types of attributes (column headers) as well as the names
-
-    return dataframe, omlMetafeatures
-
-
-def compare_with_openml(dataframe, omlMetafeatures):
-    # get metafeatures from dataset using our metafeatures
-    ourMetafeatures = extract_metafeatures(dataframe)
-    # todo use nested dictionary instead of tuple to make values more descriptive
-    mfDict = json.load(open("oml_metafeature_map.json", "r"))
-
-    omlExclusiveMf = {}
-    ourExclusiveMf = ourMetafeatures
-    sharedMf = []
-    sharedMf.append(
-        ("OML Metafeature Name", "OML Metafeature Value", "Our Metafeature Name", "Our Metafeature Value", "Similar?"))
-    for omlMetafeature in omlMetafeatures:
-        # compare shared metafeatures
-        if (ourMetafeatures.get(omlMetafeature) != None
-                or ourMetafeatures.get("" if omlMetafeature not in mfDict else mfDict.get(omlMetafeature)[0]) != None):
-            omlMetafeatureName = ""
-            omlMetafeatureValue = ""
-            ourMetafeatureName = ""
-            ourMetafeatureValue = ""
-            similarityString = ""
-            diff = 0
-            similarityQualifier = 0.05
-
-            # compare metafeatures with the same name
-            if (ourMetafeatures.get(omlMetafeature) != None):
-                omlMetafeatureName = omlMetafeature
-                omlMetafeatureValue = float(omlMetafeatures.get(omlMetafeature))
-                ourMetafeatureName = omlMetafeature
-                ourMetafeatureValue = float(ourMetafeatures.get(ourMetafeatureName))
-                # similarityQualifier = omlMetafeatureValue * .05
-                diff = omlMetafeatureValue - ourMetafeatureValue
-            # compare equivalent metafeatures with different names
-            elif (ourMetafeatures.get(mfDict.get(omlMetafeature)[0]) != None):
-                ourMetafeatureName, multiplier = mfDict.get(omlMetafeature)
-                ourMetafeatureValue = float(ourMetafeatures.get(ourMetafeatureName))
-                omlMetafeatureName = omlMetafeature
-                omlMetafeatureValue = float(omlMetafeatures.get(omlMetafeature))
-                # similarityQualifier = omlMetafeatureValue * .05
-                diff = omlMetafeatureValue - (ourMetafeatureValue * multiplier)
-
-            # determine if the metafeatures are similar
-            if (abs(diff) <= similarityQualifier):
-                similarityString = "yes"
-            else:
-                # compare oml value with our value, get diff between the two
-                diff = abs(omlMetafeatures[openmlName] - metafeatureValue)
-                if diff > .05:
-                    similarityString = "No"
-                else:
-                    similarityString = "Yes"
-
-                # sharedMfList is a pandas dataframe. We add a row consisting of the following values:
-                # "OML Metafeature Name", "OML Metafeature Value", "Our Metafeature Name", "Our Metafeature Value", "Similar?"
-                sharedMfList.append(
-                    [openmlName, omlMetafeatures[openmlName], metafeatureName, metafeatureValue, similarityString])
-
-                omlExclusiveMf.pop(openmlName)
-
-    for index, row in enumerate(sharedMfList):
-        sharedMf.loc[index] = row
-
-    # print shared metafeature comparison
-    print("Shared metafeature comparison")
-    pd.set_option("display.max_columns", 500)
-    pd.set_option("display.width", 1000)
-
-    sharedMf.sort_values("Similar?", ascending=False, axis=0, inplace=True)
-
-    print(sharedMf)
-
-    # print metafeatures calculate by our primitive exclusively
-    print("\nMetafeatures calculated by our primitive exclusively:")
-    print(json.dumps(ourExclusiveMf, sort_keys=True, indent=4))
-
-
-def sort_by_compute_time(metafeatures):
-    metafeature_times = {}
-    for key in metafeatures:
-        if Metafeatures.COMPUTE_TIME_NAME in key:
-            metafeature_times[key] = metafeatures[key]
-    return dict(sorted(metafeature_times.items(), key=lambda x: x[1], reverse=True))
-
-# if __name__ == "__main__":
-# dataframe, omlMetafeatures = import_openml_dataset()
-# compare_with_openml(dataframe,omlMetafeatures)
->>>>>>> 88e8041e
+    return unittest.TestSuite(map(unittest.TestLoader().loadTestsFromTestCase, test_cases))