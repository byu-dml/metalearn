--- conflicted
+++ resolved
@@ -591,123 +591,4 @@
 
 def metafeatures_suite():
     test_cases = [MetafeaturesTestCase, MetafeaturesWithDataTestCase]
-<<<<<<< HEAD
-    return unittest.TestSuite(map(unittest.TestLoader().loadTestsFromTestCase, test_cases))
-    # suite = unittest.TestSuite()
-    # suite.addTest(MetaFeaturesWithDataTestCase("test_model"))
-    # return suite
-
-
-""" === Anything under is line is currently not in use. === """
-
-
-def import_openml_dataset(id=4):
-    # get a dataset from openml using a dataset id
-    dataset = openml.datasets.get_dataset(id)
-    # get the metafeatures from the dataset
-    omlMetafeatures = {x: float(v) for x, v in dataset.qualities.items()}
-
-    # get X, Y, and attributes from the dataset
-    X, Y, attributes = dataset.get_data(target=dataset.default_target_attribute, return_attribute_names=True)
-
-    # create dataframe object from X,Y, and attributes
-    dataframe = pd.DataFrame(X, columns=attributes)
-    dataframe = dataframe.assign(target=pd.Series(Y))
-
-    # format attributes
-    # TODO: find out if pandas infers type correctly (remove this code after)
-    for i in range(len(X[0])):
-        attributes[i] = (attributes[i], str(type(X[0][i])))
-        # set types of attributes (column headers) as well as the names
-
-    return dataframe, omlMetafeatures
-
-
-def compare_with_openml(dataframe, omlMetafeatures):
-    # get metafeatures from dataset using our metafeatures
-    ourMetafeatures = extract_metafeatures(dataframe)
-    # todo use nested dictionary instead of tuple to make values more descriptive
-    mfDict = json.load(open("oml_metafeature_map.json", "r"))
-
-    omlExclusiveMf = {}
-    ourExclusiveMf = ourMetafeatures
-    sharedMf = []
-    sharedMf.append(
-        ("OML Metafeature Name", "OML Metafeature Value", "Our Metafeature Name", "Our Metafeature Value", "Similar?"))
-    for omlMetafeature in omlMetafeatures:
-        # compare shared metafeatures
-        if (ourMetafeatures.get(omlMetafeature) != None
-                or ourMetafeatures.get("" if omlMetafeature not in mfDict else mfDict.get(omlMetafeature)[0]) != None):
-            omlMetafeatureName = ""
-            omlMetafeatureValue = ""
-            ourMetafeatureName = ""
-            ourMetafeatureValue = ""
-            similarityString = ""
-            diff = 0
-            similarityQualifier = 0.05
-
-            # compare metafeatures with the same name
-            if (ourMetafeatures.get(omlMetafeature) != None):
-                omlMetafeatureName = omlMetafeature
-                omlMetafeatureValue = float(omlMetafeatures.get(omlMetafeature))
-                ourMetafeatureName = omlMetafeature
-                ourMetafeatureValue = float(ourMetafeatures.get(ourMetafeatureName))
-                # similarityQualifier = omlMetafeatureValue * .05
-                diff = omlMetafeatureValue - ourMetafeatureValue
-            # compare equivalent metafeatures with different names
-            elif (ourMetafeatures.get(mfDict.get(omlMetafeature)[0]) != None):
-                ourMetafeatureName, multiplier = mfDict.get(omlMetafeature)
-                ourMetafeatureValue = float(ourMetafeatures.get(ourMetafeatureName))
-                omlMetafeatureName = omlMetafeature
-                omlMetafeatureValue = float(omlMetafeatures.get(omlMetafeature))
-                # similarityQualifier = omlMetafeatureValue * .05
-                diff = omlMetafeatureValue - (ourMetafeatureValue * multiplier)
-
-            # determine if the metafeatures are similar
-            if (abs(diff) <= similarityQualifier):
-                similarityString = "yes"
-            else:
-                # compare oml value with our value, get diff between the two
-                diff = abs(omlMetafeatures[openmlName] - metafeatureValue)
-                if diff > .05:
-                    similarityString = "No"
-                else:
-                    similarityString = "Yes"
-
-                # sharedMfList is a pandas dataframe. We add a row consisting of the following values:
-                # "OML Metafeature Name", "OML Metafeature Value", "Our Metafeature Name", "Our Metafeature Value", "Similar?"
-                sharedMfList.append(
-                    [openmlName, omlMetafeatures[openmlName], metafeatureName, metafeatureValue, similarityString])
-
-                omlExclusiveMf.pop(openmlName)
-
-    for index, row in enumerate(sharedMfList):
-        sharedMf.loc[index] = row
-
-    # print shared metafeature comparison
-    print("Shared metafeature comparison")
-    pd.set_option("display.max_columns", 500)
-    pd.set_option("display.width", 1000)
-
-    sharedMf.sort_values("Similar?", ascending=False, axis=0, inplace=True)
-
-    print(sharedMf)
-
-    # print metafeatures calculate by our primitive exclusively
-    print("\nMetafeatures calculated by our primitive exclusively:")
-    print(json.dumps(ourExclusiveMf, sort_keys=True, indent=4))
-
-
-def sort_by_compute_time(metafeatures):
-    metafeature_times = {}
-    for key in metafeatures:
-        if Metafeatures.COMPUTE_TIME_NAME in key:
-            metafeature_times[key] = metafeatures[key]
-    return dict(sorted(metafeature_times.items(), key=lambda x: x[1], reverse=True))
-
-# if __name__ == "__main__":
-# dataframe, omlMetafeatures = import_openml_dataset()
-# compare_with_openml(dataframe,omlMetafeatures)
-=======
-    return unittest.TestSuite(map(unittest.TestLoader().loadTestsFromTestCase, test_cases))
->>>>>>> f12d24d8
+    return unittest.TestSuite(map(unittest.TestLoader().loadTestsFromTestCase, test_cases))