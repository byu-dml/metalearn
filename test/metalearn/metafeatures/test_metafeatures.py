--- conflicted
+++ resolved
@@ -298,11 +298,7 @@
     test_cases = [MetaFeaturesTestCase, MetaFeaturesWithDataTestCase]
     return unittest.TestSuite(map(unittest.TestLoader().loadTestsFromTestCase, test_cases))
     # suite = unittest.TestSuite()
-<<<<<<< HEAD
     # suite.addTest(MetaFeaturesWithDataTestCase("test_timeout"))
-=======
-    # suite.addTest(MetaFeaturesTestCase("test_dataframe_input_error"))
->>>>>>> 56f547ee
     # return suite
 
 """ === Anything under is line is currently not in use. === """
