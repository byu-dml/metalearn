--- conflicted
+++ resolved
@@ -276,42 +276,6 @@
             metafeature_times[key] = metafeatures[key]
     return dict(sorted(metafeature_times.items(), key=lambda x: x[1], reverse=True))
 
-<<<<<<< HEAD
-def main():
-    # todo compare computed metafeatures against a static file of pre-computed metafeatures
-    # this would allow us to see if we have fundamentally changed how we are computing metafeatures
-    # during any development process
-    # we then manually decide which metafeatures are correct and update the static file as needed
-    datasets = json.load(open("./data/test_datasets.json", "r"))
-    for obj in datasets:
-        filename = "./data/"+obj["path"]
-        target_name = obj["target_name"]
-        print(filename)
-        ext = filename.split(".")[-1]
-        if ext == "arff":
-            dataframe = load_arff(filename)
-        elif ext == "csv":
-            dataframe = pd.read_csv(filename)
-            dataframe.rename(columns={target_name: "target"}, inplace=True)
-        else:
-            raise ValueError("load file type '{}' not implemented")
-
-        if "d3mIndex" in dataframe.columns:
-            dataframe.drop(columns="d3mIndex", inplace=True)
-
-        metafeatures = extract_metafeatures(dataframe)
-        # print(json.dumps(sort_by_compute_time(metafeatures), indent=4))
-        print(json.dumps(metafeatures, sort_keys=True, indent=4))
-        # print(len(metafeatures), "metafeatures")
-
-    print("tests finished")
-
-if __name__ == "__main__":
-    # dataframe, omlMetafeatures = import_openml_dataset()
-    # compare_with_openml(dataframe,omlMetafeatures)
-    main()
-=======
 #if __name__ == "__main__":
 # dataframe, omlMetafeatures = import_openml_dataset()
-# compare_with_openml(dataframe,omlMetafeatures)
->>>>>>> 0808f0a4
+# compare_with_openml(dataframe,omlMetafeatures)