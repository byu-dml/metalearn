""" Contains unit tests for the MetaFeatures class. """
import inspect
import json
import math
import os
import random
import time
import unittest

# import openml
import pandas as pd
import numpy as np

from metalearn.metafeatures.metafeatures import Metafeatures
from test.config import CORRECTNESS_SEED, METADATA_PATH
from test.data.dataset import read_dataset
from test.data.compute_dataset_metafeatures import get_dataset_metafeatures_path

FAIL_MESSAGE = "message"
FAIL_REPORT = "report"

class MetaFeaturesWithDataTestCase(unittest.TestCase):
    """ Contains tests for MetaFeatures that require loading data first. """

    def setUp(self):
        self.datasets = {}
        with open(METADATA_PATH, "r") as fh:
            dataset_descriptions = json.load(fh)
        for dataset_description in dataset_descriptions:
            filename = dataset_description["filename"]
            target_class_name = dataset_description["target_class_name"]
            index_col_name = dataset_description.get("index_col_name", None)
            X, Y, column_types = read_dataset(filename, index_col_name, target_class_name)

            known_dataset_metafeatures_path = get_dataset_metafeatures_path(filename)
            if os.path.exists(known_dataset_metafeatures_path):
                with open(known_dataset_metafeatures_path) as fh:
                    metafeatures = json.load(fh)
                self.datasets[filename] = {
                    "X": X, "Y": Y, "known_metafeatures": metafeatures,
                    "known_metafeatures_path": known_dataset_metafeatures_path,
                    "test": {}
                }
            else:
                raise FileNotFoundError(f"{known_dataset_metafeatures_path} does not exist")

    def tearDown(self):
        del self.datasets

    def _report_test_failures(self, test_failures, test_name):
        if test_failures != {}:
            failure_report_path = f"./failures_{test_name}.json"
            with open(failure_report_path, "w") as fh:
                json.dump(test_failures[FAIL_REPORT], fh, indent=4)
            self.assertTrue(
                False,
                test_failures[FAIL_MESSAGE] + " " +\
                f"Details have been written in {failure_report_path}."
            )

    def _check_correctness(self, computed_mfs, known_mfs, filename):
        """
        Tests whether computed_mfs are close to previously computed metafeature
        values. This assumes that the previously computed values are correct
        and allows testing for changes in metafeature computation. Only checks
        the correctness of the metafeatures passed in--does not test that all
        computable metafeatures were computed.
        """
        test_failures = {}
        fail_message = "Not all metafeatures matched previous results."

        # Since timing metafeatures are always different, ignore them
        computed_mfs = {
            key: val for key, val in computed_mfs.items() if Metafeatures.COMPUTE_TIME_NAME not in key
        }

        # this is a work-around to ensure computed_mfs is json serializable
        for key, value in computed_mfs.items():
            if "int" in str(type(value)):
                computed_mfs[key] = int(value)
            elif "float" in str(type(value)):
                computed_mfs[key] = float(value)
            elif type(value) is str:
                pass
            else:
                raise Exception("unhandled type: {}".format(type(value)))

        for mf_name, computed_value in computed_mfs.items():
            known_value = known_mfs.get(mf_name, None)
            correct = True
            if known_value is None:
                correct = False
            elif type(known_value) is str:
                correct = known_value == computed_value
            elif not np.isnan(known_value) and not np.isnan(computed_value):
                correct = math.isclose(known_value, computed_value)
            if not correct:
                test_failures[mf_name] = {
                    "known_value": known_value,
                    "computed_value": computed_value
                }

        if test_failures != {}:
            test_failures = {
                FAIL_MESSAGE: fail_message,
                FAIL_REPORT: {filename: {"correctness": test_failures}},
            }
        return test_failures

    def _check_compare_metafeature_lists(self, computed_mfs, known_mfs, filename):
        """
        Tests whether computed_mfs matches the list of previously computed metafeature
        names as well as the list of computable metafeatures in Metafeatures.list_metafeatures
        """
        test_failures = {}
        fail_message = "Metafeature lists do not match."

        master_names = set(Metafeatures().list_metafeatures())

        known_names_time = set({x for x in known_mfs.keys() if "_Time" in x})
        computed_names_time = set({x for x in computed_mfs.keys() if "_Time" in x})
        intersect_time = known_names_time.intersection(computed_names_time)

        known_names_time_unique = known_names_time - intersect_time
        computed_names_time_unique = computed_names_time - intersect_time

        known_names = set({x for x in known_mfs.keys() if "_Time" not in x})
        computed_names = set({x for x in computed_mfs.keys() if "_Time" not in x})
        intersect = master_names.intersection(computed_names.intersection(known_names))

        master_names_unique = master_names - intersect
        known_names_unique = (known_names - intersect).union(known_names_time_unique)
        computed_names_unique = (computed_names - intersect).union(computed_names_time_unique)

        if len(known_names_unique) > 0:
            test_failures["Known Metafeatures"] = list(known_names_unique)
        if len(computed_names_unique) > 0:
            test_failures["Computed Metafeatures"] = list(computed_names_unique)
        if len(master_names_unique) > 0:
            test_failures["Master List Metafeatures"] = list(master_names_unique)

        if test_failures != {}:
            test_failures = {
                FAIL_MESSAGE: fail_message,
                FAIL_REPORT: {filename: {"compare_mf_lists": test_failures}},
            }
        return test_failures

    def _perform_checks(self, functions):
        check = {}
        for function, args in functions.items():
            check = function(*args)
            if check != {}:
                break
        return check

    def test_run_without_fail(self):
        for dataset_filename, dataset in self.datasets.items():
            Metafeatures().compute(X=dataset["X"], Y=dataset["Y"])

    def test_correctness(self):
        """Tests that metafeatures are computed correctly, for known datasets.
        """
        required_checks = {}
        test_failures = {}
        test_name = inspect.stack()[0][3]
        for dataset_filename, dataset in self.datasets.items():
            metafeatures_df = Metafeatures().compute(
                X=dataset["X"], Y=dataset["Y"], seed=CORRECTNESS_SEED
            )
            computed_mfs = metafeatures_df.to_dict("records")[0]
            known_mfs = dataset["known_metafeatures"]

            required_checks[self._check_correctness] = [computed_mfs, known_mfs, dataset_filename]
            required_checks[self._check_compare_metafeature_lists] = [
                computed_mfs, known_mfs, dataset_filename
            ]
            test_failures.update(self._perform_checks(required_checks))

        self._report_test_failures(test_failures, test_name)

<<<<<<< HEAD
=======

    def test_compare_metafeature_lists(self):
        inconsistencies = {}
        with open("./metalearn/metafeatures/metafeatures.json") as fh:
            master_list = json.load(fh)
        master_names = set(master_list["metafeatures"].keys())
        for filename, dataset in self.datasets.items():
            known_dataset_metafeatures_path = get_dataset_metafeatures_path(filename)

            if os.path.exists(known_dataset_metafeatures_path):
                with open(known_dataset_metafeatures_path) as fh:
                    known_mfs = json.load(fh)

                inconsistencies[known_dataset_metafeatures_path] = {}

                metafeatures_df = Metafeatures().compute(X=dataset["X"],Y=dataset["Y"], timer=True)
                computed_mfs = metafeatures_df.to_dict("records")[0]

                known_names_t = set({x for x in known_mfs.keys() if Metafeatures.COMPUTE_TIME_NAME in x})
                computed_names_t = set({x for x in computed_mfs.keys() if Metafeatures.COMPUTE_TIME_NAME in x})
                intersect_t = known_names_t.intersection(computed_names_t)

                known_names_t_unique = known_names_t - intersect_t
                computed_names_t_unique = computed_names_t - intersect_t

                known_names_no_t = set({x for x in known_mfs.keys() if Metafeatures.COMPUTE_TIME_NAME not in x})
                computed_names_no_t = set({x for x in computed_mfs.keys() if Metafeatures.COMPUTE_TIME_NAME not in x})
                intersect = master_names.intersection(computed_names_no_t.intersection(known_names_no_t))

                master_names_unique = master_names - intersect
                known_names_unique = (known_names_no_t - intersect).union(known_names_t_unique)
                computed_names_unique = (computed_names_no_t - intersect).union(computed_names_t_unique)

                if len(known_names_unique) > 0:
                    inconsistencies[known_dataset_metafeatures_path]["Known Metafeatures"] = list(known_names_unique)
                if len(computed_names_unique) > 0:
                    inconsistencies[known_dataset_metafeatures_path]["Computed Metafeatures"] = list(computed_names_unique)
                if len(master_names_unique) > 0:
                    inconsistencies[known_dataset_metafeatures_path]["Master List Metafeatures"] = list(master_names_unique)

        self.assertGreater(len(inconsistencies), 0, "No known results could be loaded, metafeature lists could not be compared.")
        if not all(i == {} for i in inconsistencies.values()):
            inconsistencies = {k:v for (k,v) in inconsistencies.items() if v != {}}
            inconsistency_report_file = "./test/metalearn/metafeatures/mf_inconsistencies.json"
            with open(inconsistency_report_file, "w") as fh:
                json.dump(inconsistencies, fh, indent=4)
            self.assertTrue(False, "Metafeature lists do not match, output written to {}.".format(inconsistency_report_file))

    def _is_target_dependent(self, resource_name):
        if resource_name=="Y":
            return True
        elif resource_name=="XSample":
            return False
        else:
            resource_info = self.resource_info_dict[resource_name]
            parameters = resource_info.get("parameters", [])
            for parameter in parameters:
                if self._is_target_dependent(parameter):
                    return True
            function = resource_info["function"]
            parameters = self.function_dict[function]["parameters"]
            for parameter in parameters:
                if self._is_target_dependent(parameter):
                    return True
            return False

    def _get_target_dependent_metafeatures(self):
        self.resource_info_dict = {}
        metafeatures_list = []
        mf_info_file_path = "./metalearn/metafeatures/metafeatures.json"
        with open(mf_info_file_path, "r") as f:
            mf_info_json = json.load(f)
            self.function_dict = mf_info_json["functions"]
            json_metafeatures_dict = mf_info_json["metafeatures"]
            json_resources_dict = mf_info_json["resources"]
            metafeatures_list = list(json_metafeatures_dict.keys())
            combined_dict = {**json_metafeatures_dict, **json_resources_dict}
            for key in combined_dict:
                self.resource_info_dict[key] = combined_dict[key]
        target_dependent_metafeatures = []
        for mf in metafeatures_list:
            if self._is_target_dependent(mf):
                target_dependent_metafeatures.append(mf)
        return target_dependent_metafeatures

>>>>>>> 10263828
    def test_no_targets(self):
        """ Test Metafeatures().compute() without targets
        """
        required_checks = {}
        test_failures = {}
        test_name = inspect.stack()[0][3]
        for dataset_filename, dataset in self.datasets.items():
            metafeatures = Metafeatures()
            computed_mfs = metafeatures.compute(
                X=dataset["X"], Y=None, seed=CORRECTNESS_SEED
            ).to_dict("records")[0]

            known_mfs = dataset["known_metafeatures"]
            target_dependent_metafeatures = Metafeatures().list_target_dependent_metafeatures()
            for mf_name in target_dependent_metafeatures:
                known_mfs[mf_name] = Metafeatures.NO_TARGETS
<<<<<<< HEAD
=======

            n_computed_mfs = len(computed_mfs)
            n_computable_mfs = len(metafeatures.list_metafeatures())
>>>>>>> 10263828

            required_checks[self._check_correctness] = [computed_mfs, known_mfs, dataset_filename]
            required_checks[self._check_compare_metafeature_lists] = [
                computed_mfs, known_mfs, dataset_filename
            ]
            test_failures.update(self._perform_checks(required_checks))

<<<<<<< HEAD
=======
            self.assertEqual(
                n_computable_mfs, n_computed_mfs,
                f"{test_name} computed an incorrect number of metafeatures"
            )

>>>>>>> 10263828
        self._report_test_failures(test_failures, test_name)

    # temporarily remove timeout due to broken pipe bug
    def _test_timeout(self):
        """Tests Metafeatures().compute() with timeout set"""
        test_name = inspect.stack()[0][3]
        for timeout in [3, 5, 10]:

            test_failures = {}
            for filename, dataset in self.datasets.items():
                metafeatures = Metafeatures()
                start_time = time.time()
                df = metafeatures.compute(
                    X=dataset["X"], Y=dataset["Y"], timeout=timeout,
                    seed=CORRECTNESS_SEED
                )
                compute_time = time.time() - start_time
                computed_mfs = df.to_dict("records")[0]
                known_mfs = dataset["known_metafeatures"]
                self._check_correctness(
                    computed_mfs, known_mfs, test_name + f"_{timeout}"
                )
                self.assertGreater(
                    timeout, compute_time,
                    f"Compute metafeatures exceeded timeout on '{filename}'"
                )
                self._test_compare_metafeature_lists(
                    computed_mfs, known_mfs, test_name + f"_{timeout}"
                )

<<<<<<< HEAD
=======
    def test_timer_flag(self):
        '''
        Tests whether the Metafeatures.compute function works properly with and
        without the timer flag set.
        '''
        required_checks = {}
        test_failures = {}
        test_name = inspect.stack()[0][3]

        for dataset_filename, dataset in self.datasets.items():
            for timer in [True, False]:
                mf = Metafeatures()
                metafeatures_df = mf.compute(
                    X=dataset["X"], Y=dataset["Y"], seed=CORRECTNESS_SEED,
                    timer=timer
                )
                computed_mfs = metafeatures_df.to_dict('records')[0]
                known_mfs = dataset["known_metafeatures"]
                required_checks[self._check_correctness] = (
                    computed_mfs, known_mfs, dataset_filename
                )
                test_failures.update(self._perform_checks(required_checks))
                if timer == True:
                    multiplier = 1
                else:
                    multiplier = 2
                self.assertEqual(multiplier * len(computed_mfs), len(known_mfs), f"Did not compute the correct number of metafeatures with `timer={timer}`")

        self._report_test_failures(test_failures, test_name)

>>>>>>> 10263828

class MetaFeaturesTestCase(unittest.TestCase):
    """ Contains tests for MetaFeatures that can be executed without loading data. """

    def setUp(self):
        self.dummy_features = pd.DataFrame(np.random.rand(50, 50))
        self.dummy_target = pd.Series(np.random.randint(2, size=50), name="target").astype("str")

        self.invalid_metafeature_message_start = "One or more requested metafeatures are not valid:"
        self.invalid_metafeature_message_start_fail_message = "Error message indicating invalid metafeatures did not start with expected string."
        self.invalid_metafeature_message_contains_fail_message = "Error message indicating invalid metafeatures should include names of invalid features."

    def test_dataframe_input_error(self):
        """ Tests if `compute` gives a user-friendly error when a TypeError occurs. """

        expected_error_message1 = "X must be of type pandas.DataFrame"
        fail_message1 = "We expect a user friendly message when the features passed to compute is not a Pandas.DataFrame."
        expected_error_message2 = "Y must be of type pandas.Series"
        fail_message2 = "We expect a user friendly message when the target column passed to compute is not a Pandas.Series."
        expected_error_message3 = "Regression problems are not supported (target feature is numeric)"
        fail_message3 = "We expect a user friendly message when the DataFrame passed to compute is a regression problem"
        # We don't check for the Type of TypeError explicitly as any other error would fail the unit test.

        with self.assertRaises(TypeError) as cm:
            Metafeatures().compute(X=None, Y=self.dummy_target)
        self.assertEqual(str(cm.exception), expected_error_message1, fail_message1)

        with self.assertRaises(TypeError) as cm:
            Metafeatures().compute(X=np.zeros((500, 50)), Y=pd.Series(np.zeros(500)))
        self.assertEqual(str(cm.exception), expected_error_message1, fail_message1)

        with self.assertRaises(TypeError) as cm:
            Metafeatures().compute(X=pd.DataFrame(np.zeros((500, 50))), Y=np.zeros(500))
        self.assertEqual(str(cm.exception), expected_error_message2, fail_message2)

        with self.assertRaises(TypeError) as cm:
            Metafeatures().compute(X=self.dummy_features, Y=self.dummy_target.astype("float32"))
        self.assertEqual(str(cm.exception), expected_error_message3, fail_message3)

    def _check_invalid_metafeature_exception_string(self, exception_str, invalid_metafeatures):
        """ Checks if the exception message starts with the right string, and contains all of the invalid metafeatures expected. """
        self.assertTrue(
            exception_str.startswith(self.invalid_metafeature_message_start),
            self.invalid_metafeature_message_start_fail_message
        )

        for invalid_mf in invalid_metafeatures:
            self.assertTrue(
                invalid_mf in exception_str,
                self.invalid_metafeature_message_contains_fail_message
            )

    def test_metafeatures_input_all_invalid(self):
        """ Test case where all requested metafeatures are invalid. """

        invalid_metafeatures = ["ThisIsNotValid", "ThisIsAlsoNotValid"]

        with self.assertRaises(ValueError) as cm:
            Metafeatures().compute(X=self.dummy_features, Y=self.dummy_target, metafeature_ids=invalid_metafeatures)

        self._check_invalid_metafeature_exception_string(str(cm.exception), invalid_metafeatures)

    def test_metafeatures_input_partial_invalid(self):
        """ Test case where only some requested metafeatures are invalid. """

        invalid_metafeatures = ["ThisIsNotValid", "ThisIsAlsoNotValid"]
        valid_metafeatures = ["NumberOfInstances", "NumberOfFeatures"]

        with self.assertRaises(ValueError) as cm:
            Metafeatures().compute(X=self.dummy_features, Y=self.dummy_target,
                                   metafeature_ids=invalid_metafeatures + valid_metafeatures)

        self._check_invalid_metafeature_exception_string(str(cm.exception), invalid_metafeatures)

        # Order should not matter
        with self.assertRaises(ValueError) as cm:
            Metafeatures().compute(X=self.dummy_features, Y=self.dummy_target,
                                   metafeature_ids=valid_metafeatures + invalid_metafeatures)
        self._check_invalid_metafeature_exception_string(str(cm.exception), invalid_metafeatures)

    def test_column_type_input(self):
        column_types = {feature: "NUMERIC" for feature in self.dummy_features.columns}
        column_types[self.dummy_features.columns[2]] = "CATEGORICAL"
        column_types[self.dummy_target.name] = "CATEGORICAL"
        # all valid
        Metafeatures().compute(
            self.dummy_features, self.dummy_target, column_types
        )
        # some valid
        column_types[self.dummy_features.columns[0]] = "NUMBER"
        column_types[self.dummy_features.columns[1]] = "CATEGORY"
        with self.assertRaises(ValueError) as cm:
            Metafeatures().compute(
                self.dummy_features, self.dummy_target, column_types
            )
            self.assertTrue(
                str(cm.exception).startswith(
                    "One or more input column types are not valid:"
                ),
                "Some invalid column types test failed"
            )
        # all invalid
        column_types = {feature: "INVALID_TYPE" for feature in self.dummy_features.columns}
        column_types[self.dummy_target.name] = "INVALID"
        with self.assertRaises(ValueError) as cm:
            Metafeatures().compute(
                self.dummy_features, self.dummy_target, column_types
            )
            self.assertTrue(
                str(cm.exception).startswith(
                    "One or more input column types are not valid:"
                ),
                "All invalid column types test failed"
            )
        # invalid number of column types
        del column_types[self.dummy_features.columns[0]]
        with self.assertRaises(ValueError) as cm:
            Metafeatures().compute(
                self.dummy_features, self.dummy_target, column_types
            )
            self.assertEqual(
                str(cm.exception),
                "The number of column_types does not match the number of" +
                "features plus the target",
                "Invalid number of column types test failed"
            )


def metafeatures_suite():
    test_cases = [MetaFeaturesTestCase, MetaFeaturesWithDataTestCase]
    return unittest.TestSuite(map(unittest.TestLoader().loadTestsFromTestCase, test_cases))


""" === Anything under is line is currently not in use. === """


def import_openml_dataset(id=4):
    # get a dataset from openml using a dataset id
    dataset = openml.datasets.get_dataset(id)
    # get the metafeatures from the dataset
    omlMetafeatures = {x: float(v) for x, v in dataset.qualities.items()}

    # get X, Y, and attributes from the dataset
    X, Y, attributes = dataset.get_data(target=dataset.default_target_attribute, return_attribute_names=True)

    # create dataframe object from X,Y, and attributes
    dataframe = pd.DataFrame(X, columns=attributes)
    dataframe = dataframe.assign(target=pd.Series(Y))

    # format attributes
    # TODO: find out if pandas infers type correctly (remove this code after)
    for i in range(len(X[0])):
        attributes[i] = (attributes[i], str(type(X[0][i])))
        # set types of attributes (column headers) as well as the names

    return dataframe, omlMetafeatures


def compare_with_openml(dataframe, omlMetafeatures):
    # get metafeatures from dataset using our metafeatures
    ourMetafeatures = extract_metafeatures(dataframe)
    # todo use nested dictionary instead of tuple to make values more descriptive
    mfDict = json.load(open("oml_metafeature_map.json", "r"))

    omlExclusiveMf = {}
    ourExclusiveMf = ourMetafeatures
    sharedMf = []
    sharedMf.append(
        ("OML Metafeature Name", "OML Metafeature Value", "Our Metafeature Name", "Our Metafeature Value", "Similar?"))
    for omlMetafeature in omlMetafeatures:
        # compare shared metafeatures
        if (ourMetafeatures.get(omlMetafeature) != None
                or ourMetafeatures.get("" if omlMetafeature not in mfDict else mfDict.get(omlMetafeature)[0]) != None):
            omlMetafeatureName = ""
            omlMetafeatureValue = ""
            ourMetafeatureName = ""
            ourMetafeatureValue = ""
            similarityString = ""
            diff = 0
            similarityQualifier = 0.05

            # compare metafeatures with the same name
            if (ourMetafeatures.get(omlMetafeature) != None):
                omlMetafeatureName = omlMetafeature
                omlMetafeatureValue = float(omlMetafeatures.get(omlMetafeature))
                ourMetafeatureName = omlMetafeature
                ourMetafeatureValue = float(ourMetafeatures.get(ourMetafeatureName))
                # similarityQualifier = omlMetafeatureValue * .05
                diff = omlMetafeatureValue - ourMetafeatureValue
            # compare equivalent metafeatures with different names
            elif (ourMetafeatures.get(mfDict.get(omlMetafeature)[0]) != None):
                ourMetafeatureName, multiplier = mfDict.get(omlMetafeature)
                ourMetafeatureValue = float(ourMetafeatures.get(ourMetafeatureName))
                omlMetafeatureName = omlMetafeature
                omlMetafeatureValue = float(omlMetafeatures.get(omlMetafeature))
                # similarityQualifier = omlMetafeatureValue * .05
                diff = omlMetafeatureValue - (ourMetafeatureValue * multiplier)

            # determine if the metafeatures are similar
            if (abs(diff) <= similarityQualifier):
                similarityString = "yes"
            else:
                # compare oml value with our value, get diff between the two
                diff = abs(omlMetafeatures[openmlName] - metafeatureValue)
                if diff > .05:
                    similarityString = "No"
                else:
                    similarityString = "Yes"

                # sharedMfList is a pandas dataframe. We add a row consisting of the following values:
                # "OML Metafeature Name", "OML Metafeature Value", "Our Metafeature Name", "Our Metafeature Value", "Similar?"
                sharedMfList.append(
                    [openmlName, omlMetafeatures[openmlName], metafeatureName, metafeatureValue, similarityString])

                omlExclusiveMf.pop(openmlName)

    for index, row in enumerate(sharedMfList):
        sharedMf.loc[index] = row

    # print shared metafeature comparison
    print("Shared metafeature comparison")
    pd.set_option("display.max_columns", 500)
    pd.set_option("display.width", 1000)

    sharedMf.sort_values("Similar?", ascending=False, axis=0, inplace=True)

    print(sharedMf)

    # print metafeatures calculate by our primitive exclusively
    print("\nMetafeatures calculated by our primitive exclusively:")
    print(json.dumps(ourExclusiveMf, sort_keys=True, indent=4))


def sort_by_compute_time(metafeatures):
    metafeature_times = {}
    for key in metafeatures:
        if Metafeatures.COMPUTE_TIME_NAME in key:
            metafeature_times[key] = metafeatures[key]
    return dict(sorted(metafeature_times.items(), key=lambda x: x[1], reverse=True))

# if __name__ == "__main__":
# dataframe, omlMetafeatures = import_openml_dataset()
# compare_with_openml(dataframe,omlMetafeatures)<|MERGE_RESOLUTION|>--- conflicted
+++ resolved
@@ -166,21 +166,19 @@
         test_name = inspect.stack()[0][3]
         for dataset_filename, dataset in self.datasets.items():
             metafeatures_df = Metafeatures().compute(
-                X=dataset["X"], Y=dataset["Y"], seed=CORRECTNESS_SEED
+                X=dataset["X"], Y=dataset["Y"], seed=CORRECTNESS_SEED, timer=True
             )
             computed_mfs = metafeatures_df.to_dict("records")[0]
+            copmuted_mfs_no_time = {key: value for key, value in computed_mfs.items() if not Metafeatures.COMPUTE_TIME_NAME in key}
             known_mfs = dataset["known_metafeatures"]
 
-            required_checks[self._check_correctness] = [computed_mfs, known_mfs, dataset_filename]
+            required_checks[self._check_correctness] = [copmuted_mfs_no_time, known_mfs, dataset_filename]
             required_checks[self._check_compare_metafeature_lists] = [
                 computed_mfs, known_mfs, dataset_filename
             ]
             test_failures.update(self._perform_checks(required_checks))
 
         self._report_test_failures(test_failures, test_name)
-
-<<<<<<< HEAD
-=======
 
     def test_compare_metafeature_lists(self):
         inconsistencies = {}
@@ -266,7 +264,6 @@
                 target_dependent_metafeatures.append(mf)
         return target_dependent_metafeatures
 
->>>>>>> 10263828
     def test_no_targets(self):
         """ Test Metafeatures().compute() without targets
         """
@@ -276,34 +273,28 @@
         for dataset_filename, dataset in self.datasets.items():
             metafeatures = Metafeatures()
             computed_mfs = metafeatures.compute(
-                X=dataset["X"], Y=None, seed=CORRECTNESS_SEED
+                X=dataset["X"], Y=None, seed=CORRECTNESS_SEED, timer=True
             ).to_dict("records")[0]
-
+            copmuted_mfs_no_time = {key: value for key, value in computed_mfs.items() if not Metafeatures.COMPUTE_TIME_NAME in key}
             known_mfs = dataset["known_metafeatures"]
             target_dependent_metafeatures = Metafeatures().list_target_dependent_metafeatures()
             for mf_name in target_dependent_metafeatures:
                 known_mfs[mf_name] = Metafeatures.NO_TARGETS
-<<<<<<< HEAD
-=======
 
             n_computed_mfs = len(computed_mfs)
             n_computable_mfs = len(metafeatures.list_metafeatures())
->>>>>>> 10263828
-
-            required_checks[self._check_correctness] = [computed_mfs, known_mfs, dataset_filename]
+
+            required_checks[self._check_correctness] = [copmuted_mfs_no_time, known_mfs, dataset_filename]
             required_checks[self._check_compare_metafeature_lists] = [
                 computed_mfs, known_mfs, dataset_filename
             ]
             test_failures.update(self._perform_checks(required_checks))
 
-<<<<<<< HEAD
-=======
             self.assertEqual(
-                n_computable_mfs, n_computed_mfs,
+                2*n_computable_mfs, n_computed_mfs, # times 2 to include times
                 f"{test_name} computed an incorrect number of metafeatures"
             )
 
->>>>>>> 10263828
         self._report_test_failures(test_failures, test_name)
 
     # temporarily remove timeout due to broken pipe bug
@@ -334,8 +325,6 @@
                     computed_mfs, known_mfs, test_name + f"_{timeout}"
                 )
 
-<<<<<<< HEAD
-=======
     def test_timer_flag(self):
         '''
         Tests whether the Metafeatures.compute function works properly with and
@@ -366,7 +355,6 @@
 
         self._report_test_failures(test_failures, test_name)
 
->>>>>>> 10263828
 
 class MetaFeaturesTestCase(unittest.TestCase):
     """ Contains tests for MetaFeatures that can be executed without loading data. """
