""" Contains unit tests for the MetaFeatures class. """
import inspect
import json
import math
import os
import random
import time
import copy
import unittest

# import openml
import pandas as pd
import numpy as np

from metalearn.metafeatures.metafeatures import Metafeatures
from test.config import CORRECTNESS_SEED, METADATA_PATH
from test.data.dataset import read_dataset
from test.data.compute_dataset_metafeatures import get_dataset_metafeatures_path

FAIL_MESSAGE = "message"
FAIL_REPORT = "report"

class MetaFeaturesWithDataTestCase(unittest.TestCase):
    """ Contains tests for MetaFeatures that require loading data first. """

    def setUp(self):
        self.datasets = {}
        with open(METADATA_PATH, "r") as fh:
            dataset_descriptions = json.load(fh)
        for dataset_description in dataset_descriptions:
            filename = dataset_description["filename"]
            target_class_name = dataset_description["target_class_name"]
            index_col_name = dataset_description.get("index_col_name", None)
            X, Y, column_types = read_dataset(filename, index_col_name, target_class_name)

            known_dataset_metafeatures_path = get_dataset_metafeatures_path(filename)
            if os.path.exists(known_dataset_metafeatures_path):
                with open(known_dataset_metafeatures_path) as fh:
                    metafeatures = json.load(fh)
                self.datasets[filename] = {
                    "X": X, "Y": Y, "known_metafeatures": metafeatures,
                    "known_metafeatures_path": known_dataset_metafeatures_path,
                    "test": {}
                }
            else:
                raise FileNotFoundError(f"{known_dataset_metafeatures_path} does not exist")

    def tearDown(self):
        del self.datasets

    def _report_test_failures(self, test_failures, test_name):
        if test_failures != {}:
            failure_report_path = f"./failures_{test_name}.json"
            with open(failure_report_path, "w") as fh:
                json.dump(test_failures[FAIL_REPORT], fh, indent=4)
            self.assertTrue(
                False,
                test_failures[FAIL_MESSAGE] + " " +\
                f"Details have been written in {failure_report_path}."
            )

    def _check_correctness(self, computed_mfs, known_mfs, filename):
        """
        Tests whether computed_mfs are close to previously computed metafeature
        values. This assumes that the previously computed values are correct
        and allows testing for changes in metafeature computation. Only checks
        the correctness of the metafeatures passed in--does not test that all
        computable metafeatures were computed.
        """
        test_failures = {}
        fail_message = "Not all metafeatures matched previous results."

        # Since timing metafeatures are always different, ignore them
        computed_mfs = {
            key: val for key, val in computed_mfs.items() if Metafeatures.COMPUTE_TIME_NAME not in key
        }

        # this is a work-around to ensure computed_mfs is json serializable
        for key, value in computed_mfs.items():
            if "int" in str(type(value)):
                computed_mfs[key] = int(value)
            elif "float" in str(type(value)):
                computed_mfs[key] = float(value)
            elif type(value) is str:
                pass
            else:
                raise Exception("unhandled type: {}".format(type(value)))

        for mf_name, computed_value in computed_mfs.items():
            known_value = known_mfs.get(mf_name, None)
            correct = True
            if known_value is None:
                correct = False
            elif type(known_value) is str:
                correct = known_value == computed_value
            elif not np.isnan(known_value) and not np.isnan(computed_value):
                correct = math.isclose(known_value, computed_value)
            if not correct:
                test_failures[mf_name] = {
                    "known_value": known_value,
                    "computed_value": computed_value
                }

        if test_failures != {}:
            test_failures = {
                FAIL_MESSAGE: fail_message,
                FAIL_REPORT: {filename: {"correctness": test_failures}},
            }
        return test_failures

    def _check_compare_metafeature_lists(self, computed_mfs, known_mfs, filename):
        """
        Tests whether computed_mfs matches the list of previously computed metafeature
        names as well as the list of computable metafeatures in Metafeatures.list_metafeatures
        """
        test_failures = {}
        fail_message = "Metafeature lists do not match."

        master_names = set(Metafeatures().list_metafeatures())

        known_names_time = set({x for x in known_mfs.keys() if "_Time" in x})
        computed_names_time = set({x for x in computed_mfs.keys() if "_Time" in x})
        intersect_time = known_names_time.intersection(computed_names_time)

        known_names_time_unique = known_names_time - intersect_time
        computed_names_time_unique = computed_names_time - intersect_time

        known_names = set({x for x in known_mfs.keys() if "_Time" not in x})
        computed_names = set({x for x in computed_mfs.keys() if "_Time" not in x})
        intersect = master_names.intersection(computed_names.intersection(known_names))

        master_names_unique = master_names - intersect
        known_names_unique = (known_names - intersect).union(known_names_time_unique)
        computed_names_unique = (computed_names - intersect).union(computed_names_time_unique)

        if len(known_names_unique) > 0:
            test_failures["Known Metafeatures"] = list(known_names_unique)
        if len(computed_names_unique) > 0:
            test_failures["Computed Metafeatures"] = list(computed_names_unique)
        if len(master_names_unique) > 0:
            test_failures["Master List Metafeatures"] = list(master_names_unique)

        if test_failures != {}:
            test_failures = {
                FAIL_MESSAGE: fail_message,
                FAIL_REPORT: {filename: {"compare_mf_lists": test_failures}},
            }
        return test_failures

    def _perform_checks(self, functions):
        check = {}
        for function, args in functions.items():
            check = function(*args)
            if check != {}:
                break
        return check

    def test_run_without_fail(self):
        for dataset_filename, dataset in self.datasets.items():
            Metafeatures().compute(X=dataset["X"], Y=dataset["Y"])

    def test_correctness(self):
        """Tests that metafeatures are computed correctly, for known datasets.
        """
        required_checks = {}
        test_failures = {}
        test_name = inspect.stack()[0][3]
        for dataset_filename, dataset in self.datasets.items():
            metafeatures_df = Metafeatures().compute(
                X=dataset["X"], Y=dataset["Y"], seed=CORRECTNESS_SEED, timer=True
            )
            computed_mfs = metafeatures_df.to_dict("records")[0]
            copmuted_mfs_no_time = {key: value for key, value in computed_mfs.items() if not Metafeatures.COMPUTE_TIME_NAME in key}
            known_mfs = dataset["known_metafeatures"]

            required_checks[self._check_correctness] = [copmuted_mfs_no_time, known_mfs, dataset_filename]
            required_checks[self._check_compare_metafeature_lists] = [
                computed_mfs, known_mfs, dataset_filename
            ]
            test_failures.update(self._perform_checks(required_checks))

        self._report_test_failures(test_failures, test_name)

    def test_compare_metafeature_lists(self):
        inconsistencies = {}
        with open("./metalearn/metafeatures/metafeatures.json") as fh:
            master_list = json.load(fh)
        master_names = set(master_list["metafeatures"].keys())
        for filename, dataset in self.datasets.items():
            known_dataset_metafeatures_path = get_dataset_metafeatures_path(filename)

            if os.path.exists(known_dataset_metafeatures_path):
                with open(known_dataset_metafeatures_path) as fh:
                    known_mfs = json.load(fh)

                inconsistencies[known_dataset_metafeatures_path] = {}

                metafeatures_df = Metafeatures().compute(X=dataset["X"],Y=dataset["Y"], timer=True)
                computed_mfs = metafeatures_df.to_dict("records")[0]

                known_names_t = set({x for x in known_mfs.keys() if Metafeatures.COMPUTE_TIME_NAME in x})
                computed_names_t = set({x for x in computed_mfs.keys() if Metafeatures.COMPUTE_TIME_NAME in x})
                intersect_t = known_names_t.intersection(computed_names_t)

                known_names_t_unique = known_names_t - intersect_t
                computed_names_t_unique = computed_names_t - intersect_t

                known_names_no_t = set({x for x in known_mfs.keys() if Metafeatures.COMPUTE_TIME_NAME not in x})
                computed_names_no_t = set({x for x in computed_mfs.keys() if Metafeatures.COMPUTE_TIME_NAME not in x})
                intersect = master_names.intersection(computed_names_no_t.intersection(known_names_no_t))

                master_names_unique = master_names - intersect
                known_names_unique = (known_names_no_t - intersect).union(known_names_t_unique)
                computed_names_unique = (computed_names_no_t - intersect).union(computed_names_t_unique)

                if len(known_names_unique) > 0:
                    inconsistencies[known_dataset_metafeatures_path]["Known Metafeatures"] = list(known_names_unique)
                if len(computed_names_unique) > 0:
                    inconsistencies[known_dataset_metafeatures_path]["Computed Metafeatures"] = list(computed_names_unique)
                if len(master_names_unique) > 0:
                    inconsistencies[known_dataset_metafeatures_path]["Master List Metafeatures"] = list(master_names_unique)

        self.assertGreater(len(inconsistencies), 0, "No known results could be loaded, metafeature lists could not be compared.")
        if not all(i == {} for i in inconsistencies.values()):
            inconsistencies = {k:v for (k,v) in inconsistencies.items() if v != {}}
            inconsistency_report_file = "./test/metalearn/metafeatures/mf_inconsistencies.json"
            with open(inconsistency_report_file, "w") as fh:
                json.dump(inconsistencies, fh, indent=4)
            self.assertTrue(False, "Metafeature lists do not match, output written to {}.".format(inconsistency_report_file))

    def _is_target_dependent(self, resource_name):
        if resource_name=="Y":
            return True
        elif resource_name=="XSample":
            return False
        else:
            resource_info = self.resource_info_dict[resource_name]
            parameters = resource_info.get("parameters", [])
            for parameter in parameters:
                if self._is_target_dependent(parameter):
                    return True
            function = resource_info["function"]
            parameters = self.function_dict[function]["parameters"]
            for parameter in parameters:
                if self._is_target_dependent(parameter):
                    return True
            return False

    def _get_target_dependent_metafeatures(self):
        self.resource_info_dict = {}
        metafeatures_list = []
        mf_info_file_path = "./metalearn/metafeatures/metafeatures.json"
        with open(mf_info_file_path, "r") as f:
            mf_info_json = json.load(f)
            self.function_dict = mf_info_json["functions"]
            json_metafeatures_dict = mf_info_json["metafeatures"]
            json_resources_dict = mf_info_json["resources"]
            metafeatures_list = list(json_metafeatures_dict.keys())
            combined_dict = {**json_metafeatures_dict, **json_resources_dict}
            for key in combined_dict:
                self.resource_info_dict[key] = combined_dict[key]
        target_dependent_metafeatures = []
        for mf in metafeatures_list:
            if self._is_target_dependent(mf):
                target_dependent_metafeatures.append(mf)
        return target_dependent_metafeatures

    def test_no_targets(self):
        """ Test Metafeatures().compute() without targets
        """
        required_checks = {}
        test_failures = {}
        test_name = inspect.stack()[0][3]
        for dataset_filename, dataset in self.datasets.items():
            metafeatures = Metafeatures()
            computed_mfs = metafeatures.compute(
                X=dataset["X"], Y=None, seed=CORRECTNESS_SEED, timer=True
            ).to_dict("records")[0]
            copmuted_mfs_no_time = {key: value for key, value in computed_mfs.items() if not Metafeatures.COMPUTE_TIME_NAME in key}
            known_mfs = dataset["known_metafeatures"]
            target_dependent_metafeatures = Metafeatures().list_target_dependent_metafeatures()
            for mf_name in target_dependent_metafeatures:
                known_mfs[mf_name] = Metafeatures.NO_TARGETS

            n_computed_mfs = len(computed_mfs)
            n_computable_mfs = len(metafeatures.list_metafeatures())

            required_checks[self._check_correctness] = [copmuted_mfs_no_time, known_mfs, dataset_filename]
            required_checks[self._check_compare_metafeature_lists] = [
                computed_mfs, known_mfs, dataset_filename
            ]
            test_failures.update(self._perform_checks(required_checks))

            self.assertEqual(
                2*n_computable_mfs, n_computed_mfs, # times 2 to include times
                f"{test_name} computed an incorrect number of metafeatures"
            )
        self._report_test_failures(test_failures, test_name)

<<<<<<< HEAD
    def test_compute_effects_on_dataset(self):
        for dataset in self.datasets.values():
            dataset_copy = copy.deepcopy(dataset)
            Metafeatures().compute(X=dataset["X"],Y=dataset["Y"])
            if not dataset_copy["X"].equals(dataset["X"]) or not dataset_copy["Y"].equals(dataset["Y"]):
                self.assertTrue(False, "Input data has changed after Metafeatures.compute")

    def test_compute_effects_on_compute(self):

        required_checks = {}
        test_failures = {}
        test_name = inspect.stack()[0][3]
        for dataset_filename, dataset in self.datasets.items():

            metafeatures_instance = Metafeatures()
            metafeatures_instance.compute(X=dataset["X"],Y=dataset["Y"],seed=CORRECTNESS_SEED) #first run
            metafeatures_df = metafeatures_instance.compute(X=dataset["X"],Y=dataset["Y"],seed=CORRECTNESS_SEED) #second run
            computed_mfs = metafeatures_df.to_dict('records')[0]

            known_mfs = dataset["known_metafeatures"]
            required_checks[self._check_correctness] = [computed_mfs, known_mfs, dataset_filename]
            test_failures.update(self._perform_checks(required_checks))

        self._report_test_failures(test_failures, test_name)
                

=======
>>>>>>> 7dc49586
    # temporarily remove timeout due to broken pipe bug
    def _test_timeout(self):
        """Tests Metafeatures().compute() with timeout set"""
        test_name = inspect.stack()[0][3]
        for timeout in [3, 5, 10]:

            test_failures = {}
            for filename, dataset in self.datasets.items():
                metafeatures = Metafeatures()
                start_time = time.time()
                df = metafeatures.compute(
                    X=dataset["X"], Y=dataset["Y"], timeout=timeout,
                    seed=CORRECTNESS_SEED
                )
                compute_time = time.time() - start_time
                computed_mfs = df.to_dict("records")[0]
                known_mfs = dataset["known_metafeatures"]
                self._check_correctness(
                    computed_mfs, known_mfs, test_name + f"_{timeout}"
                )
                self.assertGreater(
                    timeout, compute_time,
                    f"Compute metafeatures exceeded timeout on '{filename}'"
                )
                self._test_compare_metafeature_lists(
                    computed_mfs, known_mfs, test_name + f"_{timeout}"
                )

    def test_timer_flag(self):
        '''
        Tests whether the Metafeatures.compute function works properly with and
        without the timer flag set.
        '''
        required_checks = {}
        test_failures = {}
        test_name = inspect.stack()[0][3]

        for dataset_filename, dataset in self.datasets.items():
            for timer in [True, False]:
                mf = Metafeatures()
                metafeatures_df = mf.compute(
                    X=dataset["X"], Y=dataset["Y"], seed=CORRECTNESS_SEED,
                    timer=timer
                )
                computed_mfs = metafeatures_df.to_dict('records')[0]
                known_mfs = dataset["known_metafeatures"]
                required_checks[self._check_correctness] = (
                    computed_mfs, known_mfs, dataset_filename
                )
                test_failures.update(self._perform_checks(required_checks))
                if timer == True:
                    multiplier = 1
                else:
                    multiplier = 2
                self.assertEqual(multiplier * len(computed_mfs), len(known_mfs), f"Did not compute the correct number of metafeatures with `timer={timer}`")

        self._report_test_failures(test_failures, test_name)


class MetaFeaturesTestCase(unittest.TestCase):
    """ Contains tests for MetaFeatures that can be executed without loading data. """

    def setUp(self):
        self.dummy_features = pd.DataFrame(np.random.rand(50, 50))
        self.dummy_target = pd.Series(np.random.randint(2, size=50), name="target").astype("str")

        self.invalid_metafeature_message_start = "One or more requested metafeatures are not valid:"
        self.invalid_metafeature_message_start_fail_message = "Error message indicating invalid metafeatures did not start with expected string."
        self.invalid_metafeature_message_contains_fail_message = "Error message indicating invalid metafeatures should include names of invalid features."

    def test_dataframe_input_error(self):
        """ Tests if `compute` gives a user-friendly error when a TypeError occurs. """

        expected_error_message1 = "X must be of type pandas.DataFrame"
        fail_message1 = "We expect a user friendly message when the features passed to compute is not a Pandas.DataFrame."
        expected_error_message2 = "Y must be of type pandas.Series"
        fail_message2 = "We expect a user friendly message when the target column passed to compute is not a Pandas.Series."
        expected_error_message3 = "Regression problems are not supported (target feature is numeric)"
        fail_message3 = "We expect a user friendly message when the DataFrame passed to compute is a regression problem"
        # We don't check for the Type of TypeError explicitly as any other error would fail the unit test.

        with self.assertRaises(TypeError) as cm:
            Metafeatures().compute(X=None, Y=self.dummy_target)
        self.assertEqual(str(cm.exception), expected_error_message1, fail_message1)

        with self.assertRaises(TypeError) as cm:
            Metafeatures().compute(X=np.zeros((500, 50)), Y=pd.Series(np.zeros(500)))
        self.assertEqual(str(cm.exception), expected_error_message1, fail_message1)

        with self.assertRaises(TypeError) as cm:
            Metafeatures().compute(X=pd.DataFrame(np.zeros((500, 50))), Y=np.zeros(500))
        self.assertEqual(str(cm.exception), expected_error_message2, fail_message2)

        with self.assertRaises(TypeError) as cm:
            Metafeatures().compute(X=self.dummy_features, Y=self.dummy_target.astype("float32"))
        self.assertEqual(str(cm.exception), expected_error_message3, fail_message3)

    def _check_invalid_metafeature_exception_string(self, exception_str, invalid_metafeatures):
        """ Checks if the exception message starts with the right string, and contains all of the invalid metafeatures expected. """
        self.assertTrue(
            exception_str.startswith(self.invalid_metafeature_message_start),
            self.invalid_metafeature_message_start_fail_message
        )

        for invalid_mf in invalid_metafeatures:
            self.assertTrue(
                invalid_mf in exception_str,
                self.invalid_metafeature_message_contains_fail_message
            )

    def test_metafeatures_input_all_invalid(self):
        """ Test case where all requested metafeatures are invalid. """

        invalid_metafeatures = ["ThisIsNotValid", "ThisIsAlsoNotValid"]

        with self.assertRaises(ValueError) as cm:
            Metafeatures().compute(X=self.dummy_features, Y=self.dummy_target, metafeature_ids=invalid_metafeatures)

        self._check_invalid_metafeature_exception_string(str(cm.exception), invalid_metafeatures)

    def test_metafeatures_input_partial_invalid(self):
        """ Test case where only some requested metafeatures are invalid. """

        invalid_metafeatures = ["ThisIsNotValid", "ThisIsAlsoNotValid"]
        valid_metafeatures = ["NumberOfInstances", "NumberOfFeatures"]

        with self.assertRaises(ValueError) as cm:
            Metafeatures().compute(X=self.dummy_features, Y=self.dummy_target,
                                   metafeature_ids=invalid_metafeatures + valid_metafeatures)

        self._check_invalid_metafeature_exception_string(str(cm.exception), invalid_metafeatures)

        # Order should not matter
        with self.assertRaises(ValueError) as cm:
            Metafeatures().compute(X=self.dummy_features, Y=self.dummy_target,
                                   metafeature_ids=valid_metafeatures + invalid_metafeatures)
        self._check_invalid_metafeature_exception_string(str(cm.exception), invalid_metafeatures)

    def test_column_type_input(self):
        column_types = {feature: "NUMERIC" for feature in self.dummy_features.columns}
        column_types[self.dummy_features.columns[2]] = "CATEGORICAL"
        column_types[self.dummy_target.name] = "CATEGORICAL"
        # all valid
        Metafeatures().compute(
            self.dummy_features, self.dummy_target, column_types
        )
        # some valid
        column_types[self.dummy_features.columns[0]] = "NUMBER"
        column_types[self.dummy_features.columns[1]] = "CATEGORY"
        with self.assertRaises(ValueError) as cm:
            Metafeatures().compute(
                self.dummy_features, self.dummy_target, column_types
            )
            self.assertTrue(
                str(cm.exception).startswith(
                    "One or more input column types are not valid:"
                ),
                "Some invalid column types test failed"
            )
        # all invalid
        column_types = {feature: "INVALID_TYPE" for feature in self.dummy_features.columns}
        column_types[self.dummy_target.name] = "INVALID"
        with self.assertRaises(ValueError) as cm:
            Metafeatures().compute(
                self.dummy_features, self.dummy_target, column_types
            )
            self.assertTrue(
                str(cm.exception).startswith(
                    "One or more input column types are not valid:"
                ),
                "All invalid column types test failed"
            )
        # invalid number of column types
        del column_types[self.dummy_features.columns[0]]
        with self.assertRaises(ValueError) as cm:
            Metafeatures().compute(
                self.dummy_features, self.dummy_target, column_types
            )
            self.assertEqual(
                str(cm.exception),
                "The number of column_types does not match the number of" +
                "features plus the target",
                "Invalid number of column types test failed"
            )


def metafeatures_suite():
    test_cases = [MetaFeaturesTestCase, MetaFeaturesWithDataTestCase]
    return unittest.TestSuite(map(unittest.TestLoader().loadTestsFromTestCase, test_cases))


""" === Anything under is line is currently not in use. === """


def import_openml_dataset(id=4):
    # get a dataset from openml using a dataset id
    dataset = openml.datasets.get_dataset(id)
    # get the metafeatures from the dataset
    omlMetafeatures = {x: float(v) for x, v in dataset.qualities.items()}

    # get X, Y, and attributes from the dataset
    X, Y, attributes = dataset.get_data(target=dataset.default_target_attribute, return_attribute_names=True)

    # create dataframe object from X,Y, and attributes
    dataframe = pd.DataFrame(X, columns=attributes)
    dataframe = dataframe.assign(target=pd.Series(Y))

    # format attributes
    # TODO: find out if pandas infers type correctly (remove this code after)
    for i in range(len(X[0])):
        attributes[i] = (attributes[i], str(type(X[0][i])))
        # set types of attributes (column headers) as well as the names

    return dataframe, omlMetafeatures


def compare_with_openml(dataframe, omlMetafeatures):
    # get metafeatures from dataset using our metafeatures
    ourMetafeatures = extract_metafeatures(dataframe)
    # todo use nested dictionary instead of tuple to make values more descriptive
    mfDict = json.load(open("oml_metafeature_map.json", "r"))

    omlExclusiveMf = {}
    ourExclusiveMf = ourMetafeatures
    sharedMf = []
    sharedMf.append(
        ("OML Metafeature Name", "OML Metafeature Value", "Our Metafeature Name", "Our Metafeature Value", "Similar?"))
    for omlMetafeature in omlMetafeatures:
        # compare shared metafeatures
        if (ourMetafeatures.get(omlMetafeature) != None
                or ourMetafeatures.get("" if omlMetafeature not in mfDict else mfDict.get(omlMetafeature)[0]) != None):
            omlMetafeatureName = ""
            omlMetafeatureValue = ""
            ourMetafeatureName = ""
            ourMetafeatureValue = ""
            similarityString = ""
            diff = 0
            similarityQualifier = 0.05

            # compare metafeatures with the same name
            if (ourMetafeatures.get(omlMetafeature) != None):
                omlMetafeatureName = omlMetafeature
                omlMetafeatureValue = float(omlMetafeatures.get(omlMetafeature))
                ourMetafeatureName = omlMetafeature
                ourMetafeatureValue = float(ourMetafeatures.get(ourMetafeatureName))
                # similarityQualifier = omlMetafeatureValue * .05
                diff = omlMetafeatureValue - ourMetafeatureValue
            # compare equivalent metafeatures with different names
            elif (ourMetafeatures.get(mfDict.get(omlMetafeature)[0]) != None):
                ourMetafeatureName, multiplier = mfDict.get(omlMetafeature)
                ourMetafeatureValue = float(ourMetafeatures.get(ourMetafeatureName))
                omlMetafeatureName = omlMetafeature
                omlMetafeatureValue = float(omlMetafeatures.get(omlMetafeature))
                # similarityQualifier = omlMetafeatureValue * .05
                diff = omlMetafeatureValue - (ourMetafeatureValue * multiplier)

            # determine if the metafeatures are similar
            if (abs(diff) <= similarityQualifier):
                similarityString = "yes"
            else:
                # compare oml value with our value, get diff between the two
                diff = abs(omlMetafeatures[openmlName] - metafeatureValue)
                if diff > .05:
                    similarityString = "No"
                else:
                    similarityString = "Yes"

                # sharedMfList is a pandas dataframe. We add a row consisting of the following values:
                # "OML Metafeature Name", "OML Metafeature Value", "Our Metafeature Name", "Our Metafeature Value", "Similar?"
                sharedMfList.append(
                    [openmlName, omlMetafeatures[openmlName], metafeatureName, metafeatureValue, similarityString])

                omlExclusiveMf.pop(openmlName)

    for index, row in enumerate(sharedMfList):
        sharedMf.loc[index] = row

    # print shared metafeature comparison
    print("Shared metafeature comparison")
    pd.set_option("display.max_columns", 500)
    pd.set_option("display.width", 1000)

    sharedMf.sort_values("Similar?", ascending=False, axis=0, inplace=True)

    print(sharedMf)

    # print metafeatures calculate by our primitive exclusively
    print("\nMetafeatures calculated by our primitive exclusively:")
    print(json.dumps(ourExclusiveMf, sort_keys=True, indent=4))


def sort_by_compute_time(metafeatures):
    metafeature_times = {}
    for key in metafeatures:
        if Metafeatures.COMPUTE_TIME_NAME in key:
            metafeature_times[key] = metafeatures[key]
    return dict(sorted(metafeature_times.items(), key=lambda x: x[1], reverse=True))

# if __name__ == "__main__":
# dataframe, omlMetafeatures = import_openml_dataset()
# compare_with_openml(dataframe,omlMetafeatures)<|MERGE_RESOLUTION|>--- conflicted
+++ resolved
@@ -297,7 +297,6 @@
             )
         self._report_test_failures(test_failures, test_name)
 
-<<<<<<< HEAD
     def test_compute_effects_on_dataset(self):
         for dataset in self.datasets.values():
             dataset_copy = copy.deepcopy(dataset)
@@ -322,10 +321,7 @@
             test_failures.update(self._perform_checks(required_checks))
 
         self._report_test_failures(test_failures, test_name)
-                
-
-=======
->>>>>>> 7dc49586
+
     # temporarily remove timeout due to broken pipe bug
     def _test_timeout(self):
         """Tests Metafeatures().compute() with timeout set"""
