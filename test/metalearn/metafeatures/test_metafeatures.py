--- conflicted
+++ resolved
@@ -196,25 +196,12 @@
 
         self.process_result(fails, "no_targets")
 
-
-<<<<<<< HEAD
-    def test_timeout(self):
+    # temporarily remove timeout due to broken pipe bug
+    def _test_timeout(self):
         '''Tests Metafeatures().compute() with timeout set'''
         for timeout in [3, 5, 10]:
             fails = {}
             for filename, dataset in self.datasets.items():
-=======
-    # temporarily remove timeout due to broken pipe bug
-    def _test_timeout(self):
-        '''Tests whether the Metafeatures.compute function returns within the allotted time.'''
-        for filename, dataset in self.datasets.items():
-            known_mfs = None
-            known_dataset_metafeatures_path = get_dataset_metafeatures_path(filename)
-            if os.path.exists(known_dataset_metafeatures_path):
-                with open(known_dataset_metafeatures_path) as fh:
-                    known_mfs = json.load(fh)
-            for timeout in [3,5,10]:
->>>>>>> 0847179e
                 mf = Metafeatures()
                 start_time = time.time()
                 df = mf.compute(X=dataset["X"], Y=dataset["Y"], timeout=timeout, seed=0)
