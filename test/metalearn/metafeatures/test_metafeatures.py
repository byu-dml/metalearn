--- conflicted
+++ resolved
@@ -338,6 +338,13 @@
             test_failures.update(self._perform_checks(required_checks))
         self._report_test_failures(test_failures, test_name)
 
+    def test_sampling(self):
+        for filename, dataset in self.datasets.items():
+            mf = Metafeatures()
+            df = mf.compute(X=dataset["X"], Y=dataset["Y"], seed=0,
+                sample_shape=(8,2)
+            )
+
     def test_timer_flag(self):
         '''
         Tests whether the Metafeatures.compute function works properly with and
@@ -350,27 +357,6 @@
         for dataset_filename, dataset in self.datasets.items():
             for timer in [True, False]:
                 mf = Metafeatures()
-<<<<<<< HEAD
-                start_time = time.time()
-                df = mf.compute(X=dataset["X"], Y=dataset["Y"], timeout=timeout, seed=0)
-                compute_time = time.time() - start_time
-                if not known_mfs is None:
-                    for mf_name, mf_value in df.to_dict('records')[0].items():
-                        if not '_Time' in mf_name and mf_value != 'TIMEOUT':
-                            self.assertTrue(math.isclose(mf_value, known_mfs[mf_name]), f'Metafeature {mf_name} not computed correctly with timeout enabled')
-                self.assertGreater(timeout, compute_time, "computing metafeatures exceeded max time. dataset: '{}', max time: {}, actual time: {}".format(filename, timeout, compute_time))
-                self.assertEqual(df.shape[1], 2*len(Metafeatures().list_metafeatures()), "Some metafeatures were not returned...")
-
-    def test_sampling(self):
-        for filename, dataset in self.datasets.items():
-            mf = Metafeatures()
-            df = mf.compute(X=dataset["X"], Y=dataset["Y"], seed=0,
-                sample_shape=(8,2)
-            )
-
-class MetaFeaturesTestCase(unittest.TestCase):
-    """ Contains tests for MetaFeatures that can be executed without loading data. """
-=======
                 metafeatures_df = mf.compute(
                     X=dataset["X"], Y=dataset["Y"], seed=CORRECTNESS_SEED,
                     timer=timer
@@ -392,7 +378,6 @@
 
 class MetafeaturesTestCase(unittest.TestCase):
     """ Contains tests for Metafeatures that can be executed without loading data. """
->>>>>>> b3f7f9bc
 
     def setUp(self):
         self.dummy_features = pd.DataFrame(np.random.rand(50, 50))
