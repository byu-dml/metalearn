{
    "resources": {
        "X_raw": {
            "function": "",
            "arguments": {}
        },
        "X": {
            "function": "",
            "arguments": {}
        },
        "Y": {
            "function": "",
            "arguments": {}
        },
        "column_types": {
            "function": "",
            "arguments": {}
        },
        "sample_shape": {
            "function": "",
            "arguments": {}
        },
        "seed_base": {
            "function": "",
            "arguments": {}
        },
        "n_folds": {
            "function": "",
            "arguments": {}
        },
        "cv_seed": {
            "function": "self._get_cv_seed",
            "arguments": {
                "seed_base": "seed_base",
                "seed_offset": 1
            },
            "returns": [
                "cv_seed"
            ]
        },
        "XSampledColumns": {
            "function": "self._sample_columns",
            "arguments": {
                "X": "X",
                "sample_shape": "sample_shape",
                "seed": 2
            },
            "returns": [
                "XSampledColumns"
            ]
        },
        "XSample": {
            "function": "self._sample_rows",
            "arguments": {
                "X": "XSampledColumns",
                "Y": "Y",
                "sample_shape": "sample_shape",
                "seed": 3
            },
            "returns": [
                "XSample",
                "YSample"
            ]
        },
        "YSample": {
            "function": "self._sample_rows",
            "arguments": {
                "X": "XSampledColumns",
                "Y": "Y",
                "sample_shape": "sample_shape",
                "n_folds": "n_folds",
                "seed": 3
            },
            "returns": [
                "XSample",
                "YSample"
            ]
        },
        "XPreprocessed": {
            "function": "self._get_preprocessed_data",
            "arguments": {
                "X_sample": "XSample",
                "X_sampled_columns": "XSampledColumns",
                "column_types": "column_types",
                "seed": 4
            },
            "returns": [
                "XPreprocessed"
            ]
        },
        "NoNaNCategoricalFeatures": {
            "function": "self._get_categorical_features_with_no_missing_values",
            "arguments": {
                "X_sample": "XSample",
                "column_types": "column_types"
            },
            "returns": [
                "NoNaNCategoricalFeatures"
            ]
        },
        "NoNaNCategoricalFeaturesAndClass": {
            "function": "self._get_categorical_features_and_class_with_no_missing_values",
            "arguments": {
                "X_sample": "XSample",
                "Y_sample": "YSample",
                "column_types": "column_types"
            },
            "returns": [
                "NoNaNCategoricalFeaturesAndClass"
            ]
        },
        "NoNaNNumericFeatures": {
            "function": "self._get_numeric_features_with_no_missing_values",
            "arguments": {
                "X_sample": "XSample",
                "column_types": "column_types"
            },
            "returns": [
                "NoNaNNumericFeatures"
            ]
        },
        "NoNaNBinnedNumericFeatures": {
            "function": "self._get_binned_numeric_features_with_no_missing_values",
            "arguments": {
                "numeric_features_array": "NoNaNNumericFeatures"
            },
            "returns": [
                "NoNaNBinnedNumericFeatures"
            ]
        },
        "NoNaNBinnedNumericFeaturesAndClass": {
<<<<<<< HEAD
            "function": "self._get_binned_numeric_features_and_class_with_no_missing_values"
        },
        "DecisionTree": {
            "function": "get_decision_tree"
        }
    },
    "functions": {
        "": {
            "parameters": [],
            "returns": []
        },
        "self._get_seed":{
            "parameters": [],
            "returns": ["seed"]
        },
        "self._sample_columns": {
            "parameters": ["X","sample_shape","seed"],
            "seed_offset": 0,
            "returns": ["XSampledColumns"]
        },
        "self._sample_rows": {
            "parameters": [
                "XSampledColumns", "Y", "sample_shape", "n_folds", "seed"
            ],
            "seed_offset": 1,
            "returns": ["XSample","YSample"]
        },
        "self._get_preprocessed_data": {
            "parameters": ["XSample","XSampledColumns", "ColumnTypes", "seed"],
            "seed_offset": 2,
            "returns": ["XPreprocessed"]
        },
        "self._get_categorical_features_with_no_missing_values": {
            "parameters": ["XSample", "ColumnTypes"],
            "returns": ["NoNaNCategoricalFeatures"]
        },
        "self._get_categorical_features_and_class_with_no_missing_values": {
            "parameters": ["XSample","YSample", "ColumnTypes"],
            "returns": ["NoNaNCategoricalFeaturesAndClass"]
        },
        "self._get_numeric_features_with_no_missing_values": {
            "parameters": ["XSample","ColumnTypes"],
            "returns": ["NoNaNNumericFeatures"]
        },
        "self._get_binned_numeric_features_with_no_missing_values": {
            "parameters": ["NoNaNNumericFeatures"],
            "returns": ["NoNaNBinnedNumericFeatures"]
        },
        "self._get_binned_numeric_features_and_class_with_no_missing_values": {
            "parameters": ["XSample","YSample","ColumnTypes"],
            "returns": ["NoNaNBinnedNumericFeaturesAndClass"]
        },
        "get_dataset_stats": {
            "parameters": ["XRaw","ColumnTypes"],
            "returns": ["NumberOfInstances","NumberOfFeatures","NumberOfNumericFeatures","NumberOfCategoricalFeatures","RatioOfNumericFeatures","RatioOfCategoricalFeatures"]
        },
        "get_dimensionality": {
            "parameters": ["NumberOfFeatures","NumberOfInstances"],
            "returns": ["Dimensionality"]
        },
        "get_missing_values": {
            "parameters": ["XRaw"],
            "returns": ["NumberOfMissingValues","RatioOfMissingValues","NumberOfInstancesWithMissingValues","RatioOfInstancesWithMissingValues", "NumberOfFeaturesWithMissingValues", "RatioOfFeaturesWithMissingValues"]
        },
        "get_class_stats": {
            "parameters": ["Y"],
            "returns": ["NumberOfClasses","MeanClassProbability","StdevClassProbability","MinClassProbability","MaxClassProbability","MinorityClassSize","MajorityClassSize"]
        },
        "get_categorical_cardinalities": {
            "parameters": ["X", "ColumnTypes"],
            "returns": ["MeanCardinalityOfCategoricalFeatures","StdevCardinalityOfCategoricalFeatures","MinCardinalityOfCategoricalFeatures","MaxCardinalityOfCategoricalFeatures"]
        },
        "get_numeric_cardinalities": {
            "parameters": ["X", "ColumnTypes"],
            "returns": ["MeanCardinalityOfNumericFeatures","StdevCardinalityOfNumericFeatures","MinCardinalityOfNumericFeatures","MaxCardinalityOfNumericFeatures"]
        },
        "get_numeric_means": {
            "parameters": ["NoNaNNumericFeatures"],
            "returns": ["MeanMeansOfNumericFeatures","StdevMeansOfNumericFeatures","MinMeansOfNumericFeatures","Quartile1MeansOfNumericFeatures","Quartile2MeansOfNumericFeatures","Quartile3MeansOfNumericFeatures","MaxMeansOfNumericFeatures"]
        },
        "get_numeric_stdev": {
            "parameters": ["NoNaNNumericFeatures"],
            "returns": ["MeanStdDevOfNumericFeatures","StdevStdDevOfNumericFeatures","MinStdDevOfNumericFeatures","Quartile1StdDevOfNumericFeatures","Quartile2StdDevOfNumericFeatures","Quartile3StdDevOfNumericFeatures","MaxStdDevOfNumericFeatures"]
        },
        "get_numeric_skewness": {
            "parameters": ["NoNaNNumericFeatures"],
            "returns": ["MeanSkewnessOfNumericFeatures","StdevSkewnessOfNumericFeatures","MinSkewnessOfNumericFeatures","Quartile1SkewnessOfNumericFeatures","Quartile2SkewnessOfNumericFeatures","Quartile3SkewnessOfNumericFeatures","MaxSkewnessOfNumericFeatures"]
        },
        "get_numeric_kurtosis": {
            "parameters": ["NoNaNNumericFeatures"],
            "returns": ["MeanKurtosisOfNumericFeatures","StdevKurtosisOfNumericFeatures","MinKurtosisOfNumericFeatures","Quartile1KurtosisOfNumericFeatures","Quartile2KurtosisOfNumericFeatures","Quartile3KurtosisOfNumericFeatures","MaxKurtosisOfNumericFeatures"]
        },
        "get_pca": {
            "parameters": ["XPreprocessed"],
            "returns": ["PredPCA1","PredPCA2","PredPCA3","PredEigen1","PredEigen2","PredEigen3","PredDet"]
        },
        "get_class_entropy": {
            "parameters": ["YSample"],
            "returns": ["ClassEntropy"]
        },
        "get_attribute_entropy": {
            "parameters": [],
            "returns": []
        },
        "get_joint_entropy": {
            "parameters": [],
            "returns": []
        },
        "get_mutual_information": {
            "parameters": [],
            "returns": []
        },
        "get_equivalent_number_features": {
            "parameters": [],
            "returns": []
        },
        "get_noise_signal_ratio": {
            "parameters": [],
            "returns": []
        },
        "get_naive_bayes": {
            "parameters": ["XPreprocessed", "YSample", "n_folds", "seed"],
            "seed_offset": 3,
            "returns": ["NaiveBayesErrRate","NaiveBayesKappa"]
        },
        "get_knn_1": {
            "parameters": ["XPreprocessed", "YSample", "n_folds", "seed"],
            "seed_offset": 4,
            "returns": ["kNN1NErrRate","kNN1NKappa"]
        },
        "get_decision_stump": {
            "parameters": ["XPreprocessed", "YSample", "n_folds", "seed"],
            "seed_offset": 5,
            "returns": ["DecisionStumpErrRate","DecisionStumpKappa"]
        },
        "get_random_tree": {
            "parameters": [],
            "seed_offset": null,
            "returns": []
        },
        "get_lda": {
            "parameters": ["XPreprocessed","YSample", "n_folds", "seed"],
            "seed_offset": 6,
            "returns": ["LinearDiscriminantAnalysisErrRate","LinearDiscriminantAnalysisKappa"]
        },
        "get_decision_tree": {
            "parameters": ["XPreprocessed", "YSample", "seed"],
            "seed_offset": 13,
            "returns": ["DecisionTree"]
        },
        "get_decision_tree_level_sizes": {
            "parameters": ["DecisionTree"],
            "returns": ["DecisionTreeLevelMean", "DecisionTreeLevelStdev", "DecisionTreeLevelMin", "DecisionTreeLevelMax"]
        },
        "get_decision_tree_branch_lengths": {
            "parameters": ["DecisionTree"],
            "returns": ["DecisionTreeBranchMean", "DecisionTreeBranchStdev", "DecisionTreeBranchMin", "DecisionTreeBranchMax"]
        },
        "get_decision_tree_general_info": {
            "parameters": ["DecisionTree"],
            "returns": ["DecisionTreeNodeCount", "DecisionTreeHeight", "DecisionTreeLeafCount"]
        },
        "get_decision_tree_attributes": {
            "parameters": ["DecisionTree"],
            "returns": ["DecisionTreeAttributeMean", "DecisionTreeAttributeStdev", "DecisionTreeAttributeMin", "DecisionTreeAttributeMax"]
=======
            "function": "self._get_binned_numeric_features_and_class_with_no_missing_values",
            "arguments": {
                "X_sample": "XSample",
                "Y_sample": "YSample",
                "column_types": "column_types"
            },
            "returns": [
                "NoNaNBinnedNumericFeaturesAndClass"
            ]
>>>>>>> 88e8041e
        }
    },
    "metafeatures": {
        "NumberOfInstances": {
            "function": "get_dataset_stats",
            "arguments": {
                "X": "X_raw",
                "column_types": "column_types"
            },
            "returns": [
                "NumberOfInstances",
                "NumberOfFeatures",
                "NumberOfNumericFeatures",
                "NumberOfCategoricalFeatures",
                "RatioOfNumericFeatures",
                "RatioOfCategoricalFeatures"
            ]
        },
        "NumberOfFeatures": {
            "function": "get_dataset_stats",
            "arguments": {
                "X": "X_raw",
                "column_types": "column_types"
            },
            "returns": [
                "NumberOfInstances",
                "NumberOfFeatures",
                "NumberOfNumericFeatures",
                "NumberOfCategoricalFeatures",
                "RatioOfNumericFeatures",
                "RatioOfCategoricalFeatures"
            ]
        },
        "NumberOfClasses": {
            "function": "get_class_stats",
            "arguments": {
                "Y": "Y"
            },
            "returns": [
                "NumberOfClasses",
                "MeanClassProbability",
                "StdevClassProbability",
                "MinClassProbability",
                "MaxClassProbability",
                "MinorityClassSize",
                "MajorityClassSize"
            ]
        },
        "NumberOfNumericFeatures": {
            "function": "get_dataset_stats",
            "arguments": {
                "X": "X_raw",
                "column_types": "column_types"
            },
            "returns": [
                "NumberOfInstances",
                "NumberOfFeatures",
                "NumberOfNumericFeatures",
                "NumberOfCategoricalFeatures",
                "RatioOfNumericFeatures",
                "RatioOfCategoricalFeatures"
            ]
        },
        "NumberOfCategoricalFeatures": {
            "function": "get_dataset_stats",
            "arguments": {
                "X": "X_raw",
                "column_types": "column_types"
            },
            "returns": [
                "NumberOfInstances",
                "NumberOfFeatures",
                "NumberOfNumericFeatures",
                "NumberOfCategoricalFeatures",
                "RatioOfNumericFeatures",
                "RatioOfCategoricalFeatures"
            ]
        },
        "RatioOfNumericFeatures": {
            "function": "get_dataset_stats",
            "arguments": {
                "X": "X_raw",
                "column_types": "column_types"
            },
            "returns": [
                "NumberOfInstances",
                "NumberOfFeatures",
                "NumberOfNumericFeatures",
                "NumberOfCategoricalFeatures",
                "RatioOfNumericFeatures",
                "RatioOfCategoricalFeatures"
            ]
        },
        "RatioOfCategoricalFeatures": {
            "function": "get_dataset_stats",
            "arguments": {
                "X": "X_raw",
                "column_types": "column_types"
            },
            "returns": [
                "NumberOfInstances",
                "NumberOfFeatures",
                "NumberOfNumericFeatures",
                "NumberOfCategoricalFeatures",
                "RatioOfNumericFeatures",
                "RatioOfCategoricalFeatures"
            ]
        },
        "Dimensionality": {
            "function": "get_dimensionality",
            "arguments": {
                "number_of_features": "NumberOfFeatures",
                "number_of_instances": "NumberOfInstances"
            },
            "returns": [
                "Dimensionality"
            ]
        },
        "NumberOfMissingValues": {
            "function": "get_missing_values",
            "arguments": {
                "X": "X_raw"
            },
            "returns": [
                "NumberOfMissingValues",
                "RatioOfMissingValues",
                "NumberOfInstancesWithMissingValues",
                "RatioOfInstancesWithMissingValues",
                "NumberOfFeaturesWithMissingValues",
                "RatioOfFeaturesWithMissingValues"
            ]
        },
        "RatioOfMissingValues": {
            "function": "get_missing_values",
            "arguments": {
                "X": "X_raw"
            },
            "returns": [
                "NumberOfMissingValues",
                "RatioOfMissingValues",
                "NumberOfInstancesWithMissingValues",
                "RatioOfInstancesWithMissingValues",
                "NumberOfFeaturesWithMissingValues",
                "RatioOfFeaturesWithMissingValues"
            ]
        },
        "NumberOfInstancesWithMissingValues": {
            "function": "get_missing_values",
            "arguments": {
                "X": "X_raw"
            },
            "returns": [
                "NumberOfMissingValues",
                "RatioOfMissingValues",
                "NumberOfInstancesWithMissingValues",
                "RatioOfInstancesWithMissingValues",
                "NumberOfFeaturesWithMissingValues",
                "RatioOfFeaturesWithMissingValues"
            ]
        },
        "RatioOfInstancesWithMissingValues": {
            "function": "get_missing_values",
            "arguments": {
                "X": "X_raw"
            },
            "returns": [
                "NumberOfMissingValues",
                "RatioOfMissingValues",
                "NumberOfInstancesWithMissingValues",
                "RatioOfInstancesWithMissingValues",
                "NumberOfFeaturesWithMissingValues",
                "RatioOfFeaturesWithMissingValues"
            ]
        },
        "NumberOfFeaturesWithMissingValues": {
            "function": "get_missing_values",
            "arguments": {
                "X": "X_raw"
            },
            "returns": [
                "NumberOfMissingValues",
                "RatioOfMissingValues",
                "NumberOfInstancesWithMissingValues",
                "RatioOfInstancesWithMissingValues",
                "NumberOfFeaturesWithMissingValues",
                "RatioOfFeaturesWithMissingValues"
            ]
        },
        "RatioOfFeaturesWithMissingValues": {
            "function": "get_missing_values",
            "arguments": {
                "X": "X_raw"
            },
            "returns": [
                "NumberOfMissingValues",
                "RatioOfMissingValues",
                "NumberOfInstancesWithMissingValues",
                "RatioOfInstancesWithMissingValues",
                "NumberOfFeaturesWithMissingValues",
                "RatioOfFeaturesWithMissingValues"
            ]
        },
        "MeanClassProbability": {
            "function": "get_class_stats",
            "arguments": {
                "Y": "Y"
            },
            "returns": [
                "NumberOfClasses",
                "MeanClassProbability",
                "StdevClassProbability",
                "MinClassProbability",
                "MaxClassProbability",
                "MinorityClassSize",
                "MajorityClassSize"
            ]
        },
        "StdevClassProbability": {
            "function": "get_class_stats",
            "arguments": {
                "Y": "Y"
            },
            "returns": [
                "NumberOfClasses",
                "MeanClassProbability",
                "StdevClassProbability",
                "MinClassProbability",
                "MaxClassProbability",
                "MinorityClassSize",
                "MajorityClassSize"
            ]
        },
        "MinClassProbability": {
            "function": "get_class_stats",
            "arguments": {
                "Y": "Y"
            },
            "returns": [
                "NumberOfClasses",
                "MeanClassProbability",
                "StdevClassProbability",
                "MinClassProbability",
                "MaxClassProbability",
                "MinorityClassSize",
                "MajorityClassSize"
            ]
        },
        "MaxClassProbability": {
            "function": "get_class_stats",
            "arguments": {
                "Y": "Y"
            },
            "returns": [
                "NumberOfClasses",
                "MeanClassProbability",
                "StdevClassProbability",
                "MinClassProbability",
                "MaxClassProbability",
                "MinorityClassSize",
                "MajorityClassSize"
            ]
        },
        "MinorityClassSize": {
            "function": "get_class_stats",
            "arguments": {
                "Y": "Y"
            },
            "returns": [
                "NumberOfClasses",
                "MeanClassProbability",
                "StdevClassProbability",
                "MinClassProbability",
                "MaxClassProbability",
                "MinorityClassSize",
                "MajorityClassSize"
            ]
        },
        "MajorityClassSize": {
            "function": "get_class_stats",
            "arguments": {
                "Y": "Y"
            },
            "returns": [
                "NumberOfClasses",
                "MeanClassProbability",
                "StdevClassProbability",
                "MinClassProbability",
                "MaxClassProbability",
                "MinorityClassSize",
                "MajorityClassSize"
            ]
        },
        "MeanCardinalityOfCategoricalFeatures": {
            "function": "get_categorical_cardinalities",
            "arguments": {
                "X": "X",
                "column_types": "column_types"
            },
            "returns": [
                "MeanCardinalityOfCategoricalFeatures",
                "StdevCardinalityOfCategoricalFeatures",
                "MinCardinalityOfCategoricalFeatures",
                "MaxCardinalityOfCategoricalFeatures"
            ]
        },
        "StdevCardinalityOfCategoricalFeatures": {
            "function": "get_categorical_cardinalities",
            "arguments": {
                "X": "X",
                "column_types": "column_types"
            },
            "returns": [
                "MeanCardinalityOfCategoricalFeatures",
                "StdevCardinalityOfCategoricalFeatures",
                "MinCardinalityOfCategoricalFeatures",
                "MaxCardinalityOfCategoricalFeatures"
            ]
        },
        "MinCardinalityOfCategoricalFeatures": {
            "function": "get_categorical_cardinalities",
            "arguments": {
                "X": "X",
                "column_types": "column_types"
            },
            "returns": [
                "MeanCardinalityOfCategoricalFeatures",
                "StdevCardinalityOfCategoricalFeatures",
                "MinCardinalityOfCategoricalFeatures",
                "MaxCardinalityOfCategoricalFeatures"
            ]
        },
        "MaxCardinalityOfCategoricalFeatures": {
            "function": "get_categorical_cardinalities",
            "arguments": {
                "X": "X",
                "column_types": "column_types"
            },
            "returns": [
                "MeanCardinalityOfCategoricalFeatures",
                "StdevCardinalityOfCategoricalFeatures",
                "MinCardinalityOfCategoricalFeatures",
                "MaxCardinalityOfCategoricalFeatures"
            ]
        },
        "MeanCardinalityOfNumericFeatures": {
            "function": "get_numeric_cardinalities",
            "arguments": {
                "X": "X",
                "column_types": "column_types"
            },
            "returns": [
                "MeanCardinalityOfNumericFeatures",
                "StdevCardinalityOfNumericFeatures",
                "MinCardinalityOfNumericFeatures",
                "MaxCardinalityOfNumericFeatures"
            ]
        },
        "StdevCardinalityOfNumericFeatures": {
            "function": "get_numeric_cardinalities",
            "arguments": {
                "X": "X",
                "column_types": "column_types"
            },
            "returns": [
                "MeanCardinalityOfNumericFeatures",
                "StdevCardinalityOfNumericFeatures",
                "MinCardinalityOfNumericFeatures",
                "MaxCardinalityOfNumericFeatures"
            ]
        },
        "MinCardinalityOfNumericFeatures": {
            "function": "get_numeric_cardinalities",
            "arguments": {
                "X": "X",
                "column_types": "column_types"
            },
            "returns": [
                "MeanCardinalityOfNumericFeatures",
                "StdevCardinalityOfNumericFeatures",
                "MinCardinalityOfNumericFeatures",
                "MaxCardinalityOfNumericFeatures"
            ]
        },
        "MaxCardinalityOfNumericFeatures": {
            "function": "get_numeric_cardinalities",
            "arguments": {
                "X": "X",
                "column_types": "column_types"
            },
            "returns": [
                "MeanCardinalityOfNumericFeatures",
                "StdevCardinalityOfNumericFeatures",
                "MinCardinalityOfNumericFeatures",
                "MaxCardinalityOfNumericFeatures"
            ]
        },
        "MeanMeansOfNumericFeatures": {
            "function": "get_numeric_means",
            "arguments": {
                "numeric_features_array": "NoNaNNumericFeatures"
            },
            "returns": [
                "MeanMeansOfNumericFeatures",
                "StdevMeansOfNumericFeatures",
                "MinMeansOfNumericFeatures",
                "Quartile1MeansOfNumericFeatures",
                "Quartile2MeansOfNumericFeatures",
                "Quartile3MeansOfNumericFeatures",
                "MaxMeansOfNumericFeatures"
            ]
        },
        "StdevMeansOfNumericFeatures": {
            "function": "get_numeric_means",
            "arguments": {
                "numeric_features_array": "NoNaNNumericFeatures"
            },
            "returns": [
                "MeanMeansOfNumericFeatures",
                "StdevMeansOfNumericFeatures",
                "MinMeansOfNumericFeatures",
                "Quartile1MeansOfNumericFeatures",
                "Quartile2MeansOfNumericFeatures",
                "Quartile3MeansOfNumericFeatures",
                "MaxMeansOfNumericFeatures"
            ]
        },
        "MinMeansOfNumericFeatures": {
            "function": "get_numeric_means",
            "arguments": {
                "numeric_features_array": "NoNaNNumericFeatures"
            },
            "returns": [
                "MeanMeansOfNumericFeatures",
                "StdevMeansOfNumericFeatures",
                "MinMeansOfNumericFeatures",
                "Quartile1MeansOfNumericFeatures",
                "Quartile2MeansOfNumericFeatures",
                "Quartile3MeansOfNumericFeatures",
                "MaxMeansOfNumericFeatures"
            ]
        },
        "MaxMeansOfNumericFeatures": {
            "function": "get_numeric_means",
            "arguments": {
                "numeric_features_array": "NoNaNNumericFeatures"
            },
            "returns": [
                "MeanMeansOfNumericFeatures",
                "StdevMeansOfNumericFeatures",
                "MinMeansOfNumericFeatures",
                "Quartile1MeansOfNumericFeatures",
                "Quartile2MeansOfNumericFeatures",
                "Quartile3MeansOfNumericFeatures",
                "MaxMeansOfNumericFeatures"
            ]
        },
        "Quartile1MeansOfNumericFeatures": {
            "function": "get_numeric_means",
            "arguments": {
                "numeric_features_array": "NoNaNNumericFeatures"
            },
            "returns": [
                "MeanMeansOfNumericFeatures",
                "StdevMeansOfNumericFeatures",
                "MinMeansOfNumericFeatures",
                "Quartile1MeansOfNumericFeatures",
                "Quartile2MeansOfNumericFeatures",
                "Quartile3MeansOfNumericFeatures",
                "MaxMeansOfNumericFeatures"
            ]
        },
        "Quartile2MeansOfNumericFeatures": {
            "function": "get_numeric_means",
            "arguments": {
                "numeric_features_array": "NoNaNNumericFeatures"
            },
            "returns": [
                "MeanMeansOfNumericFeatures",
                "StdevMeansOfNumericFeatures",
                "MinMeansOfNumericFeatures",
                "Quartile1MeansOfNumericFeatures",
                "Quartile2MeansOfNumericFeatures",
                "Quartile3MeansOfNumericFeatures",
                "MaxMeansOfNumericFeatures"
            ]
        },
        "Quartile3MeansOfNumericFeatures": {
            "function": "get_numeric_means",
            "arguments": {
                "numeric_features_array": "NoNaNNumericFeatures"
            },
            "returns": [
                "MeanMeansOfNumericFeatures",
                "StdevMeansOfNumericFeatures",
                "MinMeansOfNumericFeatures",
                "Quartile1MeansOfNumericFeatures",
                "Quartile2MeansOfNumericFeatures",
                "Quartile3MeansOfNumericFeatures",
                "MaxMeansOfNumericFeatures"
            ]
        },
        "MeanStdDevOfNumericFeatures": {
            "function": "get_numeric_stdev",
            "arguments": {
                "numeric_features_array": "NoNaNNumericFeatures"
            },
            "returns": [
                "MeanStdDevOfNumericFeatures",
                "StdevStdDevOfNumericFeatures",
                "MinStdDevOfNumericFeatures",
                "Quartile1StdDevOfNumericFeatures",
                "Quartile2StdDevOfNumericFeatures",
                "Quartile3StdDevOfNumericFeatures",
                "MaxStdDevOfNumericFeatures"
            ]
        },
        "StdevStdDevOfNumericFeatures": {
            "function": "get_numeric_stdev",
            "arguments": {
                "numeric_features_array": "NoNaNNumericFeatures"
            },
            "returns": [
                "MeanStdDevOfNumericFeatures",
                "StdevStdDevOfNumericFeatures",
                "MinStdDevOfNumericFeatures",
                "Quartile1StdDevOfNumericFeatures",
                "Quartile2StdDevOfNumericFeatures",
                "Quartile3StdDevOfNumericFeatures",
                "MaxStdDevOfNumericFeatures"
            ]
        },
        "MinStdDevOfNumericFeatures": {
            "function": "get_numeric_stdev",
            "arguments": {
                "numeric_features_array": "NoNaNNumericFeatures"
            },
            "returns": [
                "MeanStdDevOfNumericFeatures",
                "StdevStdDevOfNumericFeatures",
                "MinStdDevOfNumericFeatures",
                "Quartile1StdDevOfNumericFeatures",
                "Quartile2StdDevOfNumericFeatures",
                "Quartile3StdDevOfNumericFeatures",
                "MaxStdDevOfNumericFeatures"
            ]
        },
        "MaxStdDevOfNumericFeatures": {
            "function": "get_numeric_stdev",
            "arguments": {
                "numeric_features_array": "NoNaNNumericFeatures"
            },
            "returns": [
                "MeanStdDevOfNumericFeatures",
                "StdevStdDevOfNumericFeatures",
                "MinStdDevOfNumericFeatures",
                "Quartile1StdDevOfNumericFeatures",
                "Quartile2StdDevOfNumericFeatures",
                "Quartile3StdDevOfNumericFeatures",
                "MaxStdDevOfNumericFeatures"
            ]
        },
        "Quartile1StdDevOfNumericFeatures": {
            "function": "get_numeric_stdev",
            "arguments": {
                "numeric_features_array": "NoNaNNumericFeatures"
            },
            "returns": [
                "MeanStdDevOfNumericFeatures",
                "StdevStdDevOfNumericFeatures",
                "MinStdDevOfNumericFeatures",
                "Quartile1StdDevOfNumericFeatures",
                "Quartile2StdDevOfNumericFeatures",
                "Quartile3StdDevOfNumericFeatures",
                "MaxStdDevOfNumericFeatures"
            ]
        },
        "Quartile2StdDevOfNumericFeatures": {
            "function": "get_numeric_stdev",
            "arguments": {
                "numeric_features_array": "NoNaNNumericFeatures"
            },
            "returns": [
                "MeanStdDevOfNumericFeatures",
                "StdevStdDevOfNumericFeatures",
                "MinStdDevOfNumericFeatures",
                "Quartile1StdDevOfNumericFeatures",
                "Quartile2StdDevOfNumericFeatures",
                "Quartile3StdDevOfNumericFeatures",
                "MaxStdDevOfNumericFeatures"
            ]
        },
        "Quartile3StdDevOfNumericFeatures": {
            "function": "get_numeric_stdev",
            "arguments": {
                "numeric_features_array": "NoNaNNumericFeatures"
            },
            "returns": [
                "MeanStdDevOfNumericFeatures",
                "StdevStdDevOfNumericFeatures",
                "MinStdDevOfNumericFeatures",
                "Quartile1StdDevOfNumericFeatures",
                "Quartile2StdDevOfNumericFeatures",
                "Quartile3StdDevOfNumericFeatures",
                "MaxStdDevOfNumericFeatures"
            ]
        },
        "MeanSkewnessOfNumericFeatures": {
            "function": "get_numeric_skewness",
            "arguments": {
                "numeric_features_array": "NoNaNNumericFeatures"
            },
            "returns": [
                "MeanSkewnessOfNumericFeatures",
                "StdevSkewnessOfNumericFeatures",
                "MinSkewnessOfNumericFeatures",
                "Quartile1SkewnessOfNumericFeatures",
                "Quartile2SkewnessOfNumericFeatures",
                "Quartile3SkewnessOfNumericFeatures",
                "MaxSkewnessOfNumericFeatures"
            ]
        },
        "StdevSkewnessOfNumericFeatures": {
            "function": "get_numeric_skewness",
            "arguments": {
                "numeric_features_array": "NoNaNNumericFeatures"
            },
            "returns": [
                "MeanSkewnessOfNumericFeatures",
                "StdevSkewnessOfNumericFeatures",
                "MinSkewnessOfNumericFeatures",
                "Quartile1SkewnessOfNumericFeatures",
                "Quartile2SkewnessOfNumericFeatures",
                "Quartile3SkewnessOfNumericFeatures",
                "MaxSkewnessOfNumericFeatures"
            ]
        },
        "MinSkewnessOfNumericFeatures": {
            "function": "get_numeric_skewness",
            "arguments": {
                "numeric_features_array": "NoNaNNumericFeatures"
            },
            "returns": [
                "MeanSkewnessOfNumericFeatures",
                "StdevSkewnessOfNumericFeatures",
                "MinSkewnessOfNumericFeatures",
                "Quartile1SkewnessOfNumericFeatures",
                "Quartile2SkewnessOfNumericFeatures",
                "Quartile3SkewnessOfNumericFeatures",
                "MaxSkewnessOfNumericFeatures"
            ]
        },
        "MaxSkewnessOfNumericFeatures": {
            "function": "get_numeric_skewness",
            "arguments": {
                "numeric_features_array": "NoNaNNumericFeatures"
            },
            "returns": [
                "MeanSkewnessOfNumericFeatures",
                "StdevSkewnessOfNumericFeatures",
                "MinSkewnessOfNumericFeatures",
                "Quartile1SkewnessOfNumericFeatures",
                "Quartile2SkewnessOfNumericFeatures",
                "Quartile3SkewnessOfNumericFeatures",
                "MaxSkewnessOfNumericFeatures"
            ]
        },
        "Quartile1SkewnessOfNumericFeatures": {
            "function": "get_numeric_skewness",
            "arguments": {
                "numeric_features_array": "NoNaNNumericFeatures"
            },
            "returns": [
                "MeanSkewnessOfNumericFeatures",
                "StdevSkewnessOfNumericFeatures",
                "MinSkewnessOfNumericFeatures",
                "Quartile1SkewnessOfNumericFeatures",
                "Quartile2SkewnessOfNumericFeatures",
                "Quartile3SkewnessOfNumericFeatures",
                "MaxSkewnessOfNumericFeatures"
            ]
        },
        "Quartile2SkewnessOfNumericFeatures": {
            "function": "get_numeric_skewness",
            "arguments": {
                "numeric_features_array": "NoNaNNumericFeatures"
            },
            "returns": [
                "MeanSkewnessOfNumericFeatures",
                "StdevSkewnessOfNumericFeatures",
                "MinSkewnessOfNumericFeatures",
                "Quartile1SkewnessOfNumericFeatures",
                "Quartile2SkewnessOfNumericFeatures",
                "Quartile3SkewnessOfNumericFeatures",
                "MaxSkewnessOfNumericFeatures"
            ]
        },
        "Quartile3SkewnessOfNumericFeatures": {
            "function": "get_numeric_skewness",
            "arguments": {
                "numeric_features_array": "NoNaNNumericFeatures"
            },
            "returns": [
                "MeanSkewnessOfNumericFeatures",
                "StdevSkewnessOfNumericFeatures",
                "MinSkewnessOfNumericFeatures",
                "Quartile1SkewnessOfNumericFeatures",
                "Quartile2SkewnessOfNumericFeatures",
                "Quartile3SkewnessOfNumericFeatures",
                "MaxSkewnessOfNumericFeatures"
            ]
        },
        "MeanKurtosisOfNumericFeatures": {
            "function": "get_numeric_kurtosis",
            "arguments": {
                "numeric_features_array": "NoNaNNumericFeatures"
            },
            "returns": [
            "MeanKurtosisOfNumericFeatures",
            "StdevKurtosisOfNumericFeatures",
            "MinKurtosisOfNumericFeatures",
            "Quartile1KurtosisOfNumericFeatures",
            "Quartile2KurtosisOfNumericFeatures",
            "Quartile3KurtosisOfNumericFeatures",
            "MaxKurtosisOfNumericFeatures"
        ]
        },
        "StdevKurtosisOfNumericFeatures": {
            "function": "get_numeric_kurtosis",
            "arguments": {
                "numeric_features_array": "NoNaNNumericFeatures"
            },
            "returns": [
                "MeanKurtosisOfNumericFeatures",
                "StdevKurtosisOfNumericFeatures",
                "MinKurtosisOfNumericFeatures",
                "Quartile1KurtosisOfNumericFeatures",
                "Quartile2KurtosisOfNumericFeatures",
                "Quartile3KurtosisOfNumericFeatures",
                "MaxKurtosisOfNumericFeatures"
            ]
        },
        "MinKurtosisOfNumericFeatures": {
            "function": "get_numeric_kurtosis",
            "arguments": {
                "numeric_features_array": "NoNaNNumericFeatures"
            },
            "returns": [
                "MeanKurtosisOfNumericFeatures",
                "StdevKurtosisOfNumericFeatures",
                "MinKurtosisOfNumericFeatures",
                "Quartile1KurtosisOfNumericFeatures",
                "Quartile2KurtosisOfNumericFeatures",
                "Quartile3KurtosisOfNumericFeatures",
                "MaxKurtosisOfNumericFeatures"
            ]
        },
        "MaxKurtosisOfNumericFeatures": {
            "function": "get_numeric_kurtosis",
            "arguments": {
                "numeric_features_array": "NoNaNNumericFeatures"
            },
            "returns": [
                "MeanKurtosisOfNumericFeatures",
                "StdevKurtosisOfNumericFeatures",
                "MinKurtosisOfNumericFeatures",
                "Quartile1KurtosisOfNumericFeatures",
                "Quartile2KurtosisOfNumericFeatures",
                "Quartile3KurtosisOfNumericFeatures",
                "MaxKurtosisOfNumericFeatures"
            ]
        },
        "Quartile1KurtosisOfNumericFeatures": {
            "function": "get_numeric_kurtosis",
            "arguments": {
                "numeric_features_array": "NoNaNNumericFeatures"
            },
            "returns": [
                "MeanKurtosisOfNumericFeatures",
                "StdevKurtosisOfNumericFeatures",
                "MinKurtosisOfNumericFeatures",
                "Quartile1KurtosisOfNumericFeatures",
                "Quartile2KurtosisOfNumericFeatures",
                "Quartile3KurtosisOfNumericFeatures",
                "MaxKurtosisOfNumericFeatures"
            ]
        },
        "Quartile2KurtosisOfNumericFeatures": {
            "function": "get_numeric_kurtosis",
            "arguments": {
                "numeric_features_array": "NoNaNNumericFeatures"
            },
            "returns": [
                "MeanKurtosisOfNumericFeatures",
                "StdevKurtosisOfNumericFeatures",
                "MinKurtosisOfNumericFeatures",
                "Quartile1KurtosisOfNumericFeatures",
                "Quartile2KurtosisOfNumericFeatures",
                "Quartile3KurtosisOfNumericFeatures",
                "MaxKurtosisOfNumericFeatures"
            ]
        },
        "Quartile3KurtosisOfNumericFeatures": {
            "function": "get_numeric_kurtosis",
            "arguments": {
                "numeric_features_array": "NoNaNNumericFeatures"
            },
            "returns": [
                "MeanKurtosisOfNumericFeatures",
                "StdevKurtosisOfNumericFeatures",
                "MinKurtosisOfNumericFeatures",
                "Quartile1KurtosisOfNumericFeatures",
                "Quartile2KurtosisOfNumericFeatures",
                "Quartile3KurtosisOfNumericFeatures",
                "MaxKurtosisOfNumericFeatures"
            ]
        },
        "PredPCA1": {
            "function": "get_pca",
            "arguments": {
                "X_preprocessed": "XPreprocessed"
            },
            "returns": [
                "PredPCA1",
                "PredPCA2",
                "PredPCA3",
                "PredEigen1",
                "PredEigen2",
                "PredEigen3",
                "PredDet"
            ]
        },
        "PredPCA2": {
            "function": "get_pca",
            "arguments": {
                "X_preprocessed": "XPreprocessed"
            },
            "returns": [
                "PredPCA1",
                "PredPCA2",
                "PredPCA3",
                "PredEigen1",
                "PredEigen2",
                "PredEigen3",
                "PredDet"
            ]
        },
        "PredPCA3": {
            "function": "get_pca",
            "arguments": {
                "X_preprocessed": "XPreprocessed"
            },
            "returns": [
                "PredPCA1",
                "PredPCA2",
                "PredPCA3",
                "PredEigen1",
                "PredEigen2",
                "PredEigen3",
                "PredDet"
            ]
        },
        "PredEigen1": {
            "function": "get_pca",
            "arguments": {
                "X_preprocessed": "XPreprocessed"
            },
            "returns": [
                "PredPCA1",
                "PredPCA2",
                "PredPCA3",
                "PredEigen1",
                "PredEigen2",
                "PredEigen3",
                "PredDet"
            ]
        },
        "PredEigen2": {
            "function": "get_pca",
            "arguments": {
                "X_preprocessed": "XPreprocessed"
            },
            "returns": [
                "PredPCA1",
                "PredPCA2",
                "PredPCA3",
                "PredEigen1",
                "PredEigen2",
                "PredEigen3",
                "PredDet"
            ]
        },
        "PredEigen3": {
            "function": "get_pca",
            "arguments": {
                "X_preprocessed": "XPreprocessed"
            },
            "returns": [
                "PredPCA1",
                "PredPCA2",
                "PredPCA3",
                "PredEigen1",
                "PredEigen2",
                "PredEigen3",
                "PredDet"
            ]
        },
        "PredDet": {
            "function": "get_pca",
            "arguments": {
                "X_preprocessed": "XPreprocessed"
            },
            "returns": [
                "PredPCA1",
                "PredPCA2",
                "PredPCA3",
                "PredEigen1",
                "PredEigen2",
                "PredEigen3",
                "PredDet"
            ]
        },
        "ClassEntropy": {
            "function": "get_class_entropy",
            "arguments": {
                "Y_sample": "YSample"
            },
            "returns": [
                "ClassEntropy"
            ]
        },
        "MeanCategoricalAttributeEntropy": {
            "function": "get_attribute_entropy",
            "arguments": {
                "feature_array": "NoNaNCategoricalFeatures"
            },
            "returns": [
                "MeanCategoricalAttributeEntropy",
                "MinCategoricalAttributeEntropy",
                "Quartile1CategoricalAttributeEntropy",
                "Quartile2CategoricalAttributeEntropy",
                "Quartile3CategoricalAttributeEntropy",
                "MaxCategoricalAttributeEntropy"
            ]
        },
        "MinCategoricalAttributeEntropy": {
            "function": "get_attribute_entropy",
            "arguments": {
                "feature_array": "NoNaNCategoricalFeatures"
            },
            "returns": [
                "MeanCategoricalAttributeEntropy",
                "MinCategoricalAttributeEntropy",
                "Quartile1CategoricalAttributeEntropy",
                "Quartile2CategoricalAttributeEntropy",
                "Quartile3CategoricalAttributeEntropy",
                "MaxCategoricalAttributeEntropy"
            ]
        },
        "Quartile1CategoricalAttributeEntropy": {
            "function": "get_attribute_entropy",
            "arguments": {
                "feature_array": "NoNaNCategoricalFeatures"
            },
            "returns": [
                "MeanCategoricalAttributeEntropy",
                "MinCategoricalAttributeEntropy",
                "Quartile1CategoricalAttributeEntropy",
                "Quartile2CategoricalAttributeEntropy",
                "Quartile3CategoricalAttributeEntropy",
                "MaxCategoricalAttributeEntropy"
            ]
        },
        "Quartile2CategoricalAttributeEntropy": {
            "function": "get_attribute_entropy",
            "arguments": {
                "feature_array": "NoNaNCategoricalFeatures"
            },
            "returns": [
                "MeanCategoricalAttributeEntropy",
                "MinCategoricalAttributeEntropy",
                "Quartile1CategoricalAttributeEntropy",
                "Quartile2CategoricalAttributeEntropy",
                "Quartile3CategoricalAttributeEntropy",
                "MaxCategoricalAttributeEntropy"
            ]
        },
        "Quartile3CategoricalAttributeEntropy": {
            "function": "get_attribute_entropy",
            "arguments": {
                "feature_array": "NoNaNCategoricalFeatures"
            },
            "returns": [
                "MeanCategoricalAttributeEntropy",
                "MinCategoricalAttributeEntropy",
                "Quartile1CategoricalAttributeEntropy",
                "Quartile2CategoricalAttributeEntropy",
                "Quartile3CategoricalAttributeEntropy",
                "MaxCategoricalAttributeEntropy"
            ]
        },
        "MaxCategoricalAttributeEntropy": {
            "function": "get_attribute_entropy",
            "arguments": {
                "feature_array": "NoNaNCategoricalFeatures"
            },
            "returns": [
                "MeanCategoricalAttributeEntropy",
                "MinCategoricalAttributeEntropy",
                "Quartile1CategoricalAttributeEntropy",
                "Quartile2CategoricalAttributeEntropy",
                "Quartile3CategoricalAttributeEntropy",
                "MaxCategoricalAttributeEntropy"
            ]
        },
        "MeanNumericAttributeEntropy": {
            "function": "get_attribute_entropy",
            "arguments": {
                "feature_array": "NoNaNBinnedNumericFeatures"
            },
            "returns": [
                "MeanNumericAttributeEntropy",
                "MinNumericAttributeEntropy",
                "Quartile1NumericAttributeEntropy",
                "Quartile2NumericAttributeEntropy",
                "Quartile3NumericAttributeEntropy",
                "MaxNumericAttributeEntropy"
            ]
        },
        "MinNumericAttributeEntropy": {
            "function": "get_attribute_entropy",
            "arguments": {
                "feature_array": "NoNaNBinnedNumericFeatures"
            },
            "returns": [
                "MeanNumericAttributeEntropy",
                "MinNumericAttributeEntropy",
                "Quartile1NumericAttributeEntropy",
                "Quartile2NumericAttributeEntropy",
                "Quartile3NumericAttributeEntropy",
                "MaxNumericAttributeEntropy"
            ]
        },
        "Quartile1NumericAttributeEntropy": {
            "function": "get_attribute_entropy",
            "arguments": {
                "feature_array": "NoNaNBinnedNumericFeatures"
            },
            "returns": [
                "MeanNumericAttributeEntropy",
                "MinNumericAttributeEntropy",
                "Quartile1NumericAttributeEntropy",
                "Quartile2NumericAttributeEntropy",
                "Quartile3NumericAttributeEntropy",
                "MaxNumericAttributeEntropy"
            ]
        },
        "Quartile2NumericAttributeEntropy": {
            "function": "get_attribute_entropy",
            "arguments": {
                "feature_array": "NoNaNBinnedNumericFeatures"
            },
            "returns": [
                "MeanNumericAttributeEntropy",
                "MinNumericAttributeEntropy",
                "Quartile1NumericAttributeEntropy",
                "Quartile2NumericAttributeEntropy",
                "Quartile3NumericAttributeEntropy",
                "MaxNumericAttributeEntropy"
            ]
        },
        "Quartile3NumericAttributeEntropy": {
            "function": "get_attribute_entropy",
            "arguments": {
                "feature_array": "NoNaNBinnedNumericFeatures"
            },
            "returns": [
                "MeanNumericAttributeEntropy",
                "MinNumericAttributeEntropy",
                "Quartile1NumericAttributeEntropy",
                "Quartile2NumericAttributeEntropy",
                "Quartile3NumericAttributeEntropy",
                "MaxNumericAttributeEntropy"
            ]
        },
        "MaxNumericAttributeEntropy": {
            "function": "get_attribute_entropy",
            "arguments": {
                "feature_array": "NoNaNBinnedNumericFeatures"
            },
            "returns": [
                "MeanNumericAttributeEntropy",
                "MinNumericAttributeEntropy",
                "Quartile1NumericAttributeEntropy",
                "Quartile2NumericAttributeEntropy",
                "Quartile3NumericAttributeEntropy",
                "MaxNumericAttributeEntropy"
            ]
        },
        "MeanCategoricalJointEntropy": {
            "function": "get_joint_entropy",
            "arguments": {
                "feature_class_array": "NoNaNCategoricalFeaturesAndClass"
            },
            "returns": [
                "MeanCategoricalJointEntropy",
                "MinCategoricalJointEntropy",
                "Quartile1CategoricalJointEntropy",
                "Quartile2CategoricalJointEntropy",
                "Quartile3CategoricalJointEntropy",
                "MaxCategoricalJointEntropy"
            ]
        },
        "MinCategoricalJointEntropy": {
            "function": "get_joint_entropy",
            "arguments": {
                "feature_class_array": "NoNaNCategoricalFeaturesAndClass"
            },
            "returns": [
                "MeanCategoricalJointEntropy",
                "MinCategoricalJointEntropy",
                "Quartile1CategoricalJointEntropy",
                "Quartile2CategoricalJointEntropy",
                "Quartile3CategoricalJointEntropy",
                "MaxCategoricalJointEntropy"
            ]
        },
        "Quartile1CategoricalJointEntropy": {
            "function": "get_joint_entropy",
            "arguments": {
                "feature_class_array": "NoNaNCategoricalFeaturesAndClass"
            },
            "returns": [
                "MeanCategoricalJointEntropy",
                "MinCategoricalJointEntropy",
                "Quartile1CategoricalJointEntropy",
                "Quartile2CategoricalJointEntropy",
                "Quartile3CategoricalJointEntropy",
                "MaxCategoricalJointEntropy"
            ]
        },
        "Quartile2CategoricalJointEntropy": {
            "function": "get_joint_entropy",
            "arguments": {
                "feature_class_array": "NoNaNCategoricalFeaturesAndClass"
            },
            "returns": [
                "MeanCategoricalJointEntropy",
                "MinCategoricalJointEntropy",
                "Quartile1CategoricalJointEntropy",
                "Quartile2CategoricalJointEntropy",
                "Quartile3CategoricalJointEntropy",
                "MaxCategoricalJointEntropy"
            ]
        },
        "Quartile3CategoricalJointEntropy": {
            "function": "get_joint_entropy",
            "arguments": {
                "feature_class_array": "NoNaNCategoricalFeaturesAndClass"
            },
            "returns": [
                "MeanCategoricalJointEntropy",
                "MinCategoricalJointEntropy",
                "Quartile1CategoricalJointEntropy",
                "Quartile2CategoricalJointEntropy",
                "Quartile3CategoricalJointEntropy",
                "MaxCategoricalJointEntropy"
            ]
        },
        "MaxCategoricalJointEntropy": {
            "function": "get_joint_entropy",
            "arguments": {
                "feature_class_array": "NoNaNCategoricalFeaturesAndClass"
            },
            "returns": ["MeanCategoricalJointEntropy",
                "MinCategoricalJointEntropy",
                "Quartile1CategoricalJointEntropy",
                "Quartile2CategoricalJointEntropy",
                "Quartile3CategoricalJointEntropy",
                "MaxCategoricalJointEntropy"
            ]
        },
        "MeanNumericJointEntropy": {
            "function": "get_joint_entropy",
            "arguments": {
                "feature_class_array": "NoNaNBinnedNumericFeaturesAndClass"
            },
            "returns": [
                "MeanNumericJointEntropy",
                "MinNumericJointEntropy",
                "Quartile1NumericJointEntropy",
                "Quartile2NumericJointEntropy",
                "Quartile3NumericJointEntropy",
                "MaxNumericJointEntropy"
            ]
        },
        "MinNumericJointEntropy": {
            "function": "get_joint_entropy",
            "arguments": {
                "feature_class_array": "NoNaNBinnedNumericFeaturesAndClass"
            },
            "returns": [
                "MeanNumericJointEntropy",
                "MinNumericJointEntropy",
                "Quartile1NumericJointEntropy",
                "Quartile2NumericJointEntropy",
                "Quartile3NumericJointEntropy",
                "MaxNumericJointEntropy"
            ]
        },
        "Quartile1NumericJointEntropy": {
            "function": "get_joint_entropy",
            "arguments": {
                "feature_class_array": "NoNaNBinnedNumericFeaturesAndClass"
            },
            "returns": [
                "MeanNumericJointEntropy",
                "MinNumericJointEntropy",
                "Quartile1NumericJointEntropy",
                "Quartile2NumericJointEntropy",
                "Quartile3NumericJointEntropy",
                "MaxNumericJointEntropy"
            ]
        },
        "Quartile2NumericJointEntropy": {
            "function": "get_joint_entropy",
            "arguments": {
                "feature_class_array": "NoNaNBinnedNumericFeaturesAndClass"
            },
            "returns": [
                "MeanNumericJointEntropy",
                "MinNumericJointEntropy",
                "Quartile1NumericJointEntropy",
                "Quartile2NumericJointEntropy",
                "Quartile3NumericJointEntropy",
                "MaxNumericJointEntropy"
            ]
        },
        "Quartile3NumericJointEntropy": {
            "function": "get_joint_entropy",
            "arguments": {
                "feature_class_array": "NoNaNBinnedNumericFeaturesAndClass"
            },
            "returns": [
                "MeanNumericJointEntropy",
                "MinNumericJointEntropy",
                "Quartile1NumericJointEntropy",
                "Quartile2NumericJointEntropy",
                "Quartile3NumericJointEntropy",
                "MaxNumericJointEntropy"
            ]
        },
        "MaxNumericJointEntropy": {
            "function": "get_joint_entropy",
            "arguments": {
                "feature_class_array": "NoNaNBinnedNumericFeaturesAndClass"
            },
            "returns": [
                "MeanNumericJointEntropy",
                "MinNumericJointEntropy",
                "Quartile1NumericJointEntropy",
                "Quartile2NumericJointEntropy",
                "Quartile3NumericJointEntropy",
                "MaxNumericJointEntropy"
            ]
        },
        "MeanCategoricalMutualInformation": {
            "function": "get_mutual_information",
            "arguments": {
                "feature_class_array": "NoNaNCategoricalFeaturesAndClass"
            },
            "returns": [
                "MeanCategoricalMutualInformation",
                "MinCategoricalMutualInformation",
                "Quartile1CategoricalMutualInformation",
                "Quartile2CategoricalMutualInformation",
                "Quartile3CategoricalMutualInformation",
                "MaxCategoricalMutualInformation"
            ]
        },
        "MinCategoricalMutualInformation": {
            "function": "get_mutual_information",
            "arguments": {
                "feature_class_array": "NoNaNCategoricalFeaturesAndClass"
            },
            "returns": [
                "MeanCategoricalMutualInformation",
                "MinCategoricalMutualInformation",
                "Quartile1CategoricalMutualInformation",
                "Quartile2CategoricalMutualInformation",
                "Quartile3CategoricalMutualInformation",
                "MaxCategoricalMutualInformation"
            ]
        },
        "Quartile1CategoricalMutualInformation": {
            "function": "get_mutual_information",
            "arguments": {
                "feature_class_array": "NoNaNCategoricalFeaturesAndClass"
            },
            "returns": [
                "MeanCategoricalMutualInformation",
                "MinCategoricalMutualInformation",
                "Quartile1CategoricalMutualInformation",
                "Quartile2CategoricalMutualInformation",
                "Quartile3CategoricalMutualInformation",
                "MaxCategoricalMutualInformation"
            ]
        },
        "Quartile2CategoricalMutualInformation": {
            "function": "get_mutual_information",
            "arguments": {
                "feature_class_array": "NoNaNCategoricalFeaturesAndClass"
            },
            "returns": [
                "MeanCategoricalMutualInformation",
                "MinCategoricalMutualInformation",
                "Quartile1CategoricalMutualInformation",
                "Quartile2CategoricalMutualInformation",
                "Quartile3CategoricalMutualInformation",
                "MaxCategoricalMutualInformation"
            ]
        },
        "Quartile3CategoricalMutualInformation": {
            "function": "get_mutual_information",
            "arguments": {
                "feature_class_array": "NoNaNCategoricalFeaturesAndClass"
            },
            "returns": [
                "MeanCategoricalMutualInformation",
                "MinCategoricalMutualInformation",
                "Quartile1CategoricalMutualInformation",
                "Quartile2CategoricalMutualInformation",
                "Quartile3CategoricalMutualInformation",
                "MaxCategoricalMutualInformation"
            ]
        },
        "MaxCategoricalMutualInformation": {
            "function": "get_mutual_information",
            "arguments": {
                "feature_class_array": "NoNaNCategoricalFeaturesAndClass"
            },
            "returns": [
                "MeanCategoricalMutualInformation",
                "MinCategoricalMutualInformation",
                "Quartile1CategoricalMutualInformation",
                "Quartile2CategoricalMutualInformation",
                "Quartile3CategoricalMutualInformation",
                "MaxCategoricalMutualInformation"
            ]
        },
        "MeanNumericMutualInformation": {
            "function": "get_mutual_information",
            "arguments": {
                "feature_class_array": "NoNaNBinnedNumericFeaturesAndClass"
            },
            "returns": [
                "MeanNumericMutualInformation",
                "MinNumericMutualInformation",
                "Quartile1NumericMutualInformation",
                "Quartile2NumericMutualInformation",
                "Quartile3NumericMutualInformation",
                "MaxNumericMutualInformation"
            ]
        },
        "MinNumericMutualInformation": {
            "function": "get_mutual_information",
            "arguments": {
                "feature_class_array": "NoNaNBinnedNumericFeaturesAndClass"
            },
            "returns": [
                "MeanNumericMutualInformation",
                "MinNumericMutualInformation",
                "Quartile1NumericMutualInformation",
                "Quartile2NumericMutualInformation",
                "Quartile3NumericMutualInformation",
                "MaxNumericMutualInformation"
            ]
        },
        "Quartile1NumericMutualInformation": {
            "function": "get_mutual_information",
            "arguments": {
                "feature_class_array": "NoNaNBinnedNumericFeaturesAndClass"
            },
            "returns": [
                "MeanNumericMutualInformation",
                "MinNumericMutualInformation",
                "Quartile1NumericMutualInformation",
                "Quartile2NumericMutualInformation",
                "Quartile3NumericMutualInformation",
                "MaxNumericMutualInformation"
            ]
        },
        "Quartile2NumericMutualInformation": {
            "function": "get_mutual_information",
            "arguments": {
                "feature_class_array": "NoNaNBinnedNumericFeaturesAndClass"
            },
            "returns": [
                "MeanNumericMutualInformation",
                "MinNumericMutualInformation",
                "Quartile1NumericMutualInformation",
                "Quartile2NumericMutualInformation",
                "Quartile3NumericMutualInformation",
                "MaxNumericMutualInformation"
            ]
        },
        "Quartile3NumericMutualInformation": {
            "function": "get_mutual_information",
            "arguments": {
                "feature_class_array": "NoNaNBinnedNumericFeaturesAndClass"
            },
            "returns": [
                "MeanNumericMutualInformation",
                "MinNumericMutualInformation",
                "Quartile1NumericMutualInformation",
                "Quartile2NumericMutualInformation",
                "Quartile3NumericMutualInformation",
                "MaxNumericMutualInformation"
            ]
        },
        "MaxNumericMutualInformation": {
            "function": "get_mutual_information",
            "arguments": {
                "feature_class_array": "NoNaNBinnedNumericFeaturesAndClass"
            },
            "returns": [
                "MeanNumericMutualInformation",
                "MinNumericMutualInformation",
                "Quartile1NumericMutualInformation",
                "Quartile2NumericMutualInformation",
                "Quartile3NumericMutualInformation",
                "MaxNumericMutualInformation"
            ]
        },
        "EquivalentNumberOfCategoricalFeatures": {
            "function": "get_equivalent_number_features",
            "arguments": {
                "class_entropy": "ClassEntropy",
                "mutual_information": "MeanCategoricalMutualInformation"
            },
            "returns": [
                "EquivalentNumberOfCategoricalFeatures"
            ]
        },
        "EquivalentNumberOfNumericFeatures": {
            "function": "get_equivalent_number_features",
            "arguments": {
                "class_entropy": "ClassEntropy",
                "mutual_information": "MeanNumericMutualInformation"
            },
            "returns": [
                "EquivalentNumberOfNumericFeatures"
            ]
        },
        "CategoricalNoiseToSignalRatio": {
            "function": "get_noise_signal_ratio",
            "arguments": {
                "attribute_entropy": "MeanCategoricalAttributeEntropy",
                "mutual_information": "MeanCategoricalMutualInformation"
            },
            "returns": [
                "CategoricalNoiseToSignalRatio"
            ]
        },
        "NumericNoiseToSignalRatio": {
            "function": "get_noise_signal_ratio",
            "arguments": {
                "attribute_entropy": "MeanNumericAttributeEntropy",
                "mutual_information": "MeanNumericMutualInformation"
            },
            "returns": [
                "NumericNoiseToSignalRatio"]
        },
        "NaiveBayesErrRate": {
            "function": "get_naive_bayes",
            "arguments": {
                "X": "XPreprocessed",
                "Y": "YSample",
                "n_folds": "n_folds",
                "cv_seed": "cv_seed"
            },
            "returns": [
                "NaiveBayesErrRate",
                "NaiveBayesKappa"
            ]
        },
        "NaiveBayesKappa": {
            "function": "get_naive_bayes",
            "arguments": {
                "X": "XPreprocessed",
                "Y": "YSample",
                "n_folds": "n_folds",
                "cv_seed": "cv_seed"
            },
            "returns": [
                "NaiveBayesErrRate",
                "NaiveBayesKappa"
            ]
        },
        "kNN1NErrRate": {
            "function": "get_knn_1",
            "arguments": {
                "X": "XPreprocessed",
                "Y": "YSample",
                "n_folds": "n_folds",
                "cv_seed": "cv_seed"
            },
            "returns": [
                "kNN1NErrRate",
                "kNN1NKappa"
            ]
        },
        "kNN1NKappa": {
            "function": "get_knn_1",
            "arguments": {
                "X": "XPreprocessed",
                "Y": "YSample",
                "n_folds": "n_folds",
                "cv_seed": "cv_seed"
            },
            "returns": [
                "kNN1NErrRate",
                "kNN1NKappa"
            ]
        },
        "DecisionStumpErrRate": {
            "function": "get_decision_stump",
            "arguments": {
                "X": "XPreprocessed",
                "Y": "YSample",
                "seed": 5,
                "n_folds": "n_folds",
                "cv_seed": "cv_seed"
            },
            "returns": [
                "DecisionStumpErrRate",
                "DecisionStumpKappa"
            ]
        },
        "DecisionStumpKappa": {
            "function": "get_decision_stump",
            "arguments": {
                "X": "XPreprocessed",
                "Y": "YSample",
                "seed": 5,
                "n_folds": "n_folds",
                "cv_seed": "cv_seed"
            },
            "returns": [
                "DecisionStumpErrRate",
                "DecisionStumpKappa"
            ]
        },
        "RandomTreeDepth1ErrRate": {
            "function": "get_random_tree",
            "arguments": {
                "X": "XPreprocessed",
                "Y": "YSample",
                "depth": 1,
                "seed": 6,
                "n_folds": "n_folds",
                "cv_seed": "cv_seed"
            },
            "returns": [
                "RandomTreeDepth1ErrRate",
                "RandomTreeDepth1Kappa"
            ]
        },
        "RandomTreeDepth1Kappa": {
            "function": "get_random_tree",
            "arguments": {
                "X": "XPreprocessed",
                "Y": "YSample",
                "depth": 1,
                "seed": 6,
                "n_folds": "n_folds",
                "cv_seed": "cv_seed"
            },
            "returns": [
                "RandomTreeDepth1ErrRate",
                "RandomTreeDepth1Kappa"
            ]
        },
        "RandomTreeDepth2ErrRate": {
            "function": "get_random_tree",
            "arguments": {
                "X": "XPreprocessed",
                "Y": "YSample",
                "depth": 2,
                "seed": 7,
                "n_folds": "n_folds",
                "cv_seed": "cv_seed"
            },
            "returns": [
                "RandomTreeDepth2ErrRate",
                "RandomTreeDepth2Kappa"
            ]
        },
        "RandomTreeDepth2Kappa": {
            "function": "get_random_tree",
            "arguments": {
                "X": "XPreprocessed",
                "Y": "YSample",
                "depth": 2,
                "seed": 7,
                "n_folds": "n_folds",
                "cv_seed": "cv_seed"
            },
            "returns": [
                "RandomTreeDepth2ErrRate",
                "RandomTreeDepth2Kappa"
            ]
        },
        "RandomTreeDepth3ErrRate": {
            "function": "get_random_tree",
            "arguments": {
                "X": "XPreprocessed",
                "Y": "YSample",
                "depth": 3,
                "seed": 8,
                "n_folds": "n_folds",
                "cv_seed": "cv_seed"
            },
            "returns": [
                "RandomTreeDepth3ErrRate",
                "RandomTreeDepth3Kappa"
            ]
        },
        "RandomTreeDepth3Kappa": {
            "function": "get_random_tree",
            "arguments": {
                "X": "XPreprocessed",
                "Y": "YSample",
                "depth": 3,
                "seed": 8,
                "n_folds": "n_folds",
                "cv_seed": "cv_seed"
            },
            "returns": [
                "RandomTreeDepth3ErrRate",
                "RandomTreeDepth3Kappa"
            ]
        },
        "LinearDiscriminantAnalysisErrRate": {
            "function": "get_lda",
            "arguments": {
                "X": "XPreprocessed",
                "Y": "YSample",
                "n_folds": "n_folds",
                "cv_seed": "cv_seed"
            },
            "returns": [
                "LinearDiscriminantAnalysisErrRate",
                "LinearDiscriminantAnalysisKappa"
            ]
        },
        "LinearDiscriminantAnalysisKappa": {
<<<<<<< HEAD
            "function": "get_lda"
        },
        "DecisionTreeLevelMean": {
            "function": "get_decision_tree_level_sizes"
        },
        "DecisionTreeLevelStdev": {
            "function": "get_decision_tree_level_sizes"
        },
        "DecisionTreeLevelMin": {
            "function": "get_decision_tree_level_sizes"
        },
        "DecisionTreeLevelMax": {
            "function": "get_decision_tree_level_sizes"
        },
        "DecisionTreeBranchMean": {
            "function": "get_decision_tree_branch_lengths"
        },
        "DecisionTreeBranchStdev": {
            "function": "get_decision_tree_branch_lengths"
        },
        "DecisionTreeBranchMin": {
            "function": "get_decision_tree_branch_lengths"
        },
        "DecisionTreeBranchMax": {
            "function": "get_decision_tree_branch_lengths"
        },
        "DecisionTreeNodeCount": {
            "function": "get_decision_tree_general_info"
        },
        "DecisionTreeHeight": {
            "function": "get_decision_tree_general_info"
        },
        "DecisionTreeLeafCount": {
            "function": "get_decision_tree_general_info"
        },
        "DecisionTreeAttributeMean": {
            "function": "get_decision_tree_attributes"
        },
        "DecisionTreeAttributeStdev": {
            "function": "get_decision_tree_attributes"
        },
        "DecisionTreeAttributeMin": {
            "function": "get_decision_tree_attributes"
        },
        "DecisionTreeAttributeMax": {
            "function": "get_decision_tree_attributes"
=======
            "function": "get_lda",
            "arguments": {
                "X": "XPreprocessed",
                "Y": "YSample",
                "n_folds": "n_folds",
                "cv_seed": "cv_seed"
            },
            "returns": [
                "LinearDiscriminantAnalysisErrRate",
                "LinearDiscriminantAnalysisKappa"
            ]
>>>>>>> 88e8041e
        }
    }
}<|MERGE_RESOLUTION|>--- conflicted
+++ resolved
@@ -129,173 +129,6 @@
             ]
         },
         "NoNaNBinnedNumericFeaturesAndClass": {
-<<<<<<< HEAD
-            "function": "self._get_binned_numeric_features_and_class_with_no_missing_values"
-        },
-        "DecisionTree": {
-            "function": "get_decision_tree"
-        }
-    },
-    "functions": {
-        "": {
-            "parameters": [],
-            "returns": []
-        },
-        "self._get_seed":{
-            "parameters": [],
-            "returns": ["seed"]
-        },
-        "self._sample_columns": {
-            "parameters": ["X","sample_shape","seed"],
-            "seed_offset": 0,
-            "returns": ["XSampledColumns"]
-        },
-        "self._sample_rows": {
-            "parameters": [
-                "XSampledColumns", "Y", "sample_shape", "n_folds", "seed"
-            ],
-            "seed_offset": 1,
-            "returns": ["XSample","YSample"]
-        },
-        "self._get_preprocessed_data": {
-            "parameters": ["XSample","XSampledColumns", "ColumnTypes", "seed"],
-            "seed_offset": 2,
-            "returns": ["XPreprocessed"]
-        },
-        "self._get_categorical_features_with_no_missing_values": {
-            "parameters": ["XSample", "ColumnTypes"],
-            "returns": ["NoNaNCategoricalFeatures"]
-        },
-        "self._get_categorical_features_and_class_with_no_missing_values": {
-            "parameters": ["XSample","YSample", "ColumnTypes"],
-            "returns": ["NoNaNCategoricalFeaturesAndClass"]
-        },
-        "self._get_numeric_features_with_no_missing_values": {
-            "parameters": ["XSample","ColumnTypes"],
-            "returns": ["NoNaNNumericFeatures"]
-        },
-        "self._get_binned_numeric_features_with_no_missing_values": {
-            "parameters": ["NoNaNNumericFeatures"],
-            "returns": ["NoNaNBinnedNumericFeatures"]
-        },
-        "self._get_binned_numeric_features_and_class_with_no_missing_values": {
-            "parameters": ["XSample","YSample","ColumnTypes"],
-            "returns": ["NoNaNBinnedNumericFeaturesAndClass"]
-        },
-        "get_dataset_stats": {
-            "parameters": ["XRaw","ColumnTypes"],
-            "returns": ["NumberOfInstances","NumberOfFeatures","NumberOfNumericFeatures","NumberOfCategoricalFeatures","RatioOfNumericFeatures","RatioOfCategoricalFeatures"]
-        },
-        "get_dimensionality": {
-            "parameters": ["NumberOfFeatures","NumberOfInstances"],
-            "returns": ["Dimensionality"]
-        },
-        "get_missing_values": {
-            "parameters": ["XRaw"],
-            "returns": ["NumberOfMissingValues","RatioOfMissingValues","NumberOfInstancesWithMissingValues","RatioOfInstancesWithMissingValues", "NumberOfFeaturesWithMissingValues", "RatioOfFeaturesWithMissingValues"]
-        },
-        "get_class_stats": {
-            "parameters": ["Y"],
-            "returns": ["NumberOfClasses","MeanClassProbability","StdevClassProbability","MinClassProbability","MaxClassProbability","MinorityClassSize","MajorityClassSize"]
-        },
-        "get_categorical_cardinalities": {
-            "parameters": ["X", "ColumnTypes"],
-            "returns": ["MeanCardinalityOfCategoricalFeatures","StdevCardinalityOfCategoricalFeatures","MinCardinalityOfCategoricalFeatures","MaxCardinalityOfCategoricalFeatures"]
-        },
-        "get_numeric_cardinalities": {
-            "parameters": ["X", "ColumnTypes"],
-            "returns": ["MeanCardinalityOfNumericFeatures","StdevCardinalityOfNumericFeatures","MinCardinalityOfNumericFeatures","MaxCardinalityOfNumericFeatures"]
-        },
-        "get_numeric_means": {
-            "parameters": ["NoNaNNumericFeatures"],
-            "returns": ["MeanMeansOfNumericFeatures","StdevMeansOfNumericFeatures","MinMeansOfNumericFeatures","Quartile1MeansOfNumericFeatures","Quartile2MeansOfNumericFeatures","Quartile3MeansOfNumericFeatures","MaxMeansOfNumericFeatures"]
-        },
-        "get_numeric_stdev": {
-            "parameters": ["NoNaNNumericFeatures"],
-            "returns": ["MeanStdDevOfNumericFeatures","StdevStdDevOfNumericFeatures","MinStdDevOfNumericFeatures","Quartile1StdDevOfNumericFeatures","Quartile2StdDevOfNumericFeatures","Quartile3StdDevOfNumericFeatures","MaxStdDevOfNumericFeatures"]
-        },
-        "get_numeric_skewness": {
-            "parameters": ["NoNaNNumericFeatures"],
-            "returns": ["MeanSkewnessOfNumericFeatures","StdevSkewnessOfNumericFeatures","MinSkewnessOfNumericFeatures","Quartile1SkewnessOfNumericFeatures","Quartile2SkewnessOfNumericFeatures","Quartile3SkewnessOfNumericFeatures","MaxSkewnessOfNumericFeatures"]
-        },
-        "get_numeric_kurtosis": {
-            "parameters": ["NoNaNNumericFeatures"],
-            "returns": ["MeanKurtosisOfNumericFeatures","StdevKurtosisOfNumericFeatures","MinKurtosisOfNumericFeatures","Quartile1KurtosisOfNumericFeatures","Quartile2KurtosisOfNumericFeatures","Quartile3KurtosisOfNumericFeatures","MaxKurtosisOfNumericFeatures"]
-        },
-        "get_pca": {
-            "parameters": ["XPreprocessed"],
-            "returns": ["PredPCA1","PredPCA2","PredPCA3","PredEigen1","PredEigen2","PredEigen3","PredDet"]
-        },
-        "get_class_entropy": {
-            "parameters": ["YSample"],
-            "returns": ["ClassEntropy"]
-        },
-        "get_attribute_entropy": {
-            "parameters": [],
-            "returns": []
-        },
-        "get_joint_entropy": {
-            "parameters": [],
-            "returns": []
-        },
-        "get_mutual_information": {
-            "parameters": [],
-            "returns": []
-        },
-        "get_equivalent_number_features": {
-            "parameters": [],
-            "returns": []
-        },
-        "get_noise_signal_ratio": {
-            "parameters": [],
-            "returns": []
-        },
-        "get_naive_bayes": {
-            "parameters": ["XPreprocessed", "YSample", "n_folds", "seed"],
-            "seed_offset": 3,
-            "returns": ["NaiveBayesErrRate","NaiveBayesKappa"]
-        },
-        "get_knn_1": {
-            "parameters": ["XPreprocessed", "YSample", "n_folds", "seed"],
-            "seed_offset": 4,
-            "returns": ["kNN1NErrRate","kNN1NKappa"]
-        },
-        "get_decision_stump": {
-            "parameters": ["XPreprocessed", "YSample", "n_folds", "seed"],
-            "seed_offset": 5,
-            "returns": ["DecisionStumpErrRate","DecisionStumpKappa"]
-        },
-        "get_random_tree": {
-            "parameters": [],
-            "seed_offset": null,
-            "returns": []
-        },
-        "get_lda": {
-            "parameters": ["XPreprocessed","YSample", "n_folds", "seed"],
-            "seed_offset": 6,
-            "returns": ["LinearDiscriminantAnalysisErrRate","LinearDiscriminantAnalysisKappa"]
-        },
-        "get_decision_tree": {
-            "parameters": ["XPreprocessed", "YSample", "seed"],
-            "seed_offset": 13,
-            "returns": ["DecisionTree"]
-        },
-        "get_decision_tree_level_sizes": {
-            "parameters": ["DecisionTree"],
-            "returns": ["DecisionTreeLevelMean", "DecisionTreeLevelStdev", "DecisionTreeLevelMin", "DecisionTreeLevelMax"]
-        },
-        "get_decision_tree_branch_lengths": {
-            "parameters": ["DecisionTree"],
-            "returns": ["DecisionTreeBranchMean", "DecisionTreeBranchStdev", "DecisionTreeBranchMin", "DecisionTreeBranchMax"]
-        },
-        "get_decision_tree_general_info": {
-            "parameters": ["DecisionTree"],
-            "returns": ["DecisionTreeNodeCount", "DecisionTreeHeight", "DecisionTreeLeafCount"]
-        },
-        "get_decision_tree_attributes": {
-            "parameters": ["DecisionTree"],
-            "returns": ["DecisionTreeAttributeMean", "DecisionTreeAttributeStdev", "DecisionTreeAttributeMin", "DecisionTreeAttributeMax"]
-=======
             "function": "self._get_binned_numeric_features_and_class_with_no_missing_values",
             "arguments": {
                 "X_sample": "XSample",
@@ -305,7 +138,17 @@
             "returns": [
                 "NoNaNBinnedNumericFeaturesAndClass"
             ]
->>>>>>> 88e8041e
+        },
+        "DecisionTree": {
+            "function": "get_decision_tree",
+            "arguments": {
+                "X": "XPreprocessed",
+                "Y": "YSample",
+                "seed": 9
+            },
+            "returns": [
+                "DecisionTree"
+            ]
         }
     },
     "metafeatures": {
@@ -1962,54 +1805,6 @@
             ]
         },
         "LinearDiscriminantAnalysisKappa": {
-<<<<<<< HEAD
-            "function": "get_lda"
-        },
-        "DecisionTreeLevelMean": {
-            "function": "get_decision_tree_level_sizes"
-        },
-        "DecisionTreeLevelStdev": {
-            "function": "get_decision_tree_level_sizes"
-        },
-        "DecisionTreeLevelMin": {
-            "function": "get_decision_tree_level_sizes"
-        },
-        "DecisionTreeLevelMax": {
-            "function": "get_decision_tree_level_sizes"
-        },
-        "DecisionTreeBranchMean": {
-            "function": "get_decision_tree_branch_lengths"
-        },
-        "DecisionTreeBranchStdev": {
-            "function": "get_decision_tree_branch_lengths"
-        },
-        "DecisionTreeBranchMin": {
-            "function": "get_decision_tree_branch_lengths"
-        },
-        "DecisionTreeBranchMax": {
-            "function": "get_decision_tree_branch_lengths"
-        },
-        "DecisionTreeNodeCount": {
-            "function": "get_decision_tree_general_info"
-        },
-        "DecisionTreeHeight": {
-            "function": "get_decision_tree_general_info"
-        },
-        "DecisionTreeLeafCount": {
-            "function": "get_decision_tree_general_info"
-        },
-        "DecisionTreeAttributeMean": {
-            "function": "get_decision_tree_attributes"
-        },
-        "DecisionTreeAttributeStdev": {
-            "function": "get_decision_tree_attributes"
-        },
-        "DecisionTreeAttributeMin": {
-            "function": "get_decision_tree_attributes"
-        },
-        "DecisionTreeAttributeMax": {
-            "function": "get_decision_tree_attributes"
-=======
             "function": "get_lda",
             "arguments": {
                 "X": "XPreprocessed",
@@ -2021,7 +1816,192 @@
                 "LinearDiscriminantAnalysisErrRate",
                 "LinearDiscriminantAnalysisKappa"
             ]
->>>>>>> 88e8041e
+        },
+        "DecisionTreeLevelMean": {
+            "function": "get_decision_tree_level_sizes",
+            "arguments": {
+                "tree": "DecisionTree"
+            },
+            "returns": [
+                "DecisionTreeLevelMean",
+                "DecisionTreeLevelStdev",
+                "DecisionTreeLevelMin",
+                "DecisionTreeLevelMax"
+            ]
+        },
+        "DecisionTreeLevelStdev": {
+            "function": "get_decision_tree_level_sizes",
+            "arguments": {
+                "tree": "DecisionTree"
+            },
+            "returns": [
+                "DecisionTreeLevelMean",
+                "DecisionTreeLevelStdev",
+                "DecisionTreeLevelMin",
+                "DecisionTreeLevelMax"
+            ]
+        },
+        "DecisionTreeLevelMin": {
+            "function": "get_decision_tree_level_sizes",
+            "arguments": {
+                "tree": "DecisionTree"
+            },
+            "returns": [
+                "DecisionTreeLevelMean",
+                "DecisionTreeLevelStdev",
+                "DecisionTreeLevelMin",
+                "DecisionTreeLevelMax"
+            ]
+        },
+        "DecisionTreeLevelMax": {
+            "function": "get_decision_tree_level_sizes",
+            "arguments": {
+                "tree": "DecisionTree"
+            },
+            "returns": [
+                "DecisionTreeLevelMean",
+                "DecisionTreeLevelStdev",
+                "DecisionTreeLevelMin",
+                "DecisionTreeLevelMax"
+            ]
+        },
+        "DecisionTreeBranchMean": {
+            "function": "get_decision_tree_branch_lengths",
+            "arguments": {
+                "tree": "DecisionTree"
+            },
+            "returns": [
+                "DecisionTreeBranchMean",
+                "DecisionTreeBranchStdev",
+                "DecisionTreeBranchMin",
+                "DecisionTreeBranchMax"
+            ]
+        },
+        "DecisionTreeBranchStdev": {
+            "function": "get_decision_tree_branch_lengths",
+            "arguments": {
+                "tree": "DecisionTree"
+            },
+            "returns": [
+                "DecisionTreeBranchMean",
+                "DecisionTreeBranchStdev",
+                "DecisionTreeBranchMin",
+                "DecisionTreeBranchMax"
+            ]
+        },
+        "DecisionTreeBranchMin": {
+            "function": "get_decision_tree_branch_lengths",
+            "arguments": {
+                "tree": "DecisionTree"
+            },
+            "returns": [
+                "DecisionTreeBranchMean",
+                "DecisionTreeBranchStdev",
+                "DecisionTreeBranchMin",
+                "DecisionTreeBranchMax"
+            ]
+        },
+        "DecisionTreeBranchMax": {
+            "function": "get_decision_tree_branch_lengths",
+            "arguments": {
+                "tree": "DecisionTree"
+            },
+            "returns": [
+                "DecisionTreeBranchMean",
+                "DecisionTreeBranchStdev",
+                "DecisionTreeBranchMin",
+                "DecisionTreeBranchMax"
+            ]
+        },
+        "DecisionTreeNodeCount": {
+            "function": "get_decision_tree_general_info",
+            "arguments": {
+                "tree": "DecisionTree"
+            },
+            "returns": [
+                "DecisionTreeNodeCount",
+                "DecisionTreeHeight",
+                "DecisionTreeLeafCount"
+            ]
+        },
+        "DecisionTreeHeight": {
+            "function": "get_decision_tree_general_info",
+            "arguments": {
+                "tree": "DecisionTree"
+            },
+            "returns": [
+                "DecisionTreeNodeCount",
+                "DecisionTreeHeight",
+                "DecisionTreeLeafCount"
+            ]
+        },
+        "DecisionTreeLeafCount": {
+            "function": "get_decision_tree_general_info",
+            "arguments": {
+                "tree": "DecisionTree"
+            },
+            "returns": [
+                "DecisionTreeNodeCount",
+                "DecisionTreeHeight",
+                "DecisionTreeLeafCount"
+            ]
+        },
+        "DecisionTreeAttributeMean": {
+            "function": "get_decision_tree_attributes",
+            "arguments": {
+                "tree": "DecisionTree"
+            },
+            "returns": [
+                "DecisionTreeAttributeMean",
+                "DecisionTreeAttributeStdev",
+                "DecisionTreeAttributeMin",
+                "DecisionTreeAttributeMax"
+            ]
+        },
+        "DecisionTreeAttributeStdev": {
+            "function": "get_decision_tree_attributes",
+            "arguments": {
+                "tree": "DecisionTree"
+            },
+            "returns": [
+                "DecisionTreeAttributeMean",
+                "DecisionTreeAttributeStdev",
+                "DecisionTreeAttributeMin",
+                "DecisionTreeAttributeMax"
+            ]
+        },
+        "DecisionTreeAttributeMin": {
+            "function": "get_decision_tree_attributes",
+            "arguments": {
+                "tree": "DecisionTree"
+            },
+            "returns": [
+                "DecisionTreeAttributeMean",
+                "DecisionTreeAttributeStdev",
+                "DecisionTreeAttributeMin",
+                "DecisionTreeAttributeMax"
+            ]
+        },
+        "DecisionTreeAttributeMax": {
+            "function": "get_decision_tree_attributes",
+            "arguments": {
+                "tree": "DecisionTree"
+            },
+            "returns": [
+                "DecisionTreeAttributeMean",
+                "DecisionTreeAttributeStdev",
+                "DecisionTreeAttributeMin",
+                "DecisionTreeAttributeMax"
+            ]
+        },
+        "DecisionTreeWidth": {
+            "function": "get_decision_tree_width",
+            "arguments": {
+                "tree": "DecisionTree"
+            },
+            "returns": [
+                "DecisionTreeWidth"
+            ]
         }
     }
 }