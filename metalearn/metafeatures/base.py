from collections.abc import Mapping
import inspect
<<<<<<< HEAD
from typing import List, Callable, Dict, Optional, Any
=======
import itertools
from typing import List, Callable, Dict, Union, Optional
>>>>>>> 92e8a0dc

from metalearn.metafeatures.constants import ProblemType, MetafeatureGroup


class ResourceComputer:
    """
    Decorates ``computer``, a resource computing function with metadata about that function.

    Parameters
    ----------
    computer
        The function that computes the resources.
    returns
        The names of the resources that ``computer`` returns, specified in the same order as ``computer`` returns
        them.
    argmap
        A custom map of ``computer``'s argument names to the global resource names that will be passed as
        ``computer``'s arguments when ``computer`` is called.
    """

    def __init__(
        self, computer: Callable, returns: List[str],
        argmap: Optional[Dict[str,Union[str,int,float]]] = None
    ) -> None:
        argspec = inspect.getfullargspec(computer)
        # TODO: If needed, add support for `computer` functions that use these types of arguments.
        if (
            argspec.varargs is not None or argspec.varkw is not None or argspec.defaults is not None or
            len(argspec.kwonlyargs) > 0
        ):
            raise ValueError('`computer` must use only positional arguments with no default values')

        self.computer: Callable = computer
        self.returns: List[str] = returns
        self.argmap = {arg_name: arg_name for arg_name in argspec.args}

        if argmap is not None:
            # override computer arg value with developer provided values
            # Note each value in `argmap` is a global resource name (e.g. `'XSample'`) or a literal value (e.g. `5`)
            self.argmap.update(argmap)

    def __call__(self, *args, **kwargs):
        """
        Allows a ``ResourceComputer`` instance to be callable. Just forwards all arguments on to self.computer.
        """
        return self.computer(*args, **kwargs)

    @property
    def name(self) -> str:
        """Returns the function name of self.computer"""
        return self.computer.__name__


class MetafeatureComputer(ResourceComputer):
    """
    Decorates ``computer``, a metafeature computing function
    with metadata about that function.

    Parameters
    ----------
    computer
        The function that computes the metafeatures.
    returns
        The names of the metafeatures that ``computer`` returns, specified in
        the same order as ``computer`` returns them.
    problem_type
        The type of ML problem `computer`'s metafeatures can be computed for.
    groups
        The metafeature groups this computer's returned metafeatures belong to.
        e.g. statistical, info-theoretic, simple, etc.
    argmap
        A custom map of ``computer``'s argument names to the global resource names
        that will be passed as ``computer``'s arguments when ``computer`` is called.
    """

    def __init__(
        self, computer: Callable, returns: List[str], problem_type: ProblemType, groups: List[MetafeatureGroup],
        argmap: Optional[Dict[str,Union[str,int,float]]] = None
    ) -> None:
        # TODO: Add support for passing a string to `returns`, not just a list?
        super().__init__(computer, returns, argmap)
        self.groups = groups
        self.problem_type = problem_type


class collectordict(Mapping):
    """
    A partially mutable mapping in which keys can be set at most one time.
    A LookupError is raised if a key is set more than once. Keys cannot be deleted.
    For simplicity, all values must be set manually, not in __init__.
    """

    dict_cls = dict

    def __init__(self):
        self._dict = self.dict_cls()

    def __getitem__(self, key):
        return self._dict[key]

    def __iter__(self):
        return iter(self._dict)

    def __len__(self):
        return len(self._dict)

    def __setitem__(self, key, value):
        if key in self._dict:
            raise LookupError(f'{key} already exists')
        self._dict[key] = value

    def update(self, mapping: Mapping):
        for key, value in mapping.items():
            self[key] = value


def build_resources_info(*computers: ResourceComputer) -> collectordict:
    """
    Combines multiple resource computers into a mapping of resource name to computer
    """
    resources_info = collectordict()
    for computer in computers:
        for resource_name in computer.returns:
            resources_info[resource_name] = computer
    return resources_info<|MERGE_RESOLUTION|>--- conflicted
+++ resolved
@@ -1,11 +1,6 @@
 from collections.abc import Mapping
 import inspect
-<<<<<<< HEAD
-from typing import List, Callable, Dict, Optional, Any
-=======
-import itertools
 from typing import List, Callable, Dict, Union, Optional
->>>>>>> 92e8a0dc
 
 from metalearn.metafeatures.constants import ProblemType, MetafeatureGroup
 
