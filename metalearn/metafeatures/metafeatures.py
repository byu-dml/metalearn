--- conflicted
+++ resolved
@@ -123,7 +123,6 @@
         self, X, Y, column_types, metafeature_ids, sample_rows, sample_columns,
         seed
     ):
-<<<<<<< HEAD
         try:
             self._validate_compute_arguments(
                 X, Y, column_types, metafeature_ids, sample_rows, sample_columns,
@@ -141,20 +140,6 @@
         
             initialized_df = DataFrame({name:["TIMEOUT"] for name in (metafeature_ids + [name+"_Time" for name in metafeature_ids])})
             self.queue.put(initialized_df)
-=======
-        self._validate_compute_arguments(
-            X, Y, column_types, metafeature_ids, sample_rows, sample_columns,
-            seed
-        )
-        if column_types is None:
-            column_types = self._infer_column_types(X, Y)
-        if metafeature_ids is None:
-            metafeature_ids = self.list_metafeatures()
-        self._validate_compute_arguments(
-            X, Y, column_types, metafeature_ids, sample_rows, sample_columns,
-            seed
-        )
->>>>>>> 56f547ee
 
             X_raw = X
             X = X_raw.dropna(axis=1, how='all')
