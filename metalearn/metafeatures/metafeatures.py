import os
import math
import json
import time
import io
<<<<<<< HEAD
import sys
=======
import copy
>>>>>>> 0e2f414f
from typing import Dict, List
import traceback

import numpy as np
import pandas as pd
from pandas import DataFrame, Series
from sklearn.model_selection import StratifiedShuffleSplit

from .common_operations import *
from .simple_metafeatures import *
from .statistical_metafeatures import *
from .information_theoretic_metafeatures import *
from .landmarking_metafeatures import *
from .decision_tree_metafeatures import *


class Metafeatures(object):
    """
    Computes metafeatures on a given tabular dataset (pandas.DataFrame) with
    categorical targets. These metafeatures are particularly useful for
    computing summary statistics on a dataset and for machine learning and
    meta-learning applications.
    """

    VALUE_KEY = 'value'
    COMPUTE_TIME_KEY = 'compute_time'
    NUMERIC = "NUMERIC"
    CATEGORICAL = "CATEGORICAL"
    NO_TARGETS = "NO_TARGETS"
    NUMERIC_TARGETS = "NUMERIC_TARGETS"

    _metadata_path = os.path.splitext(__file__)[0] + ".json"
    with open(_metadata_path, 'r') as f:
        _metadata = json.load(f)
    IDS = list(_metadata["metafeatures"].keys())
    _resources_info = {}
    _resources_info.update(_metadata["resources"])
    _resources_info.update(_metadata["metafeatures"])

    @classmethod
    def list_metafeatures(cls, group="all"):
        """
        Returns a list of metafeatures computable by the Metafeatures class.
        """
        # todo make group for intractable metafeatures for wide datasets or
        # datasets with high cardinality categorical columns:
        # PredPCA1, PredPCA2, PredPCA3, PredEigen1, PredEigen2, PredEigen3,
        # PredDet, kNN1NErrRate, kNN1NKappa, LinearDiscriminantAnalysisKappa,
        # LinearDiscriminantAnalysisErrRate
        if group == "all":
            return copy.deepcopy(cls.IDS)
        elif group == "landmarking":
            return list(filter(
                lambda mf_id: "ErrRate" in mf_id or "Kappa" in mf_id, cls.IDS
            ))
        elif group == "target_dependent":
            return list(filter(
                cls._resource_is_target_dependent, cls.IDS
            ))
        else:
            raise ValueError(f"Unknown group {group}")

    def compute(
        self, X: DataFrame, Y: Series = None,
        column_types: Dict[str, str] = None, metafeature_ids: List = None,
        sample_shape=None, seed=None, n_folds=2, verbose=False
    ) -> dict:
        """
        Parameters
        ----------
        X: pandas.DataFrame, the dataset features
        Y: pandas.Seris, the dataset targets
        column_types: Dict[str, str], dict from column name to column type as
            "NUMERIC" or "CATEGORICAL", must include Y column
        metafeature_ids: list, the metafeatures to compute. default of None
            indicates to compute all metafeatures
        sample_shape: tuple, the shape of X after sampling (X,Y) uniformly.
            Default is (None, None), indicate not to sample rows or columns.
        seed: int, the seed used to generate psuedo-random numbers. when None
            is given, a seed will be generated psuedo-randomly. this can be
            used for reproducibility of metafeatures. a generated seed can be
            accessed through the 'seed' property, after calling this method.
        n_folds: int, the number of cross validation folds used by the
            landmarking metafeatures. also affects the sample_shape validation
        verbose: bool, default False. When True, prints the ID of each
            metafeature right before it is about to be computed.

        Returns
        -------
        A dictionary mapping the metafeature id to another dictionary containing
        the `value` and `compute_time` (if requested) of the referencing
        metafeature. The value is typically a number, but can be a string
        indicating a reason why the value could not be computed.
        """
        self._validate_compute_arguments(
            X, Y, column_types, metafeature_ids, sample_shape, seed, n_folds,
            verbose
        )
        if column_types is None:
            column_types = self._infer_column_types(X, Y)
        if metafeature_ids is None:
            metafeature_ids = self.list_metafeatures()
        if sample_shape is None:
            sample_shape = (None, None)
        if seed is None:
            seed = np.random.randint(2**32)
        self._validate_compute_arguments(
            X, Y, column_types, metafeature_ids, sample_shape, seed, n_folds,
            verbose
        )

        self._init_resources(
            X, Y, column_types, metafeature_ids, sample_shape, seed, n_folds
        )

        computed_metafeatures = {}
        for metafeature_id in metafeature_ids:
            if verbose == True:
                print(metafeature_id)
            if self._resource_is_target_dependent(metafeature_id) and (
                Y is None or column_types[Y.name] == self.NUMERIC
            ):
                if Y is None:
                    value = self.NO_TARGETS
                else:
                    value = self.NUMERIC_TARGETS
                compute_time = None
            else:
                value, compute_time = self._get_resource(metafeature_id)

            computed_metafeatures[metafeature_id] = {
                self.VALUE_KEY: value,
                self.COMPUTE_TIME_KEY: compute_time
            }

        return computed_metafeatures

    def _init_resources(
        self, X, Y, column_types, metafeature_ids, sample_shape, seed, n_folds
    ):
        self._resources = {
            "X_raw": {
                self.VALUE_KEY: X,
                self.COMPUTE_TIME_KEY: 0.
            },
            "X": {
                self.VALUE_KEY: X.dropna(axis=1, how="all"),
                self.COMPUTE_TIME_KEY: 0.
            },
            "Y": {
                self.VALUE_KEY: Y,
                self.COMPUTE_TIME_KEY: 0.
            },
            "column_types": {
                self.VALUE_KEY: column_types,
                self.COMPUTE_TIME_KEY: 0.
            },
            "sample_shape": {
                self.VALUE_KEY: sample_shape,
                self.COMPUTE_TIME_KEY: 0.
            },
            "seed_base": {
                self.VALUE_KEY: seed,
                self.COMPUTE_TIME_KEY: 0.
            },
            "n_folds": {
                self.VALUE_KEY: n_folds,
                self.COMPUTE_TIME_KEY: 0.
            }
        }

    @classmethod
    def _resource_is_target_dependent(cls, resource_id):
        if resource_id=='Y':
            return True
        elif resource_id=='XSample':
            return False
        else:
            resource_info = cls._resources_info[resource_id]
            function = resource_info["function"]
            args = resource_info["arguments"]
            for parameter, argument in args.items():
                if (argument in cls._resources_info and
                    cls._resource_is_target_dependent(argument)
                ):
                    return True
            return False

    def _get_cv_seed(self, seed_base, seed_offset):
        return (seed_base + seed_offset,)

    def _validate_compute_arguments(
        self, X, Y, column_types, metafeature_ids, sample_shape, seed, n_folds,
        verbose
    ):
        for f in [
            self._validate_X, self._validate_Y, self._validate_column_types,
            self._validate_metafeature_ids, self._validate_sample_shape,
            self._validate_n_folds, self._validate_verbose
        ]:
            f(
                X, Y, column_types, metafeature_ids, sample_shape, seed,
                n_folds, verbose
            )

    def _validate_X(
        self, X, Y, column_types, metafeature_ids, sample_shape, seed, n_folds,
        verbose
    ):
        if not isinstance(X, pd.DataFrame):
            raise TypeError('X must be of type pandas.DataFrame')

    def _validate_Y(
        self, X, Y, column_types, metafeature_ids, sample_shape, seed, n_folds,
        verbose
    ):
        if not isinstance(Y, pd.Series) and not Y is None:
            raise TypeError('Y must be of type pandas.Series')

    def _validate_column_types(
        self, X, Y, column_types, metafeature_ids, sample_shape, seed, n_folds,
        verbose
    ):
        if not column_types is None:
            invalid_column_types = {}
            columns = list(X.columns)
            if not Y is None:
                columns.append(Y.name)
            for col in columns:
                if col not in column_types:
                    raise ValueError(
                        f"Column type not specified for column {col}"
                    )
                col_type = column_types[col]
                if not col_type in [self.NUMERIC, self.CATEGORICAL]:
                    invalid_column_types[col] = col_type
            if len(invalid_column_types) > 0:
                raise ValueError(
                    f"Invalid column types: {invalid_column_types}. Valid types " +
                    f"include {self.NUMERIC} and {self.CATEGORICAL}."
                )

    def _validate_metafeature_ids(
        self, X, Y, column_types, metafeature_ids, sample_shape, seed, n_folds,
        verbose
    ):
        if metafeature_ids is not None:
            invalid_metafeature_ids = [
                mf for mf in metafeature_ids if mf not in self._resources_info
            ]
            if len(invalid_metafeature_ids) > 0:
                raise ValueError(
                    'One or more requested metafeatures are not valid: {}'.
                    format(invalid_metafeature_ids)
                )

    def _validate_sample_shape(
        self, X, Y, column_types, metafeature_ids, sample_shape, seed, n_folds,
        verbose
    ):
        if not sample_shape is None:
            if not type(sample_shape) in [tuple, list]:
                raise ValueError(
                    "`sample_shape` must be of type `tuple` or `list`"
                )
            if len(sample_shape) != 2:
                raise ValueError("`sample_shape` must be of length 2")
            if not sample_shape[0] is None and sample_shape[0] < 1:
                raise ValueError("Cannot sample less than one row")
            if not sample_shape[1] is None and sample_shape[1] < 1:
                raise ValueError("Cannot sample less than 1 column")
            if not sample_shape[0] is None and not Y is None:
                min_samples = Y.unique().shape[0] * n_folds
                if sample_shape[0] < min_samples:
                    raise ValueError(
                        f"Cannot sample less than {min_samples} rows from Y"
                    )

    def _validate_n_folds(
        self, X, Y, column_types, metafeature_ids, sample_shape, seed, n_folds,
        verbose
    ):
        if not dtype_is_numeric(type(n_folds)) or (n_folds != int(n_folds)):
            raise ValueError(f"`n_folds` must be an integer, not {n_folds}")
        if n_folds < 2:
            raise ValueError(f"`n_folds` must be >= 2, but was {n_folds}")
        if not Y is None and metafeature_ids is not None:
            # when computing landmarking metafeatures, there must be at least
            # n_folds instances of each class of Y
            landmarking_mfs = self.list_metafeatures(group="landmarking")
            if len(list(filter(
                lambda mf_id: mf_id in landmarking_mfs,metafeature_ids
            ))):
                Y_grouped = Y.groupby(Y)
                for group_id, group in Y_grouped:
                    if group.shape[0] < n_folds:
                        raise ValueError(
                            "The minimum number of instances in each class of" +
                            f" Y is n_folds={n_folds}. Class {group_id} has " +
                            f"{group.shape[0]}."
                        )

    def _validate_verbose(
        self, X, Y, column_types, metafeature_ids, sample_shape, seed, n_folds,
        verbose
    ):
        if not type(verbose) is bool:
            raise ValueError("`verbose` must be of type bool.")

    def _infer_column_types(self, X, Y):
        column_types = {}
        for col_name in X.columns:
            if dtype_is_numeric(X[col_name].dtype):
                column_types[col_name] = self.NUMERIC
            else:
                column_types[col_name] = self.CATEGORICAL
        if not Y is None:
            if dtype_is_numeric(Y.dtype):
                column_types[Y.name] = self.NUMERIC
            else:
                column_types[Y.name] = self.CATEGORICAL
        return column_types

    def _get_resource(self, resource_id):
        if not resource_id in self._resources:
            resource_info = self._resources_info[resource_id]
            f_name = resource_info["function"]
            f = self._get_function(f_name)
            args, total_time = self._get_arguments(resource_id)
            return_resources = resource_info["returns"]
            start_timestamp = time.time()
            computed_resources = f(**args)
            compute_time = time.time() - start_timestamp
            total_time += compute_time
            for res_id, computed_resource in zip(
                return_resources, computed_resources
            ):
                self._resources[res_id] = {
                    self.VALUE_KEY: computed_resource,
                    self.COMPUTE_TIME_KEY: total_time
                }
        resource = self._resources[resource_id]
        return resource[self.VALUE_KEY], resource[self.COMPUTE_TIME_KEY]

    def _get_function(self, f_name):
        if f_name.startswith("self."):
            return getattr(self, f_name[len("self."):])
        else:
            return globals()[f_name]

    def _get_arguments(self, resource_id):
        resource_info = self._resources_info[resource_id]
        args = resource_info["arguments"]
        resolved_parameters = {}
        total_time = 0.0
        for parameter, argument in args.items():
            argument_type = type(argument)
            if parameter == "seed":
                seed_base, compute_time = self._get_resource("seed_base")
                argument += seed_base
            elif argument_type is str:
                if argument in self._resources_info:
                    argument, compute_time = self._get_resource(argument)
                else:
                    compute_time = 0
            elif dtype_is_numeric(argument_type):
                compute_time = 0
            else:
                raise Exception("unhandled argument type")
            resolved_parameters[parameter] = argument
            total_time += compute_time
        return (resolved_parameters, total_time)

    def _get_preprocessed_data(self, X_sample, X_sampled_columns, column_types, seed):
        series_array = []
        for feature in X_sample.columns:
            feature_series = X_sample[feature].copy()
            col = feature_series.values
            dropped_nan_series = X_sampled_columns[feature].dropna(
                axis=0,how='any'
            )
            num_nan = np.sum(feature_series.isnull())
            np.random.seed(seed)
            col[feature_series.isnull()] = np.random.choice(
                dropped_nan_series, size=num_nan
            )
            if column_types[feature_series.name] == self.CATEGORICAL:
                feature_series = pd.get_dummies(feature_series)
            series_array.append(feature_series)
        return (pd.concat(series_array, axis=1, copy=False),)

    def _sample_columns(self, X, sample_shape, seed):
        if sample_shape[1] is None or X.shape[1] <= sample_shape[1]:
            X_sample = X
        else:
            np.random.seed(seed)
            sampled_column_indices = np.random.choice(
                X.shape[1], size=sample_shape[1], replace=False
            )
            sampled_columns = X.columns[sampled_column_indices]
            X_sample = X[sampled_columns]
        return (X_sample,)

    def _sample_rows(self, X, Y, sample_shape, seed):
        """
        Stratified uniform sampling of rows, according to the classes in Y.
        Ensures there are enough samples from each class in Y for cross
        validation.
        """
        if sample_shape[0] is None or X.shape[0] <= sample_shape[0]:
            X_sample, Y_sample = X, Y
        elif Y is None:
            np.random.seed(seed)
            row_indices = np.random.choice(
                X.shape[0], size=sample_shape[0], replace=False
            )
            X_sample, Y_sample = X.iloc[row_indices], Y
        else:
            drop_size = X.shape[0] - sample_shape[0]
            sample_size = sample_shape[0]
            sss = StratifiedShuffleSplit(
                n_splits=2, test_size=drop_size, train_size=sample_size, random_state=seed
            )
            row_indices, _ = next(sss.split(X, Y))
            X_sample, Y_sample = X.iloc[row_indices], Y.iloc[row_indices]
        return (X_sample, Y_sample)

    def _get_categorical_features_with_no_missing_values(
        self, X_sample, column_types
    ):
        categorical_features_with_no_missing_values = []
        for feature in X_sample.columns:
            if column_types[feature] == self.CATEGORICAL:
                no_nan_series = X_sample[feature].dropna(
                    axis=0, how='any'
                )
                categorical_features_with_no_missing_values.append(
                    no_nan_series
                )
        return (categorical_features_with_no_missing_values,)

    def _get_categorical_features_and_class_with_no_missing_values(
        self, X_sample, Y_sample, column_types
    ):
        categorical_features_and_class_with_no_missing_values = []
        for feature in X_sample.columns:
            if column_types[feature] == self.CATEGORICAL:
                df = pd.concat([X_sample[feature],Y_sample], axis=1).dropna(
                    axis=0, how='any'
                )
                categorical_features_and_class_with_no_missing_values.append(
                    (df[feature],df[Y_sample.name])
                )
        return (categorical_features_and_class_with_no_missing_values,)

    def _get_numeric_features_with_no_missing_values(
        self, X_sample, column_types
    ):
        numeric_features_with_no_missing_values = []
        for feature in X_sample.columns:
            if column_types[feature] == self.NUMERIC:
                no_nan_series = X_sample[feature].dropna(
                    axis=0, how='any'
                )
                numeric_features_with_no_missing_values.append(
                    no_nan_series
                )
        return (numeric_features_with_no_missing_values,)

    def _get_binned_numeric_features_with_no_missing_values(
        self, numeric_features_array
    ):
        binned_feature_array = [
            (
                pd.cut(feature,
                round(feature.shape[0]**(1./3.)))
            ) for feature in numeric_features_array
        ]
        return (binned_feature_array,)

    def _get_binned_numeric_features_and_class_with_no_missing_values(
        self, X_sample, Y_sample, column_types
    ):
        numeric_features_and_class_with_no_missing_values = []
        for feature in X_sample.columns:
            if column_types[feature] == self.NUMERIC:
                df = pd.concat([X_sample[feature],Y_sample], axis=1).dropna(
                    axis=0, how='any'
                )
                numeric_features_and_class_with_no_missing_values.append(
                    (df[feature],df[Y_sample.name])
                )
        binned_feature_class_array = [
            (
                pd.cut(feature_class_pair[0],
                round(feature_class_pair[0].shape[0]**(1./3.))),
                feature_class_pair[1]
            ) for feature_class_pair in numeric_features_and_class_with_no_missing_values
        ]
        return (binned_feature_class_array,)<|MERGE_RESOLUTION|>--- conflicted
+++ resolved
@@ -3,11 +3,7 @@
 import json
 import time
 import io
-<<<<<<< HEAD
-import sys
-=======
 import copy
->>>>>>> 0e2f414f
 from typing import Dict, List
 import traceback
 
