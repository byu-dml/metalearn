--- conflicted
+++ resolved
@@ -222,13 +222,6 @@
         if not isinstance(Y, pd.Series) and not Y is None:
             raise TypeError('Y must be of type pandas.Series')
         if column_types is not None:
-<<<<<<< HEAD
-            if len(column_types.keys()) != len(X.columns) + 1:
-                raise ValueError(
-                    "The number of column_types does not match the number of "
-                    "features plus the target"
-                )
-=======
             if not Y is None:
                 if len(column_types.keys()) != len(X.columns) + 1:
                     raise ValueError(
@@ -243,7 +236,6 @@
                         "The number of column_types does not match the number of " +
                         "features"
                     )
->>>>>>> 0847179e
             invalid_column_types = []
             for col_name, col_type in column_types.items():
                 if col_type != self.NUMERIC and col_type != self.CATEGORICAL:
