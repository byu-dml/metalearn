import os
import math
import json
import time
import multiprocessing
from contextlib import redirect_stderr
import io
from typing import Dict, List

import numpy as np
import pandas as pd
from pandas import DataFrame, Series


from .common_operations import *
from .simple_metafeatures import *
from .statistical_metafeatures import *
from .information_theoretic_metafeatures import *
from .landmarking_metafeatures import *


def threadsafe_timeout_function(f, args, timeout):
    p = multiprocessing.Process(target=f, args=args)
    p.start()
    p.join(timeout)
    if p.is_alive():
        p.terminate()
        p.join()

class Metafeatures(object):
    """
    Computes metafeatures on a given tabular dataset (pandas.DataFrame) with
    categorical targets. These metafeatures are particularly useful for
    computing summary statistics on a dataset and for machine learning and
    meta-learning applications.
    """

    VALUE_NAME = 'value'
    TIME_NAME = 'time'
    TIMEOUT_BUFFER = .1
    NUMERIC = "NUMERIC"
    CATEGORICAL = "CATEGORICAL"

    def __init__(self):
        self.resource_info_dict = {}
        self.metafeatures_list = []
        mf_info_file_path = os.path.splitext(__file__)[0] + '.json'
        with open(mf_info_file_path, 'r') as f:
            mf_info_json = json.load(f)
            self.function_dict = mf_info_json['functions']
            json_metafeatures_dict = mf_info_json['metafeatures']
            json_resources_dict = mf_info_json['resources']
            self.metafeatures_list = list(json_metafeatures_dict.keys())
            combined_dict = {**json_metafeatures_dict, **json_resources_dict}
            for key in combined_dict:
                self.resource_info_dict[key] = combined_dict[key]

    def list_metafeatures(self):
        """
        Returns a list of metafeatures computable by the Metafeatures class.
        """
        return self.metafeatures_list

    def compute(
        self, X: DataFrame, Y: Series, column_types: Dict[str, str] = None,
        metafeature_ids: List = None, sample_rows=True, sample_columns=True,
        seed=None, timeout=None
    ) -> DataFrame:
        """
        Parameters
        ----------
        X: pandas.DataFrame, the dataset features
        Y: pandas.Seris, the dataset targets
        metafeature_ids: list, the metafeatures to compute.
            default of None indicates to compute all metafeatures
        sample_rows: bool, whether to uniformly sample from the rows
        sample_columns: bool, whether to uniformly sample from the columns
        seed: int, the seed used to generate psuedo-random numbers.
            default is None, a seed will be generated randomly
        timeout: int, the maximum amount of wall time in seconds used to
            compute metafeatures

        Returns
        -------
        A dataframe containing one row and two columns for each metafeature:
        one for the value and one for the compute time of that metafeature
        value
        """
        self.computed_metafeatures = DataFrame()
        if timeout is None:
            self._compute(
                X, Y, column_types, metafeature_ids, sample_rows,
                sample_columns, seed
            )
        else:
            with redirect_stderr(io.StringIO()):
                threadsafe_timeout_function(
                    self._compute,
                    (
                        X, Y, column_types, metafeature_ids, sample_rows,
                        sample_columns, seed
                    ),
                    timeout-self.TIMEOUT_BUFFER
                )
        return self.computed_metafeatures

    def _compute(
        self, X, Y, column_types, metafeature_ids, sample_rows, sample_columns,
        seed
    ):
        self._validate_compute_arguments(
            X, Y, column_types, metafeature_ids, sample_rows, sample_columns,
            seed
        )
        if column_types is None:
            column_types = self._infer_column_types(X, Y)
        if metafeature_ids is None:
            metafeature_ids = self.list_metafeatures()
        self._validate_compute_arguments(
            X, Y, column_types, metafeature_ids, sample_rows, sample_columns,
            seed
        )

        X_raw = X
        X = X_raw.dropna(axis=1, how='all')
        self._set_random_seed(seed)
        self.resource_results_dict = {
            'XRaw': {self.VALUE_NAME: X_raw, self.TIME_NAME: 0.},
            'X': {self.VALUE_NAME: X, self.TIME_NAME: 0.},
            'Y': {self.VALUE_NAME: Y, self.TIME_NAME: 0.},
            'ColumnTypes': {self.VALUE_NAME: column_types, self.TIME_NAME: 0.},
            'SampleRowsFlag': {
                self.VALUE_NAME: sample_rows, self.TIME_NAME: 0.
            },
            'SampleColumnsFlag': {
                self.VALUE_NAME: sample_columns, self.TIME_NAME: 0.
            }
        }
        self._compute_metafeatures(metafeature_ids)

    def _set_random_seed(self, seed):
        if seed is None:
            self.seed = np.random.randint(2**32)
        else:
            self.seed = seed

    def _get_random_seed(self):
        return (self.seed + self.seed_offset,)

    def _validate_compute_arguments(
        self, X, Y, column_types, metafeature_ids, sample_rows, sample_columns,
        seed
    ):
        if not isinstance(X, pd.DataFrame):
            raise TypeError('X must be of type pandas.DataFrame')
        if not isinstance(Y, pd.Series):
            raise TypeError('Y must be of type pandas.Series')
        if column_types is not None:
            if len(column_types.keys()) != len(X.columns) + 1:
                raise ValueError(
<<<<<<< HEAD
                    "The number of column_types does not match the number of "
=======
                    "The number of column_types does not match the number of " +
>>>>>>> 56f547ee
                    "features plus the target"
                )
            invalid_column_types = []
            for col_name, col_type in column_types.items():
                if col_type != self.NUMERIC and col_type != self.CATEGORICAL:
                    invalid_column_types.append((col_name, col_type))
            if len(invalid_column_types) > 0:
                raise ValueError(
                    'One or more input column types are not valid: {}. Valid '+
                    'types include {} and {}.'.
                    format(
                        invalid_column_types, self.NUMERIC, self.CATEGORICAL
                    )
                )
            if column_types[Y.name] == self.NUMERIC:
                raise TypeError('Regression problems are not supported (target feature is numeric)')
        if metafeature_ids is not None:
            invalid_metafeature_ids = [
                mf for mf in metafeature_ids if
                mf not in self.resource_info_dict
            ]
            if len(invalid_metafeature_ids) > 0:
                raise ValueError(
                    'One or more requested metafeatures are not valid: {}'.
                    format(invalid_metafeature_ids)
                )

    def _infer_column_types(self, X, Y):
        column_types = {}
        for col_name in X.columns:
            if dtype_is_numeric(X[col_name].dtype):
                column_types[col_name] = self.NUMERIC
            else:
                column_types[col_name] = self.CATEGORICAL
        if dtype_is_numeric(Y.dtype):
            column_types[Y.name] = self.NUMERIC
        else:
            column_types[Y.name] = self.CATEGORICAL
        return column_types

    def _compute_metafeatures(self, metafeature_ids):
        for metafeature_id in metafeature_ids:
            value, time_value = self._retrieve_resource(metafeature_id)
            row, col = 0, metafeature_id
            self.computed_metafeatures.at[row, col] = value
            col += "_Time"
            self.computed_metafeatures.at[row, col] = time_value

    def _retrieve_resource(self, resource_name):
        if resource_name not in self.resource_results_dict:
            retrieved_parameters, total_time = self._retrieve_parameters(
                resource_name
            )
            resource_info = self.resource_info_dict[resource_name]
            f = resource_info['function']
            if 'returns' in resource_info:
                returns = resource_info['returns']
            else:
                returns = self.function_dict[f]['returns']
            if retrieved_parameters is None:
                results = tuple([np.nan] * len(returns))
                total_time = np.nan
            else:
                start = time.time()
                results = eval(f)(*retrieved_parameters)
                end = time.time()
                elapsed_time = end - start
                total_time += elapsed_time
            for i in range(len(results)):
                result = results[i]
                result_name = returns[i]
                self.resource_results_dict[result_name] = {
                    self.VALUE_NAME: result, self.TIME_NAME: total_time
                }
        value = self.resource_results_dict[resource_name][self.VALUE_NAME]
        total_time = self.resource_results_dict[resource_name][self.TIME_NAME]
        return (value, total_time)

    def _retrieve_parameters(self, resource_name):
        total_time = 0.0
        retrieved_parameters = []
        resource_info = self.resource_info_dict[resource_name]
        f = resource_info['function']
        if 'parameters' in resource_info:
            parameters = resource_info['parameters']
        else:
            parameters = self.function_dict[f]['parameters']
        if 'seed_offset' in resource_info:
            self.seed_offset = resource_info['seed_offset']
        elif 'seed_offset' in self.function_dict[f]:
            self.seed_offset = self.function_dict[f]['seed_offset']
        for parameter in parameters:
            if isinstance(parameter, float) or isinstance(parameter, int):
                value, time_value = parameter, 0.
            else:
                value, time_value = self._retrieve_resource(parameter)
            if value is np.nan:
                retrieved_parameters = None
                break
            retrieved_parameters.append(value)
            total_time += time_value
        return (retrieved_parameters, total_time)

    def _get_preprocessed_data(self, X_sample, X_sampled_columns, column_types, seed=42):
        series_array = []
        for feature in X_sample.columns:
            feature_series = X_sample[feature]
            col = feature_series.as_matrix()
            dropped_nan_series = X_sampled_columns[feature].dropna(
                axis=0,how='any'
            )
            num_nan = np.sum(feature_series.isnull())
            np.random.seed(seed)
            col[feature_series.isnull()] = np.random.choice(
                dropped_nan_series, num_nan
            )
            if column_types[feature_series.name] == self.CATEGORICAL:
                feature_series = pd.get_dummies(feature_series)
            series_array.append(feature_series)
        return (pd.concat(series_array, axis=1, copy=False),)

    def _get_sample_of_columns(
        self, X, sample_columns, seed=42, max_columns=150
    ):
        if sample_columns and X.shape[1] > max_columns:
            np.random.seed(seed)
            column_indices = np.random.permutation(X.shape[1])[:max_columns]
            columns = X.columns[column_indices]
            return (X[columns],)
        else:
            return (X,)

    def _get_sample_of_rows(
        self, X, Y, sample_rows, seed=42, approximate_max_rows=150000,
        min_row_per_class=2
    ):
        if sample_rows == True and X.shape[0] > approximate_max_rows:
            samples = []
            total_rows = Y.shape[0]
            class_groupby = Y.groupby(Y)
            for group_key in class_groupby.groups:
                group = class_groupby.get_group(group_key).index
                num_to_sample = max(
                    math.floor(
                        float(group.shape[0]) / float(total_rows) *
                        approximate_max_rows
                    ), min_row_per_class
                )
                np.random.seed(seed)
                row_indices = np.random.permutation(group)[:num_to_sample]
                samples.append(row_indices)
            row_indices = np.concatenate(samples)
            return (X.iloc[row_indices], Y.iloc[row_indices])
        else:
            return (X, Y)

    def _get_categorical_features_and_class_with_no_missing_values(
        self, X_sample, Y_sample, column_types
    ):
        categorical_features_and_class_with_no_missing_values = []
        for feature in X_sample.columns:
            if column_types[feature] == self.CATEGORICAL:
                df = pd.concat([X_sample[feature],Y_sample], axis=1).dropna(
                    axis=0, how='any'
                )
                categorical_features_and_class_with_no_missing_values.append(
                    (df[feature],df[Y_sample.name])
                )
        return (categorical_features_and_class_with_no_missing_values,)

    def _get_numeric_features_and_class_with_no_missing_values(
        self, X_sample, Y_sample, column_types
    ):
        numeric_features_and_class_with_no_missing_values = []
        for feature in X_sample.columns:
            if column_types[feature] == self.NUMERIC:
                df = pd.concat([X_sample[feature],Y_sample], axis=1).dropna(
                    axis=0, how='any'
                )
                numeric_features_and_class_with_no_missing_values.append(
                    (df[feature],df[Y_sample.name])
                )
        return (numeric_features_and_class_with_no_missing_values,)

    def _get_binned_numeric_features_and_class_with_no_missing_values(
        self, numeric_features_class_array
    ):
        binned_feature_class_array = [
            (
                pd.cut(feature_class_pair[0],
                round(feature_class_pair[0].shape[0]**(1./3.))),
                feature_class_pair[1]
            ) for feature_class_pair in numeric_features_class_array
        ]
        return (binned_feature_class_array,)<|MERGE_RESOLUTION|>--- conflicted
+++ resolved
@@ -158,11 +158,7 @@
         if column_types is not None:
             if len(column_types.keys()) != len(X.columns) + 1:
                 raise ValueError(
-<<<<<<< HEAD
                     "The number of column_types does not match the number of "
-=======
-                    "The number of column_types does not match the number of " +
->>>>>>> 56f547ee
                     "features plus the target"
                 )
             invalid_column_types = []
