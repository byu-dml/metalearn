--- conflicted
+++ resolved
@@ -32,11 +32,7 @@
             json_dict = json.load(json_file)
             self.function_dict = json_dict['functions']
             json_metafeatures_dict = json_dict['metafeatures']
-<<<<<<< HEAD
-            json_resources_dict = json_dict['resources']    
-=======
             json_resources_dict = json_dict['resources']
->>>>>>> 0808f0a4
             self.metafeatures_list = list(json_metafeatures_dict.keys())
             combined_dict = {**json_metafeatures_dict, **json_resources_dict}
             for key in combined_dict:
