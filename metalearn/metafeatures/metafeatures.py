import os
import math
import json
import time
import multiprocessing
from contextlib import redirect_stderr
import io

import numpy as np
import pandas as pd
from pandas import DataFrame, Series

from .common_operations import *
from .simple_metafeatures import *
from .statistical_metafeatures import *
from .information_theoretic_metafeatures import *
from .landmarking_metafeatures import *


def threadsafe_timeout_function(f, args, timeout):
    p = multiprocessing.Process(target=f, args=args)
    p.start()
    p.join(timeout)
    if p.is_alive():
        p.terminate()
        p.join()

class Metafeatures(object):
    """
    Computes metafeatures on a given tabular dataset (pandas.DataFrame) with
    categorical targets. These metafeatures are particularly useful for
    computing summary statistics on a dataset and for machine learning and
    meta-learning applications.
    """

    VALUE_NAME = 'value'
    TIME_NAME = 'time'
    TIMEOUT_BUFFER = .1

    def __init__(self):
        self.resource_info_dict = {}
        self.metafeatures_list = []
        mf_info_file_path = os.path.splitext(__file__)[0] + '.json'
        with open(mf_info_file_path, 'r') as f:
            mf_info_json = json.load(f)
            self.function_dict = mf_info_json['functions']
            json_metafeatures_dict = mf_info_json['metafeatures']
            json_resources_dict = mf_info_json['resources']
            self.metafeatures_list = list(json_metafeatures_dict.keys())
            combined_dict = {**json_metafeatures_dict, **json_resources_dict}
            for key in combined_dict:
                self.resource_info_dict[key] = combined_dict[key]

<<<<<<< HEAD
    def compute(self, X: DataFrame, Y: Series, column_types: dict, metafeatures: list = None, sample_rows=True, sample_columns=True, seed=42) -> DataFrame:
=======
    def list_metafeatures(self):
        """
        Returns a list of metafeatures computable by the Metafeatures class.
        """
        return self.metafeatures_list

    def compute(
        self, X: DataFrame, Y: Series, metafeature_ids: list = None,
        sample_rows=True, sample_columns=True, seed=None, timeout=None
    ) -> DataFrame:
>>>>>>> b7c1a565
        """
        Parameters
        ----------
        X: pandas.DataFrame, the dataset features
        Y: pandas.Seris, the dataset targets
        metafeature_ids: list, the metafeatures to compute.
            default of None indicates to compute all metafeatures
        sample_rows: bool, whether to uniformly sample from the rows
        sample_columns: bool, whether to uniformly sample from the columns
        seed: int, the seed used to generate psuedo-random numbers.
            default is None, a seed will be generated randomly
        timeout: int, the maximum amount of wall time in seconds used to
            compute metafeatures

        Returns
        -------
        A dataframe containing one row and two columns for each metafeature:
        one for the value and one for the compute time of that metafeature
        value
        """
<<<<<<< HEAD
        if not isinstance(X, pd.DataFrame):
            raise TypeError("X has to be Pandas DataFrame.")
        if not isinstance(Y, pd.Series):
            raise TypeError("Y has to be Pandas Series.")
        # numeric (shorter) out of [numerical, numeric]
        # categorical (differs more from numeric) out of [categorical, nominal]
        # ordinal
        # interval
        for col_name in X.columns:
            if col_name not in column_types:
                raise ValueError("column type not defined for column '{}'".format(col_name))
            if column_types[col_name] not in ["NUMERIC", "CATEGORICAL"]:#, "ORDINAL", "INTERVAL"]:
                raise ValueError("invalid column type for column '{}'. must be one of: 'NUMERIC', 'CATEGORICAL'.".format(col_name))

        if metafeatures is None:
            metafeatures = self.list_metafeatures()
=======
        self.computed_metafeatures = DataFrame()
        if timeout is None:
            self._compute(
                X, Y, metafeature_ids, sample_rows, sample_columns, seed
            )
>>>>>>> b7c1a565
        else:
            with redirect_stderr(io.StringIO()):
                threadsafe_timeout_function(
                    self._compute,
                    (X, Y, metafeature_ids, sample_rows, sample_columns, seed),
                    timeout-self.TIMEOUT_BUFFER
                )
        return self.computed_metafeatures

    def _compute(
        self, X, Y, metafeature_ids, sample_rows, sample_columns, seed
    ):
        self._validate_compute_arguments(
            X, Y, metafeature_ids, sample_rows, sample_columns, seed
        )

        if metafeature_ids is None:
            metafeature_ids = self.list_metafeatures()

        X_raw = X
        X = X_raw.dropna(axis=1, how='all')
        self._set_random_seed(seed)
        self.resource_results_dict = {
            'XRaw': {self.VALUE_NAME: X_raw, self.TIME_NAME: 0.},
            'X': {self.VALUE_NAME: X, self.TIME_NAME: 0.},
            'Y': {self.VALUE_NAME: Y, self.TIME_NAME: 0.},
            'SampleRowsFlag': {
                self.VALUE_NAME: sample_rows, self.TIME_NAME: 0.
            },
            'SampleColumnsFlag': {
                self.VALUE_NAME: sample_columns, self.TIME_NAME: 0.
            }
        }
        self._compute_metafeatures(metafeature_ids)

    def _set_random_seed(self, seed):
        if seed is None:
            self.seed = np.random.randint(2**32)
        else:
            self.seed = seed

    def _get_random_seed(self):
        return (self.seed + self.seed_offset,)

    def _validate_compute_arguments(
        self, X, Y, metafeature_ids, sample_rows, sample_columns, seed
    ):
        if not isinstance(X, pd.DataFrame):
            raise TypeError('X must be of type pandas.DataFrame')
        if not isinstance(Y, pd.Series):
            raise TypeError('Y must be of type pandas.Series')
        if metafeature_ids is not None:
            invalid_metafeature_ids = [
                mf for mf in metafeature_ids if
                mf not in self.resource_info_dict
            ]
            if len(invalid_metafeature_ids) > 0:
                raise ValueError(
                    'One or more requested metafeatures are not valid: {}'.
                    format(invalid_metafeature_ids)
                )

    def _compute_metafeatures(self, metafeature_ids):
        for metafeature_id in metafeature_ids:
            value, time_value = self._retrieve_resource(metafeature_id)
            row, col = 0, metafeature_id
            self.computed_metafeatures.at[row, col] = value
            col += "_Time"
            self.computed_metafeatures.at[row, col] = time_value

    def _retrieve_resource(self, resource_name):
        if resource_name not in self.resource_results_dict:
            retrieved_parameters, total_time = self._retrieve_parameters(
                resource_name
            )
            resource_info = self.resource_info_dict[resource_name]
            f = resource_info['function']
            if 'returns' in resource_info:
                returns = resource_info['returns']
            else:
                returns = self.function_dict[f]['returns']
            if retrieved_parameters is None:
                results = tuple([np.nan] * len(returns))
                total_time = np.nan
            else:
                start = time.time()
                results = eval(f)(*retrieved_parameters)
                end = time.time()
                elapsed_time = end - start
                total_time += elapsed_time
            for i in range(len(results)):
                result = results[i]
                result_name = returns[i]
                self.resource_results_dict[result_name] = {
                    self.VALUE_NAME: result, self.TIME_NAME: total_time
                }
        value = self.resource_results_dict[resource_name][self.VALUE_NAME]
        total_time = self.resource_results_dict[resource_name][self.TIME_NAME]
        return (value, total_time)

    def _retrieve_parameters(self, resource_name):
        total_time = 0.0
        retrieved_parameters = []
        resource_info = self.resource_info_dict[resource_name]
        f = resource_info['function']
        if 'parameters' in resource_info:
            parameters = resource_info['parameters']
        else:
            parameters = self.function_dict[f]['parameters']
        if 'seed_offset' in resource_info:
            self.seed_offset = resource_info['seed_offset']
        elif 'seed_offset' in self.function_dict[f]:
            self.seed_offset = self.function_dict[f]['seed_offset']
        for parameter in parameters:
            if isinstance(parameter, float) or isinstance(parameter, int):
                value, time_value = parameter, 0.
            else:
                value, time_value = self._retrieve_resource(parameter)
            if value is np.nan:
                retrieved_parameters = None
                break
            retrieved_parameters.append(value)
            total_time += time_value
        return (retrieved_parameters, total_time)

    def _get_preprocessed_data(self, X_sample, X_sampled_columns, seed=42):
        series_array = []
        for feature in X_sample.columns:
            feature_series = X_sample[feature]
            col = feature_series.as_matrix()
            dropped_nan_series = X_sampled_columns[feature].dropna(
                axis=0,how='any'
            )
            num_nan = np.sum(feature_series.isnull())
            np.random.seed(seed)
            col[feature_series.isnull()] = np.random.choice(
                dropped_nan_series, num_nan
            )
            if not dtype_is_numeric(feature_series.dtype):
                feature_series = pd.get_dummies(feature_series)
            series_array.append(feature_series)
        return (pd.concat(series_array, axis=1, copy=False),)

    def _get_sample_of_columns(
        self, X, sample_columns, seed=42, max_columns=150
    ):
        if sample_columns and X.shape[1] > max_columns:
            np.random.seed(seed)
            column_indices = np.random.permutation(X.shape[1])[:max_columns]
            columns = X.columns[column_indices]
            return (X[columns],)
        else:
            return (X,)

    def _get_sample_of_rows(
        self, X, Y, sample_rows, seed=42, approximate_max_rows=150000,
        min_row_per_class=2
    ):
        if sample_rows == True and X.shape[0] > approximate_max_rows:
            samples = []
            total_rows = Y.shape[0]
            class_groupby = Y.groupby(Y)
            for group_key in class_groupby.groups:
                group = class_groupby.get_group(group_key).index
                num_to_sample = max(
                    math.floor(
                        float(group.shape[0]) / float(total_rows) *
                        approximate_max_rows
                    ), min_row_per_class
                )
                np.random.seed(seed)
                row_indices = np.random.permutation(group)[:num_to_sample]
                samples.append(row_indices)
            row_indices = np.concatenate(samples)
            return (X.iloc[row_indices], Y.iloc[row_indices])
        else:
            return (X, Y)

    def _get_categorical_features_and_class_with_no_missing_values(
        self, X_sample, Y_sample
    ):
        categorical_features_and_class_with_no_missing_values = []
        numeric_features = get_numeric_features(X_sample)
        for feature in X_sample.columns:
            if feature not in numeric_features:
                df = pd.concat([X_sample[feature],Y_sample], axis=1).dropna(
                    axis=0, how='any'
                )
                categorical_features_and_class_with_no_missing_values.append(
                    (df[feature],df[Y_sample.name])
                )
        return (categorical_features_and_class_with_no_missing_values,)

    def _get_numeric_features_and_class_with_no_missing_values(
        self, X_sample, Y_sample
    ):
        numeric_features_and_class_with_no_missing_values = []
        numeric_features = get_numeric_features(X_sample)
        for feature in numeric_features:
            df = pd.concat([X_sample[feature],Y_sample], axis=1).dropna(
                axis=0, how='any'
            )
            numeric_features_and_class_with_no_missing_values.append(
                (df[feature],df[Y_sample.name])
            )
        return (numeric_features_and_class_with_no_missing_values,)

    def _get_binned_numeric_features_and_class_with_no_missing_values(
        self, numeric_features_class_array
    ):
        binned_feature_class_array = [
            (
                pd.cut(feature_class_pair[0],
                round(feature_class_pair[0].shape[0]**(1./3.))),
                feature_class_pair[1]
            ) for feature_class_pair in numeric_features_class_array
        ]
        return (binned_feature_class_array,)<|MERGE_RESOLUTION|>--- conflicted
+++ resolved
@@ -51,9 +51,6 @@
             for key in combined_dict:
                 self.resource_info_dict[key] = combined_dict[key]
 
-<<<<<<< HEAD
-    def compute(self, X: DataFrame, Y: Series, column_types: dict, metafeatures: list = None, sample_rows=True, sample_columns=True, seed=42) -> DataFrame:
-=======
     def list_metafeatures(self):
         """
         Returns a list of metafeatures computable by the Metafeatures class.
@@ -64,7 +61,6 @@
         self, X: DataFrame, Y: Series, metafeature_ids: list = None,
         sample_rows=True, sample_columns=True, seed=None, timeout=None
     ) -> DataFrame:
->>>>>>> b7c1a565
         """
         Parameters
         ----------
@@ -85,30 +81,11 @@
         one for the value and one for the compute time of that metafeature
         value
         """
-<<<<<<< HEAD
-        if not isinstance(X, pd.DataFrame):
-            raise TypeError("X has to be Pandas DataFrame.")
-        if not isinstance(Y, pd.Series):
-            raise TypeError("Y has to be Pandas Series.")
-        # numeric (shorter) out of [numerical, numeric]
-        # categorical (differs more from numeric) out of [categorical, nominal]
-        # ordinal
-        # interval
-        for col_name in X.columns:
-            if col_name not in column_types:
-                raise ValueError("column type not defined for column '{}'".format(col_name))
-            if column_types[col_name] not in ["NUMERIC", "CATEGORICAL"]:#, "ORDINAL", "INTERVAL"]:
-                raise ValueError("invalid column type for column '{}'. must be one of: 'NUMERIC', 'CATEGORICAL'.".format(col_name))
-
-        if metafeatures is None:
-            metafeatures = self.list_metafeatures()
-=======
         self.computed_metafeatures = DataFrame()
         if timeout is None:
             self._compute(
                 X, Y, metafeature_ids, sample_rows, sample_columns, seed
             )
->>>>>>> b7c1a565
         else:
             with redirect_stderr(io.StringIO()):
                 threadsafe_timeout_function(
