import os
import math
import json
import time
import io
import copy
from typing import Dict, List

import numpy as np
import pandas as pd
from pandas import DataFrame, Series

<<<<<<< HEAD
from .resources import METAFEATURE_CONFIG
from .common_operations import *
from .simple_metafeatures import *
from .statistical_metafeatures import *
from .information_theoretic_metafeatures import *
from .landmarking_metafeatures import *
from .decision_tree_metafeatures import *
from .text_metafeatures import *
from .perceptron_metafeatures import *
=======
from metalearn.metafeatures.base import collectordict, ResourceComputer, MetafeatureComputer
from metalearn.metafeatures.common_operations import *
import metalearn.metafeatures.constants as consts

from metalearn.metafeatures.decision_tree_metafeatures import resources_info as dt_resources
from metalearn.metafeatures.general_resource_computers import resources_info as general_resources
from metalearn.metafeatures.text_metafeatures import resources_info as text_resources

from metalearn.metafeatures.decision_tree_metafeatures import metafeatures_info as dt_metafeatures
from metalearn.metafeatures.information_theoretic_metafeatures import metafeatures_info as info_theoretic_metafeatures
from metalearn.metafeatures.landmarking_metafeatures import metafeatures_info as landmarking_metafeatures
from metalearn.metafeatures.simple_metafeatures import metafeatures_info as simple_metafeatures
from metalearn.metafeatures.statistical_metafeatures import metafeatures_info as statistical_metafeatures
from metalearn.metafeatures.text_metafeatures import metafeatures_info as text_metafeatures
>>>>>>> 1db47142


class Metafeatures(object):
    """
    Computes metafeatures on a given tabular dataset (pandas.DataFrame) with
    categorical targets. These metafeatures are particularly useful for
    computing summary statistics on a dataset and for machine learning and
    meta-learning applications.
    """

    _resources_info = collectordict()
    _resources_info.update(dt_resources)
    _resources_info.update(general_resources)
    _resources_info.update(text_resources)

    # noop resource computers for the user-provided resources
    # `_get_arguments` and `_resource_is_target_dependent` assumes ResourceComputer's
    for resource_name in ["X_raw", "X", "Y", "column_types", "sample_shape", "seed_base", "n_folds"]:
        _resources_info[resource_name] = ResourceComputer(lambda: None, [resource_name])

    _mfs_info = [
        dt_metafeatures,
        info_theoretic_metafeatures,
        landmarking_metafeatures,
        simple_metafeatures,
        statistical_metafeatures,
        text_metafeatures,
    ]

    for mf_info in _mfs_info:
        _resources_info.update(mf_info)

    IDS: List[str] = [mf_id for mfs_info in _mfs_info for mf_id in mfs_info.keys()]

    @classmethod
    def list_metafeatures(cls, group="all"):
        """
        Returns a list of metafeatures computable by the Metafeatures class.
        """
        # todo make group for intractable metafeatures for wide datasets or
        # datasets with high cardinality categorical columns:
        # PredPCA1, PredPCA2, PredPCA3, PredEigen1, PredEigen2, PredEigen3,
        # PredDet, kNN1NErrRate, kNN1NKappa, LinearDiscriminantAnalysisKappa,
        # LinearDiscriminantAnalysisErrRate
        if group == "all":
            return copy.deepcopy(cls.IDS)
        elif group == "landmarking":
            return list(filter(
                lambda mf_id: "ErrRate" in mf_id or "Kappa" in mf_id, cls.IDS
            ))
        elif group == "target_dependent":
            return list(filter(
                cls._resource_is_target_dependent, cls.IDS
            ))
        else:
            raise ValueError(f"Unknown group {group}")

    def compute(
        self, X: DataFrame, Y: Series=None,
        column_types: Dict[str, str]=None, metafeature_ids: List=None,
        exclude: List=None, sample_shape=None, seed=None, n_folds=2,
        verbose=False, timeout=None
    ) -> dict:
        """
        Parameters
        ----------
        X: pandas.DataFrame, the dataset features
        Y: pandas.Series, the dataset targets
        column_types: Dict[str, str], dict from column name to column type as
            "NUMERIC" or "CATEGORICAL" or "TEXT", must include Y column
        metafeature_ids: list, the metafeatures to compute. default of None
            indicates to compute all metafeatures
        exclude: list, default None. The metafeatures to be excluded from computation.
            Must be None if metafeature_ids is not None.
        sample_shape: tuple, the shape of X after sampling (X,Y) uniformly.
            Default is (None, None), indicate not to sample rows or columns.
        seed: int, the seed used to generate pseudo-random numbers. when None
            is given, a seed will be generated pseudo-randomly. this can be
            used for reproducibility of metafeatures. a generated seed can be
            accessed through the 'seed' property, after calling this method.
        n_folds: int, the number of cross validation folds used by the
            landmarking metafeatures. also affects the sample_shape validation
        verbose: bool, default False. When True, prints the ID of each
            metafeature right before it is about to be computed.
        timeout: float, default None. If timeout is None, compute_metafeatures
            will be run to completion. Otherwise, execution will halt after
            approximately timeout seconds. Any metafeatures that have not been
            computed will be labeled 'TIMEOUT'.

        Returns
        -------
        A dictionary mapping the metafeature id to another dictionary containing
        the `value` and `compute_time` (if requested) of the referencing
        metafeature. The value is typically a number, but can be a string
        indicating a reason why the value could not be computed.
        """
        start_time = time.time()
        self._validate_compute_arguments(
            X, Y, column_types, metafeature_ids, exclude, sample_shape, seed,
            n_folds, verbose
        )
        if timeout is None:
            def check_time():
                pass
        else:
            def check_time():
                if time.time() - start_time > timeout:
                    raise TimeoutError()
        self._check_timeout = check_time

        if column_types is None:
            column_types = self._infer_column_types(X, Y)
        if metafeature_ids is None:
            metafeature_ids = self._get_metafeature_ids(exclude)
            exclude = None
        if sample_shape is None:
            sample_shape = (None, None)
        if seed is None:
            seed = np.random.randint(np.iinfo(np.int32).max)
        self._validate_compute_arguments(
            X, Y, column_types, metafeature_ids, exclude, sample_shape, seed,
            n_folds, verbose
        )

        self._init_resources(
            X, Y, column_types, sample_shape, seed, n_folds
        )

        computed_metafeatures = {
            name: self._format_resource(consts.TIMEOUT, 0)
            for name in metafeature_ids
        }
        try:
            for metafeature_id in metafeature_ids:
                self._check_timeout()
                if verbose:
                    print(metafeature_id)
                if self._resource_is_target_dependent(metafeature_id) and (
                    Y is None or column_types[Y.name] == consts.NUMERIC
                ):
                    if Y is None:
                        value = consts.NO_TARGETS
                    else:
                        value = consts.NUMERIC_TARGETS
                    compute_time = None
                else:
                    value, compute_time = self._get_resource(metafeature_id)

                computed_metafeatures[metafeature_id] = self._format_resource(value, compute_time)
        except TimeoutError:
            pass

        return computed_metafeatures
    
    def _format_resource(self, value, compute_time):
        """Formats the resource data as a dict"""
        return {
            consts.VALUE_KEY: value,
            consts.COMPUTE_TIME_KEY: compute_time
        }

    def _init_resources(
        self, X, Y, column_types, sample_shape, seed, n_folds
    ):
        # Add the base resources to our resources hash
        self._resources = {
            "X_raw": self._format_resource(X, 0.),  # TODO: rename to X
            "X": self._format_resource(X.dropna(axis=1, how="all"), 0.),  # TODO: make resource computer; rename
            "Y": self._format_resource(Y, 0.),
            "column_types": self._format_resource(column_types, 0.),
            "sample_shape": self._format_resource(sample_shape, 0.),
            "seed_base": self._format_resource(seed, 0.),
            "n_folds": self._format_resource(n_folds, 0.)
        }

    @classmethod
    def _resource_is_target_dependent(cls, resource_id):
        if resource_id=='Y':
            return True
        elif resource_id=='XSample':
            return False
        else:
            resource_computer = cls._resources_info[resource_id]
            for argument in resource_computer.argmap.values():
                if (argument in cls._resources_info and
                    cls._resource_is_target_dependent(argument)
                ):
                    return True
            return False

    def _validate_compute_arguments(
        self, X, Y, column_types, metafeature_ids, exclude, sample_shape, seed,
        n_folds, verbose
    ):
        for f in [
            self._validate_X, self._validate_Y, self._validate_column_types,
            self._validate_metafeature_ids, self._validate_sample_shape,
            self._validate_n_folds, self._validate_verbose
        ]:
            f(
                X, Y, column_types, metafeature_ids, exclude, sample_shape, seed,
                n_folds, verbose
            )

    def _validate_X(
        self, X, Y, column_types, metafeature_ids, exclude, sample_shape, seed,
        n_folds, verbose
    ):
        if not isinstance(X, pd.DataFrame):
            raise TypeError('X must be of type pandas.DataFrame')
        if X.empty:
            raise ValueError('X must not be empty')

    def _validate_Y(
        self, X, Y, column_types, metafeature_ids, exclude, sample_shape, seed,
        n_folds, verbose
    ):
        if not isinstance(Y, pd.Series) and not Y is None:
            raise TypeError('Y must be of type pandas.Series')
        if Y is not None and Y.shape[0] != X.shape[0]:
            raise ValueError('Y must have the same number of rows as X')

    def _validate_column_types(
        self, X, Y, column_types, metafeature_ids, exclude, sample_shape, seed,
        n_folds, verbose
    ):
        if not column_types is None:
            invalid_column_types = {}
            columns = list(X.columns)
            if not Y is None:
                columns.append(Y.name)
            for col in columns:
                if col not in column_types:
                    raise ValueError(
                        f"Column type not specified for column {col}"
                    )
                col_type = column_types[col]
                # todo: add consts.TEXT to check. Additionally add consts.TEXT to all tests that check for column types
                if not col_type in [consts.NUMERIC, consts.CATEGORICAL, consts.TEXT]:
                    invalid_column_types[col] = col_type
            if len(invalid_column_types) > 0:
                raise ValueError(
                    f"Invalid column types: {invalid_column_types}. Valid types " +
                    f"include {consts.NUMERIC} and {consts.CATEGORICAL} and {consts.TEXT}."
                )

    def _validate_metafeature_ids(
        self, X, Y, column_types, metafeature_ids, exclude, sample_shape, seed,
        n_folds, verbose
    ):
        ids = None
        if metafeature_ids is not None and exclude is not None:
            raise ValueError("metafeature_ids and exclude cannot both be non-null")
        elif metafeature_ids is not None:
            ids = metafeature_ids
            list_label = 'requested'
        elif exclude is not None:
            ids = exclude
            list_label = 'excluded'
        if ids is not None:
            invalid_metafeature_ids = [
                mf for mf in ids if mf not in self._resources_info
            ]
            if len(invalid_metafeature_ids) > 0:
                raise ValueError(
                    'One or more {} metafeatures are not valid: {}'.
                    format(list_label, invalid_metafeature_ids)
                )

    def _validate_sample_shape(
        self, X, Y, column_types, metafeature_ids, exclude, sample_shape, seed,
        n_folds, verbose
    ):
        if not sample_shape is None:
            if not type(sample_shape) in [tuple, list]:
                raise ValueError(
                    "`sample_shape` must be of type `tuple` or `list`"
                )
            if len(sample_shape) != 2:
                raise ValueError("`sample_shape` must be of length 2")
            if not sample_shape[0] is None and sample_shape[0] < 1:
                raise ValueError("Cannot sample less than one row")
            if not sample_shape[1] is None and sample_shape[1] < 1:
                raise ValueError("Cannot sample less than 1 column")
            if not sample_shape[0] is None and not Y is None:
                min_samples = Y.unique().shape[0] * n_folds
                if sample_shape[0] < min_samples:
                    raise ValueError(
                        f"Cannot sample less than {min_samples} rows from Y"
                    )

    def _validate_n_folds(
        self, X, Y, column_types, metafeature_ids, exclude, sample_shape, seed,
        n_folds, verbose
    ):
        if not dtype_is_numeric(type(n_folds)) or (n_folds != int(n_folds)):
            raise ValueError(f"`n_folds` must be an integer, not {n_folds}")
        if n_folds < 2:
            raise ValueError(f"`n_folds` must be >= 2, but was {n_folds}")
        if (Y is not None and 
            column_types is not None and 
            column_types[Y.name] != consts.NUMERIC and 
            metafeature_ids is not None):
            # when computing landmarking metafeatures, there must be at least
            # n_folds instances of each class of Y
            landmarking_mfs = self.list_metafeatures(group="landmarking")
            if len(list(filter(
                lambda mf_id: mf_id in landmarking_mfs,metafeature_ids
            ))):
                Y_grouped = Y.groupby(Y)
                for group_id, group in Y_grouped:
                    if group.shape[0] < n_folds:
                        raise ValueError(
                            "The minimum number of instances in each class of" +
                            f" Y is n_folds={n_folds}. Class {group_id} has " +
                            f"{group.shape[0]}."
                        )

    def _validate_verbose(
        self, X, Y, column_types, metafeature_ids, exclude, sample_shape, seed,
        n_folds, verbose
    ):
        if not type(verbose) is bool:
            raise ValueError("`verbose` must be of type bool.")

    # todo: intelligently infer TEXT data type
    def _infer_column_types(self, X, Y):
        column_types = {}
        for col_name in X.columns:
            if dtype_is_numeric(X[col_name].dtype):
                column_types[col_name] = consts.NUMERIC
            else:
                column_types[col_name] = consts.CATEGORICAL
        if not Y is None:
            if dtype_is_numeric(Y.dtype):
                column_types[Y.name] = consts.NUMERIC
            else:
                # todo: get number of unique values in col_name, compute unique/total ratio. Use ratio to infer type

                column_types[Y.name] = consts.CATEGORICAL
        return column_types

    def _get_metafeature_ids(self, exclude):
        if exclude is not None:
            return [mf for mf in self.list_metafeatures() if mf not in exclude]
        else:
            return self.list_metafeatures()

    def _get_resource(self, resource_id):
        self._check_timeout()
        if not resource_id in self._resources:
            resource_computer = self._resources_info[resource_id]
            args, total_time = self._get_arguments(resource_id)
            return_resources = resource_computer.returns
            start_timestamp = time.perf_counter()
            computed_resources = resource_computer(**args)
            compute_time = time.perf_counter() - start_timestamp
            total_time += compute_time
            for res_id, computed_resource in zip(
                return_resources, computed_resources
            ):
                self._resources[res_id] = self._format_resource(computed_resource, total_time)
        resource = self._resources[resource_id]
        return resource[consts.VALUE_KEY], resource[consts.COMPUTE_TIME_KEY]

    def _get_arguments(self, resource_id):
        resolved_parameters = {}
        total_time = 0.0
        for parameter, argument in self._resources_info[resource_id].argmap.items():
            argument_type = type(argument)
            if parameter == "seed":
                seed_base, compute_time = self._get_resource("seed_base")
                argument += seed_base
            elif argument_type is str:
                if argument in self._resources_info:
                    argument, compute_time = self._get_resource(argument)
                else:
                    compute_time = 0
            elif dtype_is_numeric(argument_type):
                compute_time = 0
            else:
                raise TypeError(f'unhandled argument type: {argument_type}')
            resolved_parameters[parameter] = argument
            total_time += compute_time
        return (resolved_parameters, total_time)<|MERGE_RESOLUTION|>--- conflicted
+++ resolved
@@ -10,17 +10,6 @@
 import pandas as pd
 from pandas import DataFrame, Series
 
-<<<<<<< HEAD
-from .resources import METAFEATURE_CONFIG
-from .common_operations import *
-from .simple_metafeatures import *
-from .statistical_metafeatures import *
-from .information_theoretic_metafeatures import *
-from .landmarking_metafeatures import *
-from .decision_tree_metafeatures import *
-from .text_metafeatures import *
-from .perceptron_metafeatures import *
-=======
 from metalearn.metafeatures.base import collectordict, ResourceComputer, MetafeatureComputer
 from metalearn.metafeatures.common_operations import *
 import metalearn.metafeatures.constants as consts
@@ -28,6 +17,7 @@
 from metalearn.metafeatures.decision_tree_metafeatures import resources_info as dt_resources
 from metalearn.metafeatures.general_resource_computers import resources_info as general_resources
 from metalearn.metafeatures.text_metafeatures import resources_info as text_resources
+from metalearn.metafeatures.perceptron_metafeatures import resources_info as perceptron_resources
 
 from metalearn.metafeatures.decision_tree_metafeatures import metafeatures_info as dt_metafeatures
 from metalearn.metafeatures.information_theoretic_metafeatures import metafeatures_info as info_theoretic_metafeatures
@@ -35,8 +25,7 @@
 from metalearn.metafeatures.simple_metafeatures import metafeatures_info as simple_metafeatures
 from metalearn.metafeatures.statistical_metafeatures import metafeatures_info as statistical_metafeatures
 from metalearn.metafeatures.text_metafeatures import metafeatures_info as text_metafeatures
->>>>>>> 1db47142
-
+from metalearn.metafeatures.perceptron_metafeatures import metafeatures_info as perceptron_metafeatures
 
 class Metafeatures(object):
     """
@@ -50,6 +39,7 @@
     _resources_info.update(dt_resources)
     _resources_info.update(general_resources)
     _resources_info.update(text_resources)
+    _resources_info.update(perceptron_resources)
 
     # noop resource computers for the user-provided resources
     # `_get_arguments` and `_resource_is_target_dependent` assumes ResourceComputer's
@@ -63,6 +53,7 @@
         simple_metafeatures,
         statistical_metafeatures,
         text_metafeatures,
+        perceptron_metafeatures
     ]
 
     for mf_info in _mfs_info:
