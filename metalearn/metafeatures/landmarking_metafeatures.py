import numpy as np
from pandas import DataFrame
from sklearn.pipeline import Pipeline
from sklearn.model_selection import cross_validate, StratifiedKFold
from sklearn.metrics import make_scorer, accuracy_score, cohen_kappa_score
from sklearn.neighbors import KNeighborsClassifier
from sklearn.discriminant_analysis import LinearDiscriminantAnalysis
from sklearn.naive_bayes import GaussianNB
from sklearn.tree import DecisionTreeClassifier

from .common_operations import *


import warnings
warnings.filterwarnings("ignore", category=UserWarning) # suppress sklearn warnings

'''

Compute Landmarking meta-features according to Reif et al. 2012.
The accuracy values of the following simple learners are used:
Naive Bayes, Linear Discriminant Analysis, One-Nearest Neighbor,
Decision Node, Random Node.

'''

def run_pipeline(X, Y, estimator, random):
    pipe = Pipeline([('classifiers', estimator)])
    accuracy_scorer = make_scorer(accuracy_score)
    kappa_scorer = make_scorer(cohen_kappa_score)
    cv = StratifiedKFold(n_splits=2,shuffle=True,random_state=random)
<<<<<<< HEAD
    scores = cross_validate(pipe, X.as_matrix(), Y.as_matrix(),
        cv=cv, n_jobs=1, scoring={'accuracy': accuracy_scorer, 'kappa': kappa_scorer})
=======
    scores = cross_validate(pipe, X.values, Y.values,
        cv=cv, n_jobs=-1, scoring={'accuracy': accuracy_scorer, 'kappa': kappa_scorer})
>>>>>>> 485740c5
    err_rate = 1. - np.mean(scores['test_accuracy'])
    kappa = np.mean(scores['test_kappa'])

    return (err_rate, kappa)

def get_naive_bayes(X, Y, random):
    return run_pipeline(X, Y, GaussianNB(), random)

def get_knn_1(X, Y, random):
    return run_pipeline(X, Y, KNeighborsClassifier(n_neighbors = 1, n_jobs=1), random)

def get_decision_stump(X, Y, random):
    return run_pipeline(X, Y, DecisionTreeClassifier(criterion='entropy', splitter='best', max_depth=1, random_state=random), random)

def get_random_tree(X, Y, depth, random):
    return run_pipeline(X, Y, DecisionTreeClassifier(criterion='entropy', splitter='random', max_depth=depth, random_state=random), random)

def get_lda(X, Y, random):
    return run_pipeline(X, Y, LinearDiscriminantAnalysis(solver='lsqr', shrinkage='auto'), random)<|MERGE_RESOLUTION|>--- conflicted
+++ resolved
@@ -28,13 +28,8 @@
     accuracy_scorer = make_scorer(accuracy_score)
     kappa_scorer = make_scorer(cohen_kappa_score)
     cv = StratifiedKFold(n_splits=2,shuffle=True,random_state=random)
-<<<<<<< HEAD
-    scores = cross_validate(pipe, X.as_matrix(), Y.as_matrix(),
+    scores = cross_validate(pipe, X.values, Y.values,
         cv=cv, n_jobs=1, scoring={'accuracy': accuracy_scorer, 'kappa': kappa_scorer})
-=======
-    scores = cross_validate(pipe, X.values, Y.values,
-        cv=cv, n_jobs=-1, scoring={'accuracy': accuracy_scorer, 'kappa': kappa_scorer})
->>>>>>> 485740c5
     err_rate = 1. - np.mean(scores['test_accuracy'])
     kappa = np.mean(scores['test_kappa'])
 
