import numpy as np

from sklearn.linear_model import Perceptron

from metalearn.metafeatures.common_operations import profile_distribution


def get_fitted_perceptron(X, Y, seed, n_classes, frac='all'):
    class_fraction = n_classes/len(X)

    if frac == 'all':
        frac = class_fraction
    elif frac == 'tenth':
        frac = min(max(0.9, class_fraction), 1 - class_fraction)
    elif frac == 'half':
        frac = min(max(0.5, class_fraction), 1 - class_fraction)
    elif frac == 'sqrt':
        frac = min(max(1 - (np.sqrt(len(X)) / len(X)), class_fraction), 1 - class_fraction)

    clf = Perceptron(random_state=seed, validation_fraction=frac, early_stopping=True, max_iter=1000, tol=1e-3)

    if n_classes == 1:
<<<<<<< HEAD
        clf.coef_ = np.array([0.0 for i in range(X.shape[1])])
        clf.intercept_ = np.array([0])
        clf.n_iter_ = 0
=======
    # The `.fit` method cannot handle a dataset with 1 class, so we
    # give the model the theoretical weights it would learn on a single
    # class classification problem: zero weights (so as to predict class 0
    # every time). 
        cls.coef_ = np.array([0.0 for i in range(X.shape[1])])
        cls.intercept_ = np.array([0])
        cls.n_iter_ = 0
>>>>>>> 740a8bca
    else:
        clf.fit(X, Y)

    return clf,


def get_perceptron_weights_sum(perceptron):
    weights_sum = np.sum(perceptron.coef_)
    return weights_sum,


def get_perceptron_weights_dist(perceptron):
    weights = perceptron.coef_.flatten()
    return profile_distribution(weights)


def get_perceptron_bias_dist(perceptron):
    intercepts = perceptron.intercept_
    return profile_distribution(intercepts)


def get_perceptron_n_iters(perceptron):
    n_iter = perceptron.n_iter_
    return n_iter,<|MERGE_RESOLUTION|>--- conflicted
+++ resolved
@@ -20,19 +20,13 @@
     clf = Perceptron(random_state=seed, validation_fraction=frac, early_stopping=True, max_iter=1000, tol=1e-3)
 
     if n_classes == 1:
-<<<<<<< HEAD
+        # The `.fit` method cannot handle a dataset with 1 class, so we
+        # give the model the theoretical weights it would learn on a single
+        # class classification problem: zero weights (so as to predict class 0
+        # every time).
         clf.coef_ = np.array([0.0 for i in range(X.shape[1])])
         clf.intercept_ = np.array([0])
         clf.n_iter_ = 0
-=======
-    # The `.fit` method cannot handle a dataset with 1 class, so we
-    # give the model the theoretical weights it would learn on a single
-    # class classification problem: zero weights (so as to predict class 0
-    # every time). 
-        cls.coef_ = np.array([0.0 for i in range(X.shape[1])])
-        cls.intercept_ = np.array([0])
-        cls.n_iter_ = 0
->>>>>>> 740a8bca
     else:
         clf.fit(X, Y)
 
