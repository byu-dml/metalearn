--- conflicted
+++ resolved
@@ -1,14 +1,17 @@
 import time
 import math
 import itertools
+import warnings
 
 import numpy as np
 import pandas as pd
 from scipy.stats import skew, kurtosis
 from sklearn.cross_decomposition import CCA
 
-<<<<<<< HEAD
 from .common_operations import *
+
+warnings.filterwarnings("ignore", category=RuntimeWarning) # suppress sklearn warnings
+warnings.filterwarnings("ignore", category=UserWarning) # suppress sklearn warnings
 
 def get_numeric_means(numeric_features_class_array):
     means = [feature_class_pair[0].mean() for feature_class_pair in numeric_features_class_array]
@@ -52,10 +55,10 @@
     '''
 
     def preprocess(series):
-        if not dtype_is_numeric(series.dtype):
+        if not self._dtype_is_numeric(series.dtype):
             series = pd.get_dummies(series)
-        array = series.as_matrix()
-        return array.reshape(series.shape[0], -1)
+        array = series.as_matrix().reshape(series.shape[0], -1)
+        return array
 
     correlations = []
     skip_cols = set()
@@ -65,8 +68,8 @@
             continue
 
         df_ij = dataframe[[col_name_i, col_name_j]].dropna(axis=0, how="any")
-        col_i = preprocess(df_ij[col_name_i])
-        col_j = preprocess(df_ij[col_name_j])
+        col_i = df_ij[col_name_i]
+        col_j = df_ij[col_name_j]
 
         if np.unique(col_i).shape[0] <= 1:
             skip_cols.add(col_name_i)
@@ -77,181 +80,15 @@
             correlations.append(0)
             continue
 
+        col_i = preprocess(col_i)
+        col_j = preprocess(col_j)
+
         col_i_c, col_j_c = CCA(n_components=1).fit_transform(col_i,col_j)
-        c = np.corrcoef(col_i_c.T, col_j_c.T)[0,1]
+
+        if np.unique(col_i_c).shape[0] <= 1 or np.unique(col_j_c).shape[0] <= 1:
+            c = 0
+        else:
+            c = np.corrcoef(col_i_c.T, col_j_c.T)[0,1]
         correlations.append(c)
 
-    return correlations
-=======
-from .metafeatures_base import MetafeaturesBase
-
-import warnings
-warnings.filterwarnings("ignore", category=RuntimeWarning) # suppress sklearn warnings
-warnings.filterwarnings("ignore", category=UserWarning) # suppress sklearn warnings
-
-class StatisticalMetafeatures(MetafeaturesBase):
-
-    def __init__(self):
-
-        function_dict = {
-            'MeanMeansOfNumericFeatures': self._get_numeric_means,
-            'StdevMeansOfNumericFeatures': self._get_numeric_means,
-            'MinMeansOfNumericFeatures': self._get_numeric_means,
-            'MaxMeansOfNumericFeatures': self._get_numeric_means,
-            'Quartile1MeansOfNumericFeatures': self._get_numeric_means,
-            'Quartile2MeansOfNumericFeatures': self._get_numeric_means,
-            'Quartile3MeansOfNumericFeatures': self._get_numeric_means,
-            'MeanStdDevOfNumericFeatures': self._get_numeric_stdev,
-            'StdevStdDevOfNumericFeatures': self._get_numeric_stdev,
-            'MinStdDevOfNumericFeatures': self._get_numeric_stdev,
-            'MaxStdDevOfNumericFeatures': self._get_numeric_stdev,
-            'Quartile1StdDevOfNumericFeatures': self._get_numeric_stdev,
-            'Quartile2StdDevOfNumericFeatures': self._get_numeric_stdev,
-            'Quartile3StdDevOfNumericFeatures': self._get_numeric_stdev,
-            'MeanSkewnessOfNumericFeatures': self._get_numeric_skewness,
-            'StdevSkewnessOfNumericFeatures': self._get_numeric_skewness,
-            'MinSkewnessOfNumericFeatures': self._get_numeric_skewness,
-            'MaxSkewnessOfNumericFeatures': self._get_numeric_skewness,
-            'Quartile1SkewnessOfNumericFeatures': self._get_numeric_skewness,
-            'Quartile2SkewnessOfNumericFeatures': self._get_numeric_skewness,
-            'Quartile3SkewnessOfNumericFeatures': self._get_numeric_skewness,
-            'MeanKurtosisOfNumericFeatures': self._get_numeric_kurtosis,
-            'StdevKurtosisOfNumericFeatures': self._get_numeric_kurtosis,
-            'MinKurtosisOfNumericFeatures': self._get_numeric_kurtosis,
-            'MaxKurtosisOfNumericFeatures': self._get_numeric_kurtosis,
-            'Quartile1KurtosisOfNumericFeatures': self._get_numeric_kurtosis,
-            'Quartile2KurtosisOfNumericFeatures': self._get_numeric_kurtosis,
-            'Quartile3KurtosisOfNumericFeatures': self._get_numeric_kurtosis,
-            'MeanCanonicalCorrelation': self._get_correlations,
-            'StdevCanonicalCorrelation': self._get_correlations,
-            'MeanCanonicalCorrelationOfFeaturesSplitByClass': self._get_correlations_by_class,
-            'StdevCanonicalCorrelationOfFeaturesSplitByClass': self._get_correlations_by_class
-        }
-
-        dependencies_dict = {
-            'MeanMeansOfNumericFeatures': [],
-            'StdevMeansOfNumericFeatures': [],
-            'MinMeansOfNumericFeatures': [],
-            'MaxMeansOfNumericFeatures': [],
-            'Quartile1MeansOfNumericFeatures': [],
-            'Quartile2MeansOfNumericFeatures': [],
-            'Quartile3MeansOfNumericFeatures': [],
-            'MeanStdDevOfNumericFeatures': [],
-            'StdevStdDevOfNumericFeatures': [],
-            'MinStdDevOfNumericFeatures': [],
-            'MaxStdDevOfNumericFeatures': [],
-            'Quartile1StdDevOfNumericFeatures': [],
-            'Quartile2StdDevOfNumericFeatures': [],
-            'Quartile3StdDevOfNumericFeatures': [],
-            'MeanSkewnessOfNumericFeatures': [],
-            'StdevSkewnessOfNumericFeatures': [],
-            'MinSkewnessOfNumericFeatures': [],
-            'MaxSkewnessOfNumericFeatures': [],
-            'Quartile1SkewnessOfNumericFeatures': [],
-            'Quartile2SkewnessOfNumericFeatures': [],
-            'Quartile3SkewnessOfNumericFeatures': [],
-            'MeanKurtosisOfNumericFeatures': [],
-            'StdevKurtosisOfNumericFeatures': [],
-            'MinKurtosisOfNumericFeatures': [],
-            'MaxKurtosisOfNumericFeatures': [],
-            'Quartile1KurtosisOfNumericFeatures': [],
-            'Quartile2KurtosisOfNumericFeatures': [],
-            'Quartile3KurtosisOfNumericFeatures': [],
-            'MeanCanonicalCorrelation': [],
-            'StdevCanonicalCorrelation': [],
-            'MeanCanonicalCorrelationOfFeaturesSplitByClass': [],
-            'StdevCanonicalCorrelationOfFeaturesSplitByClass': []
-        }
-
-        super().__init__(function_dict, dependencies_dict)
-
-    def _get_numeric_means(self, X, Y):
-        numeric_features = self._get_numeric_features(X)
-        means = [X[feature].dropna(axis=0, how="any").mean() for feature in numeric_features]
-        return self._profile_distribution(means, 'MeansOfNumericFeatures')
-
-    def _get_numeric_stdev(self, X, Y):
-        numeric_features = self._get_numeric_features(X)
-        stdevs = [X[feature].dropna(axis=0, how="any").std() for feature in numeric_features]
-        return self._profile_distribution(stdevs, 'StdDevOfNumericFeatures')
-
-    def _get_numeric_skewness(self, X, Y):
-        numeric_features = self._get_numeric_features(X)
-        skews = [X[feature].dropna(axis=0, how="any").skew() for feature in numeric_features]
-        return self._profile_distribution(skews, 'SkewnessOfNumericFeatures')
-
-    def _get_numeric_kurtosis(self, X, Y):
-        numeric_features = self._get_numeric_features(X)
-        kurtosis = [X[feature].dropna(axis=0, how="any").kurtosis() for feature in numeric_features]
-        return self._profile_distribution(kurtosis, 'KurtosisOfNumericFeatures')
-
-    def _get_correlations(self, X, Y):
-        correlations = self._get_canonical_correlations(X)
-        values_dict = self._profile_distribution(correlations, 'CanonicalCorrelation')
-        return {
-            'MeanCanonicalCorrelation': values_dict['MeanCanonicalCorrelation'],
-            'StdevCanonicalCorrelation': values_dict['StdevCanonicalCorrelation']
-        }
-
-    def _get_correlations_by_class(self, X, Y):
-        correlations = []
-        XY = pd.concat([X,Y], axis=1)
-        XY_grouped_by_class = XY.groupby(self.target_name)
-        for label in Y.unique():
-            group = XY_grouped_by_class.get_group(label).drop(self.target_name, axis=1)
-            correlations.extend(self._get_canonical_correlations(group))
-        values_dict = self._profile_distribution(correlations, 'CanonicalCorrelationOfFeaturesSplitByClass')
-        return {
-            'MeanCanonicalCorrelationOfFeaturesSplitByClass': values_dict['MeanCanonicalCorrelationOfFeaturesSplitByClass'],
-            'StdevCanonicalCorrelationOfFeaturesSplitByClass': values_dict['StdevCanonicalCorrelationOfFeaturesSplitByClass']
-        }
-
-    def _get_canonical_correlations(self, dataframe):
-        '''
-        computes the correlation coefficient between each distinct pairing of columns
-        preprocessing note:
-            any rows with missing values (in either paired column) are dropped for that pairing
-            nominal columns are replaced with one-hot encoded columns
-            any columns which have only one distinct value (after dropping missing values) are skipped
-        returns a list of the pairwise canonical correlation coefficients
-        '''
-
-        def preprocess(series):
-            if not self._dtype_is_numeric(series.dtype):
-                series = pd.get_dummies(series)
-            array = series.as_matrix().reshape(series.shape[0], -1)
-            return array
-
-        correlations = []
-        skip_cols = set()
-        for col_name_i, col_name_j in itertools.combinations(dataframe.columns, 2):
-            if col_name_i in skip_cols or col_name_j in skip_cols:
-                correlations.append(0)
-                continue
-
-            df_ij = dataframe[[col_name_i, col_name_j]].dropna(axis=0, how="any")
-            col_i = df_ij[col_name_i]
-            col_j = df_ij[col_name_j]
-
-            if np.unique(col_i).shape[0] <= 1:
-                skip_cols.add(col_name_i)
-                correlations.append(0)
-                continue
-            if np.unique(col_j).shape[0] <= 1:
-                skip_cols.add(col_name_j)
-                correlations.append(0)
-                continue
-
-            col_i = preprocess(col_i)
-            col_j = preprocess(col_j)
-
-            col_i_c, col_j_c = CCA(n_components=1).fit_transform(col_i,col_j)
-
-            if np.unique(col_i_c).shape[0] <= 1 or np.unique(col_j_c).shape[0] <= 1:
-                c = 0
-            else:
-                c = np.corrcoef(col_i_c.T, col_j_c.T)[0,1]
-            correlations.append(c)
-
-        return correlations
->>>>>>> 6ee70331
+    return correlations