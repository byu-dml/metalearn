import time
import math
import itertools
import warnings

import numpy as np
import pandas as pd
from scipy.stats import skew, kurtosis
<<<<<<< HEAD
from sklearn.decomposition import PCA

from .metafeatures_base import MetafeaturesBase
from .common_operations import replace_nominal, normalize, is_numeric, get_column_of_class, replace_nominal_column
from .rcca import CCA

class StatisticalMetafeatures(MetafeaturesBase):

    def __init__(self):
        pass

    def compute(self, X: list, Y: list, attributes: list) -> list:        
        data = np.append(X, Y.reshape(Y.shape[0], -1), axis = 1)
        data = data[(data != np.array(None)).all(axis=1)]
        data_numeric_without_class = replace_nominal(data[:,0:-1], attributes)
        data_preprocessed = np.append(normalize(data_numeric_without_class), data[:,-1].reshape(data.shape[0],1), axis = 1)
        return get_statistical_metafeatures(attributes, data, data_preprocessed)

'''
Helper Methods to eventually be split and/or incorporated in the class
'''

def get_skewness(data, attributes, preprocessed = False): 
    # suppress errors brought about by code in the scipy skew function    
    np.seterr(divide='ignore', invalid='ignore')
    classes = attributes[-1][1]    
    skw = 0.0
    for label in classes:
        s = 0.0
        n = 0.0        
        for j in range(len(data[0]) - 1):            
            if (preprocessed or is_numeric(attributes[j])):                
                values_of_feature_for_class = get_column_of_class(data, j, label)                                                
                v = skew(values_of_feature_for_class)                                
                if ((v != None) and (not math.isnan(v))):                    
                    s += abs(v)
                    n += 1
        if (n > 0):            
            skw += (s / n)                
    return skw / len(classes)

def get_kurtosis(data, attributes, preprocessed = False):
    classes = attributes[-1][1]
    kurt = 0.0
    for label in classes:
        s = 0.0
        n = 0.0
        for j in range(len(data[0]) - 1):
            if (preprocessed or is_numeric(attributes[j])):
                values_of_feature_for_class = get_column_of_class(data, j, label)
                if (len(set(values_of_feature_for_class)) == 1):
                    v = 0
                else:
                    v = kurtosis(values_of_feature_for_class, fisher = False)
                if ((v != None) and (not math.isnan(v))):
                    s += v
                    n += 1
        if (n > 0):
            kurt += (s / n)
    return (kurt / len(classes))

def get_abs_cor(data, attributes):
    numAtt = len(data[0]) - 1
    if (numAtt > 1):
        classes = attributes[-1][1]
        sums = 0.0
        n = 0.0
        for label in classes:            
            for i in range(numAtt):
                col_i_data_by_class = get_column_of_class(data, i, label)
                if (not is_numeric(attributes[i])):
                    col_i_data_by_class = replace_nominal_column(col_i_data_by_class)
                else:
                    col_i_data_by_class = col_i_data_by_class.reshape(col_i_data_by_class.shape[0], 1)
                for j in range(numAtt):
                    col_j_data_by_class = get_column_of_class(data, j, label)
                    if (not is_numeric(attributes[j])):
                        col_j_data_by_class = replace_nominal_column(col_j_data_by_class)
                    else:
                        col_j_data_by_class = col_j_data_by_class.reshape(col_j_data_by_class.shape[0], 1)
                    cca = CCA(kernelcca = False, reg = 0., numCC = 1, verbose=False)
                    try:                        
                        cca.train([col_i_data_by_class.astype(float), col_j_data_by_class.astype(float)])                        
                        c = cca.cancorrs[0]
                    except:
                        continue
                    if (c):
                        sums += abs(c)
                        n += 1            
        if (n != 0):
            return sums / n
    return 0.0

def get_cancor(data, attributes, n):
    cancor = {}
    c = get_cancors(data, attributes)[0:n]
    for i in range(len(c)):
        cancor['cancor_' + str(i + 1)] = c[i]
    return cancor

def get_cancors(data, attributes):
    att_data = data[:,0:-1]
    preprocess_att_data = replace_nominal(att_data, attributes)
    labels = data[:,-1]
    preprocess_labels = replace_nominal_column(labels)
    cca = CCA(kernelcca = False, reg = 0., numCC = 1)
    try:
        cca.train([preprocess_att_data.astype(float), preprocess_labels.astype(float)])
        return cca.cancorrs
    except:
        return [0., 0.]

def get_pca_values(X, Y, attributes):
    data = np.append(X, Y.reshape(Y.shape[0], -1), axis = 1)
    data = replace_nominal(data[:,0:-1], attributes)
    pca_data = PCA(n_components=3)
    pca_data.fit_transform(data)
    pred_pca = pca_data.explained_variance_ratio_
    pred_eigen = pca_data.explained_variance_
    pred_det = np.linalg.det(pca_data.get_covariance())
    values = {"pred_pca_1" : pred_pca[0], "pred_pca_2" : pred_pca[1], 
        "pred_pca_3" : pred_pca[2], "pred_eigen_1" : pred_eigen[0], "pred_eigen_2" : pred_eigen[1], 
        "pred_eigen_3" : pred_eigen[2], "pred_det" : pred_det}
    return values

def get_statistical_metafeatures(attributes, data, data_preprocessed):
    metafeatures = {}
    start_time = time.process_time()    
    metafeatures['skewness'] = get_skewness(data, attributes)    
    metafeatures['skewness_prep'] = get_skewness(data_preprocessed, attributes, preprocessed = True)    
    metafeatures['kurtosis'] = get_kurtosis(data, attributes)    
    metafeatures['kurtosis_prep'] = get_kurtosis(data_preprocessed, attributes, preprocessed = True)    
    metafeatures['abs_cor'] = get_abs_cor(data, attributes)    
    metafeatures.update(get_cancor(data, attributes, 1))    
    metafeatures['statistical_time'] = time.process_time() - start_time
    return metafeatures
=======
from sklearn.cross_decomposition import CCA

from .common_operations import *

warnings.filterwarnings("ignore", category=RuntimeWarning) # suppress sklearn warnings
warnings.filterwarnings("ignore", category=UserWarning) # suppress sklearn warnings

def get_numeric_means(numeric_features_class_array):
    means = [feature_class_pair[0].mean() for feature_class_pair in numeric_features_class_array]
    return profile_distribution(means)

def get_numeric_stdev(numeric_features_class_array):
    stdevs = [feature_class_pair[0].std() for feature_class_pair in numeric_features_class_array]
    return profile_distribution(stdevs)

def get_numeric_skewness(numeric_features_class_array):
    skews = [feature_class_pair[0].skew() for feature_class_pair in numeric_features_class_array]
    return profile_distribution(skews)

def get_numeric_kurtosis(numeric_features_class_array):
    kurtoses = [feature_class_pair[0].kurtosis() for feature_class_pair in numeric_features_class_array]
    return profile_distribution(kurtoses)

def get_correlations(X_sample):
    correlations = get_canonical_correlations(X_sample)
    mean_correlation, stdev_correlation, _, _, _, _, _ = profile_distribution(correlations)
    return (mean_correlation, stdev_correlation)

def get_correlations_by_class(X_sample, Y_sample):
    correlations = []
    XY = pd.concat([X_sample,Y_sample], axis=1)
    XY_grouped_by_class = XY.groupby(Y_sample.name)
    for label in Y_sample.unique():
        group = XY_grouped_by_class.get_group(label).drop(Y_sample.name, axis=1)
        correlations.extend(get_canonical_correlations(group))
    mean_correlation, stdev_correlation, _, _, _, _, _ = profile_distribution(correlations)
    return (mean_correlation, stdev_correlation)

def get_canonical_correlations(dataframe):
    '''
    computes the correlation coefficient between each distinct pairing of columns
    preprocessing note:
        any rows with missing values (in either paired column) are dropped for that pairing
        nominal columns are replaced with one-hot encoded columns
        any columns which have only one distinct value (after dropping missing values) are skipped
    returns a list of the pairwise canonical correlation coefficients
    '''

    def preprocess(series):
        if not dtype_is_numeric(series.dtype):
            series = pd.get_dummies(series)
        array = series.as_matrix().reshape(series.shape[0], -1)
        return array

    correlations = []
    skip_cols = set()
    for col_name_i, col_name_j in itertools.combinations(dataframe.columns, 2):
        if col_name_i in skip_cols or col_name_j in skip_cols:
            correlations.append(0)
            continue

        df_ij = dataframe[[col_name_i, col_name_j]].dropna(axis=0, how="any")
        col_i = df_ij[col_name_i]
        col_j = df_ij[col_name_j]

        if np.unique(col_i).shape[0] <= 1:
            skip_cols.add(col_name_i)
            correlations.append(0)
            continue
        if np.unique(col_j).shape[0] <= 1:
            skip_cols.add(col_name_j)
            correlations.append(0)
            continue

        col_i = preprocess(col_i)
        col_j = preprocess(col_j)

        col_i_c, col_j_c = CCA(n_components=1).fit_transform(col_i,col_j)

        if np.unique(col_i_c).shape[0] <= 1 or np.unique(col_j_c).shape[0] <= 1:
            c = 0
        else:
            c = np.corrcoef(col_i_c.T, col_j_c.T)[0,1]
        correlations.append(c)

    return correlations
>>>>>>> 6226b0c2
<|MERGE_RESOLUTION|>--- conflicted
+++ resolved
@@ -6,144 +6,7 @@
 import numpy as np
 import pandas as pd
 from scipy.stats import skew, kurtosis
-<<<<<<< HEAD
 from sklearn.decomposition import PCA
-
-from .metafeatures_base import MetafeaturesBase
-from .common_operations import replace_nominal, normalize, is_numeric, get_column_of_class, replace_nominal_column
-from .rcca import CCA
-
-class StatisticalMetafeatures(MetafeaturesBase):
-
-    def __init__(self):
-        pass
-
-    def compute(self, X: list, Y: list, attributes: list) -> list:        
-        data = np.append(X, Y.reshape(Y.shape[0], -1), axis = 1)
-        data = data[(data != np.array(None)).all(axis=1)]
-        data_numeric_without_class = replace_nominal(data[:,0:-1], attributes)
-        data_preprocessed = np.append(normalize(data_numeric_without_class), data[:,-1].reshape(data.shape[0],1), axis = 1)
-        return get_statistical_metafeatures(attributes, data, data_preprocessed)
-
-'''
-Helper Methods to eventually be split and/or incorporated in the class
-'''
-
-def get_skewness(data, attributes, preprocessed = False): 
-    # suppress errors brought about by code in the scipy skew function    
-    np.seterr(divide='ignore', invalid='ignore')
-    classes = attributes[-1][1]    
-    skw = 0.0
-    for label in classes:
-        s = 0.0
-        n = 0.0        
-        for j in range(len(data[0]) - 1):            
-            if (preprocessed or is_numeric(attributes[j])):                
-                values_of_feature_for_class = get_column_of_class(data, j, label)                                                
-                v = skew(values_of_feature_for_class)                                
-                if ((v != None) and (not math.isnan(v))):                    
-                    s += abs(v)
-                    n += 1
-        if (n > 0):            
-            skw += (s / n)                
-    return skw / len(classes)
-
-def get_kurtosis(data, attributes, preprocessed = False):
-    classes = attributes[-1][1]
-    kurt = 0.0
-    for label in classes:
-        s = 0.0
-        n = 0.0
-        for j in range(len(data[0]) - 1):
-            if (preprocessed or is_numeric(attributes[j])):
-                values_of_feature_for_class = get_column_of_class(data, j, label)
-                if (len(set(values_of_feature_for_class)) == 1):
-                    v = 0
-                else:
-                    v = kurtosis(values_of_feature_for_class, fisher = False)
-                if ((v != None) and (not math.isnan(v))):
-                    s += v
-                    n += 1
-        if (n > 0):
-            kurt += (s / n)
-    return (kurt / len(classes))
-
-def get_abs_cor(data, attributes):
-    numAtt = len(data[0]) - 1
-    if (numAtt > 1):
-        classes = attributes[-1][1]
-        sums = 0.0
-        n = 0.0
-        for label in classes:            
-            for i in range(numAtt):
-                col_i_data_by_class = get_column_of_class(data, i, label)
-                if (not is_numeric(attributes[i])):
-                    col_i_data_by_class = replace_nominal_column(col_i_data_by_class)
-                else:
-                    col_i_data_by_class = col_i_data_by_class.reshape(col_i_data_by_class.shape[0], 1)
-                for j in range(numAtt):
-                    col_j_data_by_class = get_column_of_class(data, j, label)
-                    if (not is_numeric(attributes[j])):
-                        col_j_data_by_class = replace_nominal_column(col_j_data_by_class)
-                    else:
-                        col_j_data_by_class = col_j_data_by_class.reshape(col_j_data_by_class.shape[0], 1)
-                    cca = CCA(kernelcca = False, reg = 0., numCC = 1, verbose=False)
-                    try:                        
-                        cca.train([col_i_data_by_class.astype(float), col_j_data_by_class.astype(float)])                        
-                        c = cca.cancorrs[0]
-                    except:
-                        continue
-                    if (c):
-                        sums += abs(c)
-                        n += 1            
-        if (n != 0):
-            return sums / n
-    return 0.0
-
-def get_cancor(data, attributes, n):
-    cancor = {}
-    c = get_cancors(data, attributes)[0:n]
-    for i in range(len(c)):
-        cancor['cancor_' + str(i + 1)] = c[i]
-    return cancor
-
-def get_cancors(data, attributes):
-    att_data = data[:,0:-1]
-    preprocess_att_data = replace_nominal(att_data, attributes)
-    labels = data[:,-1]
-    preprocess_labels = replace_nominal_column(labels)
-    cca = CCA(kernelcca = False, reg = 0., numCC = 1)
-    try:
-        cca.train([preprocess_att_data.astype(float), preprocess_labels.astype(float)])
-        return cca.cancorrs
-    except:
-        return [0., 0.]
-
-def get_pca_values(X, Y, attributes):
-    data = np.append(X, Y.reshape(Y.shape[0], -1), axis = 1)
-    data = replace_nominal(data[:,0:-1], attributes)
-    pca_data = PCA(n_components=3)
-    pca_data.fit_transform(data)
-    pred_pca = pca_data.explained_variance_ratio_
-    pred_eigen = pca_data.explained_variance_
-    pred_det = np.linalg.det(pca_data.get_covariance())
-    values = {"pred_pca_1" : pred_pca[0], "pred_pca_2" : pred_pca[1], 
-        "pred_pca_3" : pred_pca[2], "pred_eigen_1" : pred_eigen[0], "pred_eigen_2" : pred_eigen[1], 
-        "pred_eigen_3" : pred_eigen[2], "pred_det" : pred_det}
-    return values
-
-def get_statistical_metafeatures(attributes, data, data_preprocessed):
-    metafeatures = {}
-    start_time = time.process_time()    
-    metafeatures['skewness'] = get_skewness(data, attributes)    
-    metafeatures['skewness_prep'] = get_skewness(data_preprocessed, attributes, preprocessed = True)    
-    metafeatures['kurtosis'] = get_kurtosis(data, attributes)    
-    metafeatures['kurtosis_prep'] = get_kurtosis(data_preprocessed, attributes, preprocessed = True)    
-    metafeatures['abs_cor'] = get_abs_cor(data, attributes)    
-    metafeatures.update(get_cancor(data, attributes, 1))    
-    metafeatures['statistical_time'] = time.process_time() - start_time
-    return metafeatures
-=======
 from sklearn.cross_decomposition import CCA
 
 from .common_operations import *
@@ -166,6 +29,14 @@
 def get_numeric_kurtosis(numeric_features_class_array):
     kurtoses = [feature_class_pair[0].kurtosis() for feature_class_pair in numeric_features_class_array]
     return profile_distribution(kurtoses)
+
+def get_pca(X_preprocessed):
+    pca_data = PCA(n_components=3)
+    pca_data.fit_transform(X_preprocessed.as_matrix())
+    pred_pca = pca_data.explained_variance_ratio_
+    pred_eigen = pca_data.explained_variance_
+    pred_det = np.linalg.det(pca_data.get_covariance())
+    return (pred_pca[0], pred_pca[1], pred_pca[2], pred_eigen[0], pred_eigen[1], pred_eigen[2], pred_det)
 
 def get_correlations(X_sample):
     correlations = get_canonical_correlations(X_sample)
@@ -229,5 +100,4 @@
             c = np.corrcoef(col_i_c.T, col_j_c.T)[0,1]
         correlations.append(c)
 
-    return correlations
->>>>>>> 6226b0c2
+    return correlations