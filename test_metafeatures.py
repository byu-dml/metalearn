--- conflicted
+++ resolved
@@ -1,32 +1,18 @@
 import json
 
 import numpy as np
-<<<<<<< HEAD
+
 import openml
-=======
 import pandas as pd
 
 from arff2pandas import a2p
 
->>>>>>> 029ae470
+
 from metalearn.metafeatures.simple_metafeatures import SimpleMetafeatures
 from metalearn.metafeatures.statistical_metafeatures import StatisticalMetafeatures
 from metalearn.metafeatures.information_theoretic_metafeatures import InformationTheoreticMetafeatures
 from metalearn.metafeatures.landmarking_metafeatures import LandmarkingMetafeatures
 
-
-<<<<<<< HEAD
-def load_arff(infile_path, data_format="dict"):
-    file_data = codecs.open(infile_path, "rb", "utf-8")
-    arff_data = arff.load(file_data)
-    data = np.array(arff_data["data"], dtype=object)
-    Y = data[: ,-1]
-    X = data[:,:-1]
-    attributes = []
-    for i in range(len(X[0])):
-        attributes.append((arff_data["attributes"][i][0],str(type(data[0,i]))))
-    attributes.append(('class', list(set(Y))))
-    return X, Y, attributes
 
 def import_openml_dataset(id=1):
     # get a dataset from openml using a dataset id
@@ -50,25 +36,6 @@
     print("\nOur Metafeatures: \n",metafeatures,"\n\n")
 
 
-
-def extract_metafeatures(X,Y,attributes):
-    metafeatures = {}
-    features, time = SimpleMetafeatures().timed_compute(X,Y,attributes)
-    print("simple metafeatures compute time: {}".format(time))
-    total_time = time
-    metafeatures.update(features)
-
-    features, time = StatisticalMetafeatures().timed_compute(X,Y,attributes)
-    print("statistical metafeatures compute time: {}".format(time))
-    total_time += time
-    metafeatures.update(features)
-
-    features, time = InformationTheoreticMetafeatures().timed_compute(X,Y,attributes)
-    print("information theoretic metafeatures compute time: {}".format(time))
-    total_time += time
-    metafeatures.update(features)
-
-=======
 def load_arff(infile_path):
     f = open(infile_path)
     dataframe = a2p.load(f)
@@ -90,7 +57,6 @@
     features_df = LandmarkingMetafeatures().compute(dataframe)
     for feature in features_df.columns:
         metafeatures[feature] = features_df[feature].as_matrix()[0]
->>>>>>> 029ae470
     return metafeatures
 
 def main():
@@ -114,12 +80,8 @@
     print("tests finished")
 
 if __name__ == "__main__":
-<<<<<<< HEAD
     # print(compute_metafeatures("./iris.arff"))
     print("\n\n\n")
     X,Y,attributes,omlMetafeatures = import_openml_dataset()
     compare_with_openml(X,Y,attributes,omlMetafeatures)
-    
-=======
     main()
->>>>>>> 029ae470
