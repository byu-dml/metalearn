--- conflicted
+++ resolved
@@ -16,7 +16,6 @@
 
 def extract_metafeatures(dataframe):
     metafeatures = {}
-<<<<<<< HEAD
     features_df = SimpleMetafeatures().compute(dataframe)
     for feature in features_df.columns:
         metafeatures[feature] = features_df[feature].as_matrix()[0]
@@ -26,32 +25,6 @@
     features_df = InformationTheoreticMetafeatures().compute(dataframe)
     for feature in features_df.columns:
         metafeatures[feature] = features_df[feature].as_matrix()[0]
-=======
-    features, time = SimpleMetafeatures().timed_compute(X,Y,attributes)
-    print("simple metafeatures compute time: {}".format(time))
-    total_time = time
-    for key, value in features.items():
-        metafeatures[key] = value
-
-    features, time = StatisticalMetafeatures().timed_compute(X,Y,attributes)
-    print("statistical metafeatures compute time: {}".format(time))
-    total_time = total_time + time
-    for key, value in features.items():
-        metafeatures[key] = value
-
-    features, time = InformationTheoreticMetafeatures().timed_compute(X,Y,attributes)
-    print("information theoretic metafeatures compute time: {}".format(time))
-    total_time = total_time + time
-    for key, value in features.items():
-        metafeatures[key] = value
-
-    features, time = LandmarkingMetafeatures().timed_compute(X,Y,attributes)
-    print("Landmarking metafeatures compute time: {}".format(time))
-    total_time = total_time + time
-    for key, value in features.items():
-        metafeatures[key] = value
-
->>>>>>> 93f6a0ee
     return metafeatures
 
 def compute_metafeatures(dataset_path):
