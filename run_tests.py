--- conflicted
+++ resolved
@@ -1,14 +1,5 @@
-<<<<<<< HEAD
-from test.metalearn.metafeatures.test_metafeatures import main as mf_tests, import_openml_dataset, compare_with_openml
-
-def main():
-    # mf_tests()
-    dataframe, omlMetafeatures = import_openml_dataset()
-    compare_with_openml(dataframe, omlMetafeatures)
-=======
 import unittest
 from test.metalearn.metafeatures.test_metafeatures import metafeatures_suite
->>>>>>> abf14254
 
 if __name__ == '__main__':
     unittest.TextTestRunner().run(metafeatures_suite())