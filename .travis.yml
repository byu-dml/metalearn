language: python
python:
  - "3.6"

install:
  - pip install mypy
  - pip install -r requirements.txt
<<<<<<< HEAD


script:
  - mypy .
  # Run tests with the installed version of the code only
  - python setup.py install
  - rm -r metalearn
  - nosetests -s -v
=======
  - pip install codecov
  - python setup.py install
  - rm -r metalearn

script:
  - nosetests -s -v --with-coverage --cover-package=metalearn
  - codecov
>>>>>>> ffe55fa4
<|MERGE_RESOLUTION|>--- conflicted
+++ resolved
@@ -4,22 +4,13 @@
 
 install:
   - pip install mypy
+  - pip install codecov
   - pip install -r requirements.txt
-<<<<<<< HEAD
-
+  - python setup.py install
 
 script:
   - mypy .
   # Run tests with the installed version of the code only
-  - python setup.py install
   - rm -r metalearn
-  - nosetests -s -v
-=======
-  - pip install codecov
-  - python setup.py install
-  - rm -r metalearn
-
-script:
   - nosetests -s -v --with-coverage --cover-package=metalearn
-  - codecov
->>>>>>> ffe55fa4
+  - codecov